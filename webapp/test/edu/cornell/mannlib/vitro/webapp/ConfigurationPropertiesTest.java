/* $This file is distributed under the terms of the license in /doc/license.txt$ */

package edu.cornell.mannlib.vitro.webapp;

import static org.junit.Assert.assertEquals;

import java.lang.reflect.Field;
import java.util.HashMap;
import java.util.Map;

import javax.naming.InitialContext;
import javax.naming.NamingException;

import org.apache.log4j.Level;
import org.junit.AfterClass;
import org.junit.Before;
import org.junit.BeforeClass;
import org.junit.Test;

import stubs.javax.naming.InitialContextStub;
import stubs.javax.naming.spi.InitialContextFactoryStub;
import edu.cornell.mannlib.vitro.testing.AbstractTestClass;

/**
 * 
 * @author jeb228
 */
public class ConfigurationPropertiesTest extends AbstractTestClass {

	/**
	 * The JNDI Mapping for the configuration properties path.
	 */
	private static final String CONFIGURATION_PROPERTIES_MAPPING = ConfigurationProperties.JNDI_BASE
			+ "/" + ConfigurationProperties.PATH_CONFIGURATION;

	private static final String NOT_THE_DESIRED_MAPPING = ConfigurationProperties.JNDI_BASE
			+ "/notTheDesiredMapping";

	/**
	 * The resource property files that we might configure.
	 */
	private static final String CONFIGURED_PROPERTY_FILE = "edu/cornell/mannlib/vitro/webapp/test_config.properties";
	private static final String INVALID_PROPERTY_FILE = "edu/cornell/mannlib/vitro/webapp/test_config_invalid.properties";
	private static final String DEFAULT_PROPERTY_FILE = "edu/cornell/mannlib/vitro/webapp/test_config_default.properties";

	/**
	 * The mappings that we might find from the property files.
	 */
	private static final String[][] MAP_VALUES_DEFAULT = new String[][] { {
<<<<<<< HEAD
			"whichfile", "test_config_default" } };
=======
			"whichfile", "test_config_default" }, {"trimmed", "whitespace_test"} };
>>>>>>> 6163b094
	private static final String[][] MAP_VALUES_CONFIGURED = new String[][] { {
			"whichfile", "test_config" } };

	/**
	 * A context to hold the JNDI mappings.
	 */
	private InitialContext initial;

	/**
	 * The original default value for the configuration properties path.
	 */
	private static Object originalPath;

	@BeforeClass
	public static void alterTheDefaultPath() throws SecurityException,
			NoSuchFieldException, IllegalArgumentException,
			IllegalAccessException {
		Class<ConfigurationProperties> clazz = ConfigurationProperties.class;
		Field field = clazz.getDeclaredField("DEFAULT_CONFIG_PATH");
		field.setAccessible(true);
		originalPath = field.get(null);
		field.set(null, DEFAULT_PROPERTY_FILE);
	}

	@AfterClass
	public static void restoreTheDefaultPath() throws SecurityException,
			NoSuchFieldException, IllegalArgumentException,
			IllegalAccessException {
		Class<ConfigurationProperties> clazz = ConfigurationProperties.class;
		Field field = clazz.getDeclaredField("DEFAULT_CONFIG_PATH");
		field.setAccessible(true);
		field.set(null, originalPath);
	}

	/**
	 * I don't want to see the INFO messages while running the tests.
	 */
	@Before
	public void setLogging() {
		setLoggerLevel(ConfigurationProperties.class, Level.WARN);
	}

	/**
	 * Use the context stub, and be sure that it is clean for each test.
	 */
	@Before
	public void initializeContextStubs() throws NamingException {
		System.setProperty(InitialContext.INITIAL_CONTEXT_FACTORY,
				InitialContextFactoryStub.class.getName());
		InitialContextStub.reset();
		initial = new InitialContext();
	}

	/**
	 * {@link ConfigurationProperties} is a singleton, so we need to clean it
	 * before each test.
	 */
	@Before
	public void resetProperties() {
		ConfigurationProperties.reset();
	}

	// ----------------------------------------------------------------------
	// the tests
	// ----------------------------------------------------------------------

	@Test
	public void topLevelContextIsMissing() {
		setLoggerLevel(ConfigurationProperties.class, Level.ERROR);
		ConfigurationProperties.getMap();
		assertExpectedMap(MAP_VALUES_DEFAULT);
	}

	@Test
	public void noEnvironmentMapping() throws NamingException {
		setLoggerLevel(ConfigurationProperties.class, Level.ERROR);
		// We map something in the same JNDI environment,
		// but not the mapping we will be looking for.
		initial.bind(NOT_THE_DESIRED_MAPPING, "doesn't matter");
		ConfigurationProperties.getMap();
		assertExpectedMap(MAP_VALUES_DEFAULT);
	}

	@Test(expected = IllegalArgumentException.class)
	public void fileNotFound() throws NamingException {
		initial.bind(CONFIGURATION_PROPERTIES_MAPPING, "noSuchResource");
		ConfigurationProperties.getMap();
	}

	@Test(expected = IllegalArgumentException.class)
	public void invalidFileFormat() throws NamingException {
		initial.bind(CONFIGURATION_PROPERTIES_MAPPING, INVALID_PROPERTY_FILE);
		ConfigurationProperties.getMap();
	}

	@Test
	public void readFromConfiguredResource() throws NamingException {
		initial.bind(CONFIGURATION_PROPERTIES_MAPPING, CONFIGURED_PROPERTY_FILE);
		assertExpectedMap(MAP_VALUES_CONFIGURED);
	}

	@Test
	public void checkOtherMethods() throws NamingException {
		initial.bind(CONFIGURATION_PROPERTIES_MAPPING, CONFIGURED_PROPERTY_FILE);
		assertEquals("test_config",
				ConfigurationProperties.getProperty("whichfile"));
		assertEquals(null, ConfigurationProperties.getProperty("notThere"));
		assertEquals("default",
				ConfigurationProperties.getProperty("notThere", "default"));
	}

	// ----------------------------------------------------------------------
	// helper methods
	// ----------------------------------------------------------------------

	/**
	 * Does the configuration properties map look like this group of key/value
	 * pairs?
	 */
	private void assertExpectedMap(String[][] strings) {
		Map<String, String> expected = new HashMap<String, String>();
		for (String[] pair : strings) {
			expected.put(pair[0], pair[1]);
		}
		assertEquals("properties map", expected,
				ConfigurationProperties.getMap());
	}

}
<|MERGE_RESOLUTION|>--- conflicted
+++ resolved
@@ -1,183 +1,179 @@
-/* $This file is distributed under the terms of the license in /doc/license.txt$ */
-
-package edu.cornell.mannlib.vitro.webapp;
-
-import static org.junit.Assert.assertEquals;
-
-import java.lang.reflect.Field;
-import java.util.HashMap;
-import java.util.Map;
-
-import javax.naming.InitialContext;
-import javax.naming.NamingException;
-
-import org.apache.log4j.Level;
-import org.junit.AfterClass;
-import org.junit.Before;
-import org.junit.BeforeClass;
-import org.junit.Test;
-
-import stubs.javax.naming.InitialContextStub;
-import stubs.javax.naming.spi.InitialContextFactoryStub;
-import edu.cornell.mannlib.vitro.testing.AbstractTestClass;
-
-/**
- * 
- * @author jeb228
- */
-public class ConfigurationPropertiesTest extends AbstractTestClass {
-
-	/**
-	 * The JNDI Mapping for the configuration properties path.
-	 */
-	private static final String CONFIGURATION_PROPERTIES_MAPPING = ConfigurationProperties.JNDI_BASE
-			+ "/" + ConfigurationProperties.PATH_CONFIGURATION;
-
-	private static final String NOT_THE_DESIRED_MAPPING = ConfigurationProperties.JNDI_BASE
-			+ "/notTheDesiredMapping";
-
-	/**
-	 * The resource property files that we might configure.
-	 */
-	private static final String CONFIGURED_PROPERTY_FILE = "edu/cornell/mannlib/vitro/webapp/test_config.properties";
-	private static final String INVALID_PROPERTY_FILE = "edu/cornell/mannlib/vitro/webapp/test_config_invalid.properties";
-	private static final String DEFAULT_PROPERTY_FILE = "edu/cornell/mannlib/vitro/webapp/test_config_default.properties";
-
-	/**
-	 * The mappings that we might find from the property files.
-	 */
-	private static final String[][] MAP_VALUES_DEFAULT = new String[][] { {
-<<<<<<< HEAD
-			"whichfile", "test_config_default" } };
-=======
-			"whichfile", "test_config_default" }, {"trimmed", "whitespace_test"} };
->>>>>>> 6163b094
-	private static final String[][] MAP_VALUES_CONFIGURED = new String[][] { {
-			"whichfile", "test_config" } };
-
-	/**
-	 * A context to hold the JNDI mappings.
-	 */
-	private InitialContext initial;
-
-	/**
-	 * The original default value for the configuration properties path.
-	 */
-	private static Object originalPath;
-
-	@BeforeClass
-	public static void alterTheDefaultPath() throws SecurityException,
-			NoSuchFieldException, IllegalArgumentException,
-			IllegalAccessException {
-		Class<ConfigurationProperties> clazz = ConfigurationProperties.class;
-		Field field = clazz.getDeclaredField("DEFAULT_CONFIG_PATH");
-		field.setAccessible(true);
-		originalPath = field.get(null);
-		field.set(null, DEFAULT_PROPERTY_FILE);
-	}
-
-	@AfterClass
-	public static void restoreTheDefaultPath() throws SecurityException,
-			NoSuchFieldException, IllegalArgumentException,
-			IllegalAccessException {
-		Class<ConfigurationProperties> clazz = ConfigurationProperties.class;
-		Field field = clazz.getDeclaredField("DEFAULT_CONFIG_PATH");
-		field.setAccessible(true);
-		field.set(null, originalPath);
-	}
-
-	/**
-	 * I don't want to see the INFO messages while running the tests.
-	 */
-	@Before
-	public void setLogging() {
-		setLoggerLevel(ConfigurationProperties.class, Level.WARN);
-	}
-
-	/**
-	 * Use the context stub, and be sure that it is clean for each test.
-	 */
-	@Before
-	public void initializeContextStubs() throws NamingException {
-		System.setProperty(InitialContext.INITIAL_CONTEXT_FACTORY,
-				InitialContextFactoryStub.class.getName());
-		InitialContextStub.reset();
-		initial = new InitialContext();
-	}
-
-	/**
-	 * {@link ConfigurationProperties} is a singleton, so we need to clean it
-	 * before each test.
-	 */
-	@Before
-	public void resetProperties() {
-		ConfigurationProperties.reset();
-	}
-
-	// ----------------------------------------------------------------------
-	// the tests
-	// ----------------------------------------------------------------------
-
-	@Test
-	public void topLevelContextIsMissing() {
-		setLoggerLevel(ConfigurationProperties.class, Level.ERROR);
-		ConfigurationProperties.getMap();
-		assertExpectedMap(MAP_VALUES_DEFAULT);
-	}
-
-	@Test
-	public void noEnvironmentMapping() throws NamingException {
-		setLoggerLevel(ConfigurationProperties.class, Level.ERROR);
-		// We map something in the same JNDI environment,
-		// but not the mapping we will be looking for.
-		initial.bind(NOT_THE_DESIRED_MAPPING, "doesn't matter");
-		ConfigurationProperties.getMap();
-		assertExpectedMap(MAP_VALUES_DEFAULT);
-	}
-
-	@Test(expected = IllegalArgumentException.class)
-	public void fileNotFound() throws NamingException {
-		initial.bind(CONFIGURATION_PROPERTIES_MAPPING, "noSuchResource");
-		ConfigurationProperties.getMap();
-	}
-
-	@Test(expected = IllegalArgumentException.class)
-	public void invalidFileFormat() throws NamingException {
-		initial.bind(CONFIGURATION_PROPERTIES_MAPPING, INVALID_PROPERTY_FILE);
-		ConfigurationProperties.getMap();
-	}
-
-	@Test
-	public void readFromConfiguredResource() throws NamingException {
-		initial.bind(CONFIGURATION_PROPERTIES_MAPPING, CONFIGURED_PROPERTY_FILE);
-		assertExpectedMap(MAP_VALUES_CONFIGURED);
-	}
-
-	@Test
-	public void checkOtherMethods() throws NamingException {
-		initial.bind(CONFIGURATION_PROPERTIES_MAPPING, CONFIGURED_PROPERTY_FILE);
-		assertEquals("test_config",
-				ConfigurationProperties.getProperty("whichfile"));
-		assertEquals(null, ConfigurationProperties.getProperty("notThere"));
-		assertEquals("default",
-				ConfigurationProperties.getProperty("notThere", "default"));
-	}
-
-	// ----------------------------------------------------------------------
-	// helper methods
-	// ----------------------------------------------------------------------
-
-	/**
-	 * Does the configuration properties map look like this group of key/value
-	 * pairs?
-	 */
-	private void assertExpectedMap(String[][] strings) {
-		Map<String, String> expected = new HashMap<String, String>();
-		for (String[] pair : strings) {
-			expected.put(pair[0], pair[1]);
-		}
-		assertEquals("properties map", expected,
-				ConfigurationProperties.getMap());
-	}
-
-}
+/* $This file is distributed under the terms of the license in /doc/license.txt$ */
+
+package edu.cornell.mannlib.vitro.webapp;
+
+import static org.junit.Assert.assertEquals;
+
+import java.lang.reflect.Field;
+import java.util.HashMap;
+import java.util.Map;
+
+import javax.naming.InitialContext;
+import javax.naming.NamingException;
+
+import org.apache.log4j.Level;
+import org.junit.AfterClass;
+import org.junit.Before;
+import org.junit.BeforeClass;
+import org.junit.Test;
+
+import stubs.javax.naming.InitialContextStub;
+import stubs.javax.naming.spi.InitialContextFactoryStub;
+import edu.cornell.mannlib.vitro.testing.AbstractTestClass;
+
+/**
+ * 
+ * @author jeb228
+ */
+public class ConfigurationPropertiesTest extends AbstractTestClass {
+
+	/**
+	 * The JNDI Mapping for the configuration properties path.
+	 */
+	private static final String CONFIGURATION_PROPERTIES_MAPPING = ConfigurationProperties.JNDI_BASE
+			+ "/" + ConfigurationProperties.PATH_CONFIGURATION;
+
+	private static final String NOT_THE_DESIRED_MAPPING = ConfigurationProperties.JNDI_BASE
+			+ "/notTheDesiredMapping";
+
+	/**
+	 * The resource property files that we might configure.
+	 */
+	private static final String CONFIGURED_PROPERTY_FILE = "edu/cornell/mannlib/vitro/webapp/test_config.properties";
+	private static final String INVALID_PROPERTY_FILE = "edu/cornell/mannlib/vitro/webapp/test_config_invalid.properties";
+	private static final String DEFAULT_PROPERTY_FILE = "edu/cornell/mannlib/vitro/webapp/test_config_default.properties";
+
+	/**
+	 * The mappings that we might find from the property files.
+	 */
+	private static final String[][] MAP_VALUES_DEFAULT = new String[][] { {
+			"whichfile", "test_config_default" }, {"trimmed", "whitespace_test"} };
+	private static final String[][] MAP_VALUES_CONFIGURED = new String[][] { {
+			"whichfile", "test_config" } };
+
+	/**
+	 * A context to hold the JNDI mappings.
+	 */
+	private InitialContext initial;
+
+	/**
+	 * The original default value for the configuration properties path.
+	 */
+	private static Object originalPath;
+
+	@BeforeClass
+	public static void alterTheDefaultPath() throws SecurityException,
+			NoSuchFieldException, IllegalArgumentException,
+			IllegalAccessException {
+		Class<ConfigurationProperties> clazz = ConfigurationProperties.class;
+		Field field = clazz.getDeclaredField("DEFAULT_CONFIG_PATH");
+		field.setAccessible(true);
+		originalPath = field.get(null);
+		field.set(null, DEFAULT_PROPERTY_FILE);
+	}
+
+	@AfterClass
+	public static void restoreTheDefaultPath() throws SecurityException,
+			NoSuchFieldException, IllegalArgumentException,
+			IllegalAccessException {
+		Class<ConfigurationProperties> clazz = ConfigurationProperties.class;
+		Field field = clazz.getDeclaredField("DEFAULT_CONFIG_PATH");
+		field.setAccessible(true);
+		field.set(null, originalPath);
+	}
+
+	/**
+	 * I don't want to see the INFO messages while running the tests.
+	 */
+	@Before
+	public void setLogging() {
+		setLoggerLevel(ConfigurationProperties.class, Level.WARN);
+	}
+
+	/**
+	 * Use the context stub, and be sure that it is clean for each test.
+	 */
+	@Before
+	public void initializeContextStubs() throws NamingException {
+		System.setProperty(InitialContext.INITIAL_CONTEXT_FACTORY,
+				InitialContextFactoryStub.class.getName());
+		InitialContextStub.reset();
+		initial = new InitialContext();
+	}
+
+	/**
+	 * {@link ConfigurationProperties} is a singleton, so we need to clean it
+	 * before each test.
+	 */
+	@Before
+	public void resetProperties() {
+		ConfigurationProperties.reset();
+	}
+
+	// ----------------------------------------------------------------------
+	// the tests
+	// ----------------------------------------------------------------------
+
+	@Test
+	public void topLevelContextIsMissing() {
+		setLoggerLevel(ConfigurationProperties.class, Level.ERROR);
+		ConfigurationProperties.getMap();
+		assertExpectedMap(MAP_VALUES_DEFAULT);
+	}
+
+	@Test
+	public void noEnvironmentMapping() throws NamingException {
+		setLoggerLevel(ConfigurationProperties.class, Level.ERROR);
+		// We map something in the same JNDI environment,
+		// but not the mapping we will be looking for.
+		initial.bind(NOT_THE_DESIRED_MAPPING, "doesn't matter");
+		ConfigurationProperties.getMap();
+		assertExpectedMap(MAP_VALUES_DEFAULT);
+	}
+
+	@Test(expected = IllegalArgumentException.class)
+	public void fileNotFound() throws NamingException {
+		initial.bind(CONFIGURATION_PROPERTIES_MAPPING, "noSuchResource");
+		ConfigurationProperties.getMap();
+	}
+
+	@Test(expected = IllegalArgumentException.class)
+	public void invalidFileFormat() throws NamingException {
+		initial.bind(CONFIGURATION_PROPERTIES_MAPPING, INVALID_PROPERTY_FILE);
+		ConfigurationProperties.getMap();
+	}
+
+	@Test
+	public void readFromConfiguredResource() throws NamingException {
+		initial.bind(CONFIGURATION_PROPERTIES_MAPPING, CONFIGURED_PROPERTY_FILE);
+		assertExpectedMap(MAP_VALUES_CONFIGURED);
+	}
+
+	@Test
+	public void checkOtherMethods() throws NamingException {
+		initial.bind(CONFIGURATION_PROPERTIES_MAPPING, CONFIGURED_PROPERTY_FILE);
+		assertEquals("test_config",
+				ConfigurationProperties.getProperty("whichfile"));
+		assertEquals(null, ConfigurationProperties.getProperty("notThere"));
+		assertEquals("default",
+				ConfigurationProperties.getProperty("notThere", "default"));
+	}
+
+	// ----------------------------------------------------------------------
+	// helper methods
+	// ----------------------------------------------------------------------
+
+	/**
+	 * Does the configuration properties map look like this group of key/value
+	 * pairs?
+	 */
+	private void assertExpectedMap(String[][] strings) {
+		Map<String, String> expected = new HashMap<String, String>();
+		for (String[] pair : strings) {
+			expected.put(pair[0], pair[1]);
+		}
+		assertEquals("properties map", expected,
+				ConfigurationProperties.getMap());
+	}
+
+}