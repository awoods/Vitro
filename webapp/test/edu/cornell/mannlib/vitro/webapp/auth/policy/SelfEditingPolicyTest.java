--- conflicted
+++ resolved
@@ -60,10 +60,6 @@
     @Before
     public void setUp() throws Exception {
         policy = new SelfEditingPolicy(null,null,null,null,null);
-<<<<<<< HEAD
-        
-=======
->>>>>>> 6163b094
         
         ids = new ArrayIdentifierBundle();
         ids.add( new SelfEditingIdentifierFactory.NetId("test223") );
@@ -84,35 +80,6 @@
 		badProps.add("http://mannlib.cornell.edu/bad#prp0020");
 		SelfEditingPolicy badPropPolicy = new SelfEditingPolicy(badProps, null, null, null, null);
 
-<<<<<<< HEAD
-    @Test
-    public void testProhibitedProperties(){
-        Set<String> badProps = new HashSet<String>();
-        badProps.add("http://mannlib.cornell.edu/bad#prp234");
-        badProps.add("http://mannlib.cornell.edu/bad#prp999");
-        badProps.add("http://mannlib.cornell.edu/bad#prp333");
-        badProps.add("http://mannlib.cornell.edu/bad#prp777");
-        badProps.add("http://mannlib.cornell.edu/bad#prp0020");
-        SelfEditingPolicy badPropPolicy = new SelfEditingPolicy(badProps,null,null,null,null);
-        
-        RequestedAction whatToAuth = new AddObjectPropStmt(
-                SELFEDITOR_URI,"http://mannlib.cornell.edu/bad#prp234" ,SAFE_RESOURCE);                
-        PolicyDecision dec = badPropPolicy.isAuthorized(ids, whatToAuth);
-        Assert.assertNotNull(dec);
-        Assert.assertEquals(Authorization.INCONCLUSIVE, dec.getAuthorized());
-        
-        whatToAuth = new AddObjectPropStmt(
-                SAFE_RESOURCE ,"http://mannlib.cornell.edu/bad#prp234", SELFEDITOR_URI);                
-        dec = badPropPolicy.isAuthorized(ids, whatToAuth);
-        Assert.assertNotNull(dec);
-        Assert.assertEquals(Authorization.INCONCLUSIVE, dec.getAuthorized());
-        
-         whatToAuth = new AddObjectPropStmt(
-                SELFEDITOR_URI,"http://mannlib.cornell.edu/bad#prp999" ,SAFE_RESOURCE);                
-         dec = badPropPolicy.isAuthorized(ids, whatToAuth);
-        Assert.assertNotNull(dec);
-        Assert.assertEquals(Authorization.INCONCLUSIVE, dec.getAuthorized());
-=======
 		whatToAuth = new AddObjectPropStmt(SELFEDITOR_URI,
 				"http://mannlib.cornell.edu/bad#prp234", SAFE_RESOURCE);
 		assertDecision(INCONCLUSIVE, badPropPolicy.isAuthorized(ids, whatToAuth));
@@ -124,7 +91,6 @@
 		whatToAuth = new AddObjectPropStmt(SELFEDITOR_URI,
 				"http://mannlib.cornell.edu/bad#prp999", SAFE_RESOURCE);
 		assertDecision(INCONCLUSIVE, badPropPolicy.isAuthorized(ids, whatToAuth));
->>>>>>> 6163b094
         
         whatToAuth = new AddObjectPropStmt(
                 SAFE_RESOURCE ,"http://mannlib.cornell.edu/bad#prp999", SELFEDITOR_URI);                
@@ -177,11 +143,6 @@
     	  Set<String> badProps = new HashSet<String>();
           badProps.add(VitroVocabulary.MONIKER);          
           SelfEditingPolicy badPropPolicy = new SelfEditingPolicy(badProps,null,null,null,null);
-<<<<<<< HEAD
-          
-          RequestedAction whatToAuth = null;
-=======
->>>>>>> 6163b094
           
           whatToAuth = new AddDataPropStmt(
                   SELFEDITOR_URI, VitroVocabulary.MONIKER ,"someValue", null, null);                
