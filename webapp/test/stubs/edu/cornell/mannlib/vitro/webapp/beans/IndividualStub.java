--- conflicted
+++ resolved
@@ -1,4 +1,3 @@
-<<<<<<< HEAD
 /* $This file is distributed under the terms of the license in /doc/license.txt$ */
 
 package stubs.edu.cornell.mannlib.vitro.webapp.beans;
@@ -82,7 +81,17 @@
 	public String getName() {
 		return name;
 	}
-
+	
+	@Override 
+	public String getLabel() {
+	    return getName();
+	}
+
+	@Override
+	public String getPickListName() {
+	    return getName();
+	}
+	
 	@Override
 	public List<DataPropertyStatement> getDataPropertyStatements() {
 		return new ArrayList<DataPropertyStatement>(dpsSet);
@@ -464,481 +473,4 @@
 		throw new RuntimeException(
 				"Individual.setSearchSnippet() not implemented.");
 	}
-=======
-/* $This file is distributed under the terms of the license in /doc/license.txt$ */
-
-package stubs.edu.cornell.mannlib.vitro.webapp.beans;
-
-import java.sql.Timestamp;
-import java.util.ArrayList;
-import java.util.HashSet;
-import java.util.List;
-import java.util.Map;
-import java.util.Set;
-
-import org.json.JSONException;
-import org.json.JSONObject;
-
-import edu.cornell.mannlib.vitro.webapp.beans.BaseResourceBean.RoleLevel;
-import edu.cornell.mannlib.vitro.webapp.beans.DataProperty;
-import edu.cornell.mannlib.vitro.webapp.beans.DataPropertyStatement;
-import edu.cornell.mannlib.vitro.webapp.beans.DataPropertyStatementImpl;
-import edu.cornell.mannlib.vitro.webapp.beans.Individual;
-import edu.cornell.mannlib.vitro.webapp.beans.ObjectProperty;
-import edu.cornell.mannlib.vitro.webapp.beans.ObjectPropertyStatement;
-import edu.cornell.mannlib.vitro.webapp.beans.ObjectPropertyStatementImpl;
-import edu.cornell.mannlib.vitro.webapp.beans.VClass;
-
-/**
- * Mock the basic functions of Individual for unit tests.
- */
-public class IndividualStub implements Individual {
-	// ----------------------------------------------------------------------
-	// Stub infrastructure
-	// ----------------------------------------------------------------------
-
-	private final String uri;
-
-	private final Set<DataPropertyStatement> dpsSet = new HashSet<DataPropertyStatement>();
-	private final Set<ObjectPropertyStatement> opsSet = new HashSet<ObjectPropertyStatement>();
-	private final Set<VClass> vClasses = new HashSet<VClass>();
-
-	private String name = "NoName";
-
-	public IndividualStub(String uri) {
-		this.uri = uri;
-	}
-
-	public void addDataPropertyStatement(String predicateUri, String object) {
-		dpsSet.add(new DataPropertyStatementImpl(this.uri, predicateUri, object));
-	}
-
-	public void addObjectPropertyStatement(String predicateUri, String objectUri) {
-		opsSet.add(new ObjectPropertyStatementImpl(this.uri, predicateUri,
-				objectUri));
-	}
-
-	public void addPopulatedObjectPropertyStatement(String predicateUri,
-			String objectUri, Individual object) {
-		ObjectPropertyStatementImpl stmt = new ObjectPropertyStatementImpl(
-				this.uri, predicateUri, objectUri);
-		stmt.setObject(object);
-		opsSet.add(stmt);
-	}
-
-	public void addVclass(String namespace, String localname, String vClassName) {
-		vClasses.add(new VClass(namespace, localname, vClassName));
-	}
-
-	// ----------------------------------------------------------------------
-	// Stub methods
-	// ----------------------------------------------------------------------
-
-	@Override
-	public String getURI() {
-		return uri;
-	}
-
-	@Override
-	public void setName(String name) {
-		this.name = name;
-	}
-
-	@Override
-	public String getName() {
-		return name;
-	}
-	
-	@Override 
-	public String getLabel() {
-	    return getName();
-	}
-
-	@Override
-	public String getPickListName() {
-	    return getName();
-	}
-	
-	@Override
-	public List<DataPropertyStatement> getDataPropertyStatements() {
-		return new ArrayList<DataPropertyStatement>(dpsSet);
-	}
-
-	@Override
-	public List<DataPropertyStatement> getDataPropertyStatements(
-			String propertyUri) {
-		List<DataPropertyStatement> list = new ArrayList<DataPropertyStatement>();
-		for (DataPropertyStatement dps : dpsSet) {
-			if (dps.getDatapropURI().equals(propertyUri)) {
-				list.add(dps);
-			}
-		}
-		return list;
-	}
-
-	@Override
-	public String getDataValue(String propertyUri) {
-		for (DataPropertyStatement dps : dpsSet) {
-			if (dps.getDatapropURI().equals(propertyUri)) {
-				return dps.getData();
-			}
-		}
-		return null;
-	}
-
-	@Override
-	public List<ObjectPropertyStatement> getObjectPropertyStatements() {
-		return new ArrayList<ObjectPropertyStatement>(opsSet);
-	}
-
-	@Override
-	public List<ObjectPropertyStatement> getObjectPropertyStatements(
-			String propertyUri) {
-		List<ObjectPropertyStatement> list = new ArrayList<ObjectPropertyStatement>();
-		for (ObjectPropertyStatement ops : opsSet) {
-			if (ops.getPropertyURI().equals(propertyUri)) {
-				list.add(ops);
-			}
-		}
-		return list;
-	}
-
-	@Override
-	public Individual getRelatedIndividual(String propertyUri) {
-		for (ObjectPropertyStatement ops : opsSet) {
-			if (ops.getPropertyURI().equals(propertyUri)) {
-				return ops.getObject();
-			}
-		}
-		return null;
-	}
-
-
-	@Override
-	public boolean isVClass(String vclassUri) {
-		for (VClass vc : vClasses) {
-			if (vc.getURI().equals(vclassUri)) {
-				return true;
-			}
-		}
-		return false;
-	}
-
-	@Override
-	public List<VClass> getVClasses(boolean direct) {
-		return new ArrayList<VClass>(vClasses);
-	}
-
-	@Override
-	public void sortForDisplay() {
-		// does nothing.
-	}
-
-	@Override
-	public String getLocalName() {
-		// Useless for now.
-		return "BOGUS Local Name";
-	}
-
-	@Override
-	public VClass getVClass() {
-		for (VClass vc : vClasses) {
-			return vc;
-		}
-		return null;
-	}
-
-	@Override
-	public String getVClassURI() {
-		for (VClass vc : vClasses) {
-			return vc.getURI();
-		}
-		return null;
-	}
-
-	@Override
-	public List<VClass> getVClasses() {
-		return new ArrayList<VClass>(vClasses);
-	}
-
-	// ----------------------------------------------------------------------
-	// Un-implemented methods
-	// ----------------------------------------------------------------------
-
-	@Override
-	public boolean isAnonymous() {
-		throw new RuntimeException(
-				"ResourceBean.isAnonymous() not implemented.");
-	}
-
-	@Override
-	public void setURI(String URI) {
-		throw new RuntimeException("ResourceBean.setURI() not implemented.");
-	}
-
-	@Override
-	public String getNamespace() {
-		throw new RuntimeException(
-				"ResourceBean.getNamespace() not implemented.");
-	}
-
-	@Override
-	public void setNamespace(String namespace) {
-		throw new RuntimeException(
-				"ResourceBean.setNamespace() not implemented.");
-	}
-
-	@Override
-	public void setLocalName(String localName) {
-		throw new RuntimeException(
-				"ResourceBean.setLocalName() not implemented.");
-	}
-
-	@Override
-	public RoleLevel getHiddenFromDisplayBelowRoleLevel() {
-		throw new RuntimeException(
-				"ResourceBean.getHiddenFromDisplayBelowRoleLevel() not implemented.");
-	}
-
-	@Override
-	public void setHiddenFromDisplayBelowRoleLevel(RoleLevel eR) {
-		throw new RuntimeException(
-				"ResourceBean.setHiddenFromDisplayBelowRoleLevel() not implemented.");
-	}
-
-	@Override
-	public void setHiddenFromDisplayBelowRoleLevelUsingRoleUri(String roleUri) {
-		throw new RuntimeException(
-				"ResourceBean.setHiddenFromDisplayBelowRoleLevelUsingRoleUri() not implemented.");
-	}
-
-	@Override
-	public RoleLevel getProhibitedFromUpdateBelowRoleLevel() {
-		throw new RuntimeException(
-				"ResourceBean.getProhibitedFromUpdateBelowRoleLevel() not implemented.");
-	}
-
-	@Override
-	public void setProhibitedFromUpdateBelowRoleLevel(RoleLevel eR) {
-		throw new RuntimeException(
-				"ResourceBean.setProhibitedFromUpdateBelowRoleLevel() not implemented.");
-	}
-
-	@Override
-	public void setProhibitedFromUpdateBelowRoleLevelUsingRoleUri(String roleUri) {
-		throw new RuntimeException(
-				"ResourceBean.setProhibitedFromUpdateBelowRoleLevelUsingRoleUri() not implemented.");
-	}
-
-	@Override
-	public int compareTo(Individual o) {
-		throw new RuntimeException(
-				"Comparable<Individual>.compareTo() not implemented.");
-	}
-
-	@Override
-	public List<String> getMostSpecificTypeURIs() {
-	    throw new RuntimeException("Individual.getMostSpecificTypeURIs() not implemented.");
-	}
-	
-	@Override
-	public String getRdfsLabel() {
-		throw new RuntimeException("Individual.getRdfsLabel() not implemented.");
-	}
-
-	@Override
-	public void setVClassURI(String in) {
-		throw new RuntimeException("Individual.setVClassURI() not implemented.");
-	}
-
-	@Override
-	public Timestamp getModTime() {
-		throw new RuntimeException("Individual.getModTime() not implemented.");
-	}
-
-	@Override
-	public void setModTime(Timestamp in) {
-		throw new RuntimeException("Individual.setModTime() not implemented.");
-	}
-
-	@Override
-	public List<ObjectProperty> getObjectPropertyList() {
-		throw new RuntimeException(
-				"Individual.getObjectPropertyList() not implemented.");
-	}
-
-	@Override
-	public void setPropertyList(List<ObjectProperty> propertyList) {
-		throw new RuntimeException(
-				"Individual.setPropertyList() not implemented.");
-	}
-
-	@Override
-	public List<ObjectProperty> getPopulatedObjectPropertyList() {
-		throw new RuntimeException(
-				"Individual.getPopulatedObjectPropertyList() not implemented.");
-	}
-
-	@Override
-	public void setPopulatedObjectPropertyList(List<ObjectProperty> propertyList) {
-		throw new RuntimeException(
-				"Individual.setPopulatedObjectPropertyList() not implemented.");
-	}
-
-	@Override
-	public Map<String, ObjectProperty> getObjectPropertyMap() {
-		throw new RuntimeException(
-				"Individual.getObjectPropertyMap() not implemented.");
-	}
-
-	@Override
-	public void setObjectPropertyMap(Map<String, ObjectProperty> propertyMap) {
-		throw new RuntimeException(
-				"Individual.setObjectPropertyMap() not implemented.");
-	}
-
-	@Override
-	public List<DataProperty> getDataPropertyList() {
-		throw new RuntimeException(
-				"Individual.getDataPropertyList() not implemented.");
-	}
-
-	@Override
-	public void setDatatypePropertyList(List<DataProperty> datatypePropertyList) {
-		throw new RuntimeException(
-				"Individual.setDatatypePropertyList() not implemented.");
-	}
-
-	@Override
-	public List<DataProperty> getPopulatedDataPropertyList() {
-		throw new RuntimeException(
-				"Individual.getPopulatedDataPropertyList() not implemented.");
-	}
-
-	@Override
-	public void setPopulatedDataPropertyList(List<DataProperty> dataPropertyList) {
-		throw new RuntimeException(
-				"Individual.setPopulatedDataPropertyList() not implemented.");
-	}
-
-	@Override
-	public Map<String, DataProperty> getDataPropertyMap() {
-		throw new RuntimeException(
-				"Individual.getDataPropertyMap() not implemented.");
-	}
-
-	@Override
-	public void setDataPropertyMap(Map<String, DataProperty> propertyMap) {
-		throw new RuntimeException(
-				"Individual.setDataPropertyMap() not implemented.");
-	}
-
-	@Override
-	public void setDataPropertyStatements(List<DataPropertyStatement> list) {
-		throw new RuntimeException(
-				"Individual.setDataPropertyStatements() not implemented.");
-	}
-
-	@Override
-	public DataPropertyStatement getDataPropertyStatement(String propertyUri) {
-		throw new RuntimeException(
-				"Individual.getDataPropertyStatement() not implemented.");
-	}
-
-	@Override
-	public List<String> getDataValues(String propertyUri) {
-		throw new RuntimeException(
-				"Individual.getDataValues() not implemented.");
-	}
-
-	@Override
-	public void setVClass(VClass class1) {
-		throw new RuntimeException("Individual.setVClass() not implemented.");
-	}
-
-	@Override
-	public void setVClasses(List<VClass> vClassList, boolean direct) {
-		throw new RuntimeException("Individual.setVClasses() not implemented.");
-	}
-
-	@Override
-	public void setObjectPropertyStatements(List<ObjectPropertyStatement> list) {
-		throw new RuntimeException(
-				"Individual.setObjectPropertyStatements() not implemented.");
-	}
-
-	@Override
-	public List<Individual> getRelatedIndividuals(String propertyUri) {
-		throw new RuntimeException(
-				"Individual.getRelatedIndividuals() not implemented.");
-	}
-
-	@Override
-	public List<DataPropertyStatement> getExternalIds() {
-		throw new RuntimeException(
-				"Individual.getExternalIds() not implemented.");
-	}
-
-	@Override
-	public void setExternalIds(List<DataPropertyStatement> externalIds) {
-		throw new RuntimeException(
-				"Individual.setExternalIds() not implemented.");
-	}
-
-	@Override
-	public void setMainImageUri(String mainImageUri) {
-		throw new RuntimeException(
-				"Individual.setMainImageUri() not implemented.");
-	}
-
-	@Override
-	public String getMainImageUri() {
-		throw new RuntimeException(
-				"Individual.getMainImageUri() not implemented.");
-	}
-
-	@Override
-	public String getImageUrl() {
-		throw new RuntimeException("Individual.getImageUrl() not implemented.");
-	}
-
-	@Override
-	public String getThumbUrl() {
-		throw new RuntimeException("Individual.getThumbUrl() not implemented.");
-	}
-
-	@Override
-	public boolean hasThumb() {
-		throw new RuntimeException("Individual.hasThumb() not implemented.");
-	}
-
-	@Override
-	public JSONObject toJSON() throws JSONException {
-		throw new RuntimeException("Individual.toJSON() not implemented.");
-	}
-
-	@Override
-	public Float getSearchBoost() {
-		throw new RuntimeException(
-				"Individual.getSearchBoost() not implemented.");
-	}
-
-	@Override
-	public void setSearchBoost(Float boost) {
-		throw new RuntimeException(
-				"Individual.setSearchBoost() not implemented.");
-	}
-
-	@Override
-	public String getSearchSnippet() {
-		throw new RuntimeException(
-				"Individual.getSearchSnippet() not implemented.");
-	}
-
-	@Override
-	public void setSearchSnippet(String snippet) {
-		throw new RuntimeException(
-				"Individual.setSearchSnippet() not implemented.");
-	}
->>>>>>> 9f19f2c3
 }