--- conflicted
+++ resolved
@@ -1,424 +1,405 @@
-<?xml version="1.0" encoding="UTF-8"?>
-
-<!-- $This file is distributed under the terms of the license in /doc/license.txt$ -->
-
-<!-- ====================================================================== 
-     Build script for the Vitro core webapp.
-     
-     This can be used on its own, or invoked from a Product build script.
-     ====================================================================== -->
-
-<project name="vitroCore" default="describe">
-
-	<!-- - - - - - - - - - - - - - - - - - 
-          properties                      
-         - - - - - - - - - - - - - - - - - -->
-	<dirname property="corebase.dir" file="${ant.file.vitroCore}" />
-
-	<!-- A product script will override appbase.dir, but not corebase.dir -->
-	<property name="appbase.dir" location="${corebase.dir}" />
-
-	<property name="build.dir" location=".build" />
-	<property name="deploy.properties.file" location="config/deploy.properties" />
-
-	<property name="utilities.base.dir" location="${corebase.dir}/../utilities/buildutils" />
-	<property name="utilities.source.dir" location="${utilities.base.dir}/src" />
-	<property name="utilities.lib.dir" location="${utilities.base.dir}/lib" />
-
-	<property name="war.dir" location="${build.dir}/war" />
-	<property name="war.webinf.dir" location="${war.dir}/WEB-INF" />
-	<property name="war.classes.dir" location="${war.webinf.dir}/classes" />
-	<property name="war.resources.dir" location="${war.webinf.dir}/resources" />
-	<property name="revisionInfo.build.file" location="${war.resources.dir}/revisionInfo.txt" />
-
-	<property name="test.classes.dir" location="${build.dir}/testClasses" />
-	<property name="utility.classes.dir" location="${build.dir}/utilityClasses" />
-
-	<property name="javac.deprecation" value="true" />
-
-	<!-- - - - - - - - - - - - - - - - - - 
-          paths: for compiling and running                      
-         - - - - - - - - - - - - - - - - - -->
-	<path id="compile.classpath">
-		<fileset dir="${appbase.dir}/lib" includes="*.jar" />
-	</path>
-
-	<path id="utility.compile.classpath">
-		<fileset dir="${utilities.lib.dir}" includes="*.jar" />
-	</path>
-
-	<path id="utility.run.classpath">
-		<pathelement location="${utility.classes.dir}" />
-		<path refid="utility.compile.classpath" />
-	</path>
-
-	<path id="test.compile.classpath">
-		<pathelement location="${war.classes.dir}" />
-		<path refid="compile.classpath" />
-	</path>
-
-	<path id="test.run.classpath">
-		<pathelement location="${appbase.dir}/test" />
-		<pathelement location="${test.classes.dir}" />
-		<path refid="test.compile.classpath" />
-		<path refid="utility.run.classpath" />
-	</path>
-
-	<!-- ================================= 
-          target: describe              
-         ================================= -->
-	<target name="describe" description="--> Describe the targets (this is the default).">
-		<echo>
-all      - Runs "clean", then "deploy".
-clean    - Delete all artifacts so the next build will be from scratch.
-compile  - Compile the Java source files.
-test     - Compile and run the JUnit tests.
-war      - Create a WAR file to be deployed in a servlet container.
-deploy   - Deploy the application directly into the Tomcat webapps directory.
-	    </echo>
-	</target>
-
-	<!-- ================================= 
-          target: all              
-         ================================= -->
-	<target name="all" depends="clean, deploy" description="--> Run 'clean', then 'deploy'" />
-
-	<!-- - - - - - - - - - - - - - - - - - 
-          target: properties                      
-         - - - - - - - - - - - - - - - - - -->
-	<target name="properties">
-		<fail message="You must create a &quot;${deploy.properties.file}&quot; file.">
-			<condition>
-				<not>
-					<available file="${deploy.properties.file}" />
-				</not>
-			</condition>
-		</fail>
-
-		<property file="${deploy.properties.file}" />
-
-		<fail unless="tomcat.home"
-		      message="${deploy.properties.file} must contain a value for tomcat.home" />
-		<fail unless="webapp.name"
-		      message="${deploy.properties.file} must contain a value for webapp.name" />
-		<fail unless="vitro.home.directory"
-		      message="${deploy.properties.file} must contain a value for vitro.home.directory" />
-		<fail unless="Vitro.defaultNamespace"
-		      message="${deploy.properties.file} must contain a value for Vitro.defaultNamespace" />
-		<fail unless="VitroConnection.DataSource.url"
-		      message="${deploy.properties.file} must contain a value for VitroConnection.DataSource.url" />
-		<fail unless="VitroConnection.DataSource.username"
-		      message="${deploy.properties.file} must contain a value for VitroConnection.DataSource.username" />
-		<fail unless="VitroConnection.DataSource.password"
-		      message="${deploy.properties.file} must contain a value for VitroConnection.DataSource.password" />
-		<fail unless="rootUser.emailAddress"
-		      message="${deploy.properties.file} must contain a value for rootUser.emailAddress" />
-
-		<fail message="The vitro.home.directory &quot;${vitro.home.directory}&quot; does not exist.">
-			<condition>
-				<not>
-					<available file="${vitro.home.directory}" />
-				</not>
-			</condition>
-		</fail>
-
-		<property name="solr.home.dir" location="${vitro.home.directory}/solr" />
-	</target>
-
-	<!-- ================================= 
-          target: clean              
-         ================================= -->
-	<target name="clean" depends="properties" description="--> Delete all artifacts.">
-		<delete dir="${build.dir}" />
-		<delete dir="${solr.home.dir}" excludes="data/**/*" includeemptydirs="true" />
-	</target>
-
+<?xml version="1.0" encoding="UTF-8"?>
+
+<!-- $This file is distributed under the terms of the license in /doc/license.txt$ -->
+
+<!-- ====================================================================== 
+     Build script for the Vitro core webapp.
+     
+     This can be used on its own, or invoked from a Product build script.
+     ====================================================================== -->
+
+<project name="vitroCore" default="describe">
+
+	<!-- - - - - - - - - - - - - - - - - - 
+          properties                      
+         - - - - - - - - - - - - - - - - - -->
+	<dirname property="corebase.dir" file="${ant.file.vitroCore}" />
+
+	<!-- A product script will override appbase.dir, but not corebase.dir -->
+	<property name="appbase.dir" location="${corebase.dir}" />
+
+	<property name="build.dir" location=".build" />
+	<property name="deploy.properties.file" location="config/deploy.properties" />
+
+	<property name="utilities.base.dir" location="${corebase.dir}/../utilities/buildutils" />
+	<property name="utilities.source.dir" location="${utilities.base.dir}/src" />
+	<property name="utilities.lib.dir" location="${utilities.base.dir}/lib" />
+
+	<property name="war.dir" location="${build.dir}/war" />
+	<property name="war.webinf.dir" location="${war.dir}/WEB-INF" />
+	<property name="war.classes.dir" location="${war.webinf.dir}/classes" />
+	<property name="war.resources.dir" location="${war.webinf.dir}/resources" />
+	<property name="revisionInfo.build.file" location="${war.resources.dir}/revisionInfo.txt" />
+
+	<property name="test.classes.dir" location="${build.dir}/testClasses" />
+	<property name="utility.classes.dir" location="${build.dir}/utilityClasses" />
+
+	<property name="javac.deprecation" value="true" />
+
+	<!-- - - - - - - - - - - - - - - - - - 
+          paths: for compiling and running                      
+         - - - - - - - - - - - - - - - - - -->
+	<path id="compile.classpath">
+		<fileset dir="${appbase.dir}/lib" includes="*.jar" />
+	</path>
+
+	<path id="utility.compile.classpath">
+		<fileset dir="${utilities.lib.dir}" includes="*.jar" />
+	</path>
+
+	<path id="utility.run.classpath">
+		<pathelement location="${utility.classes.dir}" />
+		<path refid="utility.compile.classpath" />
+	</path>
+
+	<path id="test.compile.classpath">
+		<pathelement location="${war.classes.dir}" />
+		<path refid="compile.classpath" />
+	</path>
+
+	<path id="test.run.classpath">
+		<pathelement location="${appbase.dir}/test" />
+		<pathelement location="${test.classes.dir}" />
+		<path refid="test.compile.classpath" />
+		<path refid="utility.run.classpath" />
+	</path>
+
+	<!-- ================================= 
+          target: describe              
+         ================================= -->
+	<target name="describe" description="--> Describe the targets (this is the default).">
+		<echo>
+all      - Runs "clean", then "deploy".
+clean    - Delete all artifacts so the next build will be from scratch.
+compile  - Compile the Java source files.
+test     - Compile and run the JUnit tests.
+war      - Create a WAR file to be deployed in a servlet container.
+deploy   - Deploy the application directly into the Tomcat webapps directory.
+	    </echo>
+	</target>
+
+	<!-- ================================= 
+          target: all              
+         ================================= -->
+	<target name="all" depends="clean, deploy" description="--> Run 'clean', then 'deploy'" />
+
+	<!-- - - - - - - - - - - - - - - - - - 
+          target: properties                      
+         - - - - - - - - - - - - - - - - - -->
+	<target name="properties">
+		<fail message="You must create a &quot;${deploy.properties.file}&quot; file.">
+			<condition>
+				<not>
+					<available file="${deploy.properties.file}" />
+				</not>
+			</condition>
+		</fail>
+
+		<property file="${deploy.properties.file}" />
+
+		<fail unless="tomcat.home"
+		      message="${deploy.properties.file} must contain a value for tomcat.home" />
+		<fail unless="webapp.name"
+		      message="${deploy.properties.file} must contain a value for webapp.name" />
+		<fail unless="vitro.home.directory"
+		      message="${deploy.properties.file} must contain a value for vitro.home.directory" />
+		<fail unless="Vitro.defaultNamespace"
+		      message="${deploy.properties.file} must contain a value for Vitro.defaultNamespace" />
+		<fail unless="VitroConnection.DataSource.url"
+		      message="${deploy.properties.file} must contain a value for VitroConnection.DataSource.url" />
+		<fail unless="VitroConnection.DataSource.username"
+		      message="${deploy.properties.file} must contain a value for VitroConnection.DataSource.username" />
+		<fail unless="VitroConnection.DataSource.password"
+		      message="${deploy.properties.file} must contain a value for VitroConnection.DataSource.password" />
+		<fail unless="rootUser.emailAddress"
+		      message="${deploy.properties.file} must contain a value for rootUser.emailAddress" />
+
+		<fail message="The vitro.home.directory &quot;${vitro.home.directory}&quot; does not exist.">
+			<condition>
+				<not>
+					<available file="${vitro.home.directory}" />
+				</not>
+			</condition>
+		</fail>
+
+		<property name="solr.home.dir" location="${vitro.home.directory}/solr" />
+	</target>
+
+	<!-- ================================= 
+          target: clean              
+         ================================= -->
+	<target name="clean" depends="properties" description="--> Delete all artifacts.">
+		<delete dir="${build.dir}" />
+		<delete dir="${solr.home.dir}" excludes="data/**/*" includeemptydirs="true" />
+	</target>
+
 	<!-- - - - - - - - - - - - - - - - - - 
           target: compileUtilities                      
          - - - - - - - - - - - - - - - - - -->
 	<target name="compileUtilities">
-		<mkdir dir="${utility.classes.dir}" />
-		<javac srcdir="${utilities.source.dir}"
-		       destdir="${utility.classes.dir}"
-		       debug="true"
-		       deprecation="${javac.deprecation}"
-		       encoding="UTF8"
-		       includeantruntime="false"
-		       optimize="false"
-		       source="1.6">
-			<classpath refid="utility.compile.classpath" />
-		</javac>
-
-		<typedef name="dirDifference"
-		         classname="edu.cornell.mannlib.vitro.utilities.anttasks.DirDifferenceFileSet"
-		         classpathref="utility.run.classpath" />
+		<mkdir dir="${utility.classes.dir}" />
+		<javac srcdir="${utilities.source.dir}"
+		       destdir="${utility.classes.dir}"
+		       debug="true"
+		       deprecation="${javac.deprecation}"
+		       encoding="UTF8"
+		       includeantruntime="false"
+		       optimize="false"
+		       source="1.6">
+			<classpath refid="utility.compile.classpath" />
+		</javac>
+
+		<typedef name="dirDifference"
+		         classname="edu.cornell.mannlib.vitro.utilities.anttasks.DirDifferenceFileSet"
+		         classpathref="utility.run.classpath" />
 	</target>
-
-	<!-- - - - - - - - - - - - - - - - - - 
-          target: prepare                      
-         - - - - - - - - - - - - - - - - - -->
-	<target name="prepare" depends="properties, compileUtilities">
-		<mkdir dir="${build.dir}" />
-		<mkdir dir="${war.classes.dir}" />
-		<mkdir dir="${war.resources.dir}" />
-		<mkdir dir="${test.classes.dir}" />
-
-		<!-- copy all sorts of web stuff into the war directory. -->
-		<copy todir="${war.dir}">
-			<fileset dir="${appbase.dir}/web" />
-			<fileset dir="${appbase.dir}" includes="themes/**/*" />
-		</copy>
-
-<<<<<<< HEAD
-		<!-- copy the config files into the war directory. -->
-		<copy todir="${war-webinf.dir}">
-			<fileset file="${webapp.dir}/config/web.xml" />
-			<fileset file="${webapp.dir}/config/dwr.xml" />
-		</copy>
-
-		<copy todir="${war-resources.dir}">
-			<fileset file="${webapp.dir}/config/startup_listeners.txt" />
-		</copy>
-
-		<!-- copy the ontologies and the filegraphs into the war directory. -->
-		<copy todir="${war-webinf.dir}">
-			<fileset dir="${webapp.dir}" includes="ontologies" />
-			<fileset dir="${webapp.dir}" includes="ontologies/**/*" />
-			<fileset dir="${webapp.dir}" includes="filegraph" />
-			<fileset dir="${webapp.dir}" includes="filegraph/**/*" />
-=======
-		<copy todir="${war.webinf.dir}">
-			<fileset dir="${appbase.dir}">
-				<!-- copy the JARs into the war directory -->
-				<include name="lib/*" />
-				<!-- these are already in Tomcat: we mustn't conflict. -->
-				<exclude name="lib/jsp-api.jar" />
-				<exclude name="lib/servlet-api.jar" />
-			</fileset>
->>>>>>> 4b656f34
-		</copy>
-
-		<!-- use the production Log4J properties, unless a debug version exists. -->
-		<available file="${appbase.dir}/config/debug.log4j.properties"
-		           property="debug.log4j.exists" />
-		<copy tofile="${war.classes.dir}/log4j.properties" filtering="true" overwrite="true">
-			<fileset dir="${appbase.dir}/config">
-				<include name="default.log4j.properties" unless="debug.log4j.exists" />
-				<include name="debug.log4j.properties" if="debug.log4j.exists" />
-			</fileset>
-			<filterchain>
-				<expandproperties />
-			</filterchain>
-		</copy>
-
-		<copy todir="${war.classes.dir}">
-			<!-- copy the deploy.properties into the war directory -->
-			<fileset file="${deploy.properties.file}" />
-
-			<!-- copy any xml files from source tree to the war directory -->
-			<fileset dir="${appbase.dir}/src" includes="**/*.xml" />
-		</copy>
-
-		<!-- copy the context file into the war directory -->
-		<copy file="${appbase.dir}/context.xml" tofile="${war.dir}/META-INF/context.xml" />
-
-	</target>
-
-	<!-- ================================= 
-          target: compile              
-         ================================= -->
-	<target name="compile" depends="prepare" description="--> Compile Java sources">
-		<!-- deletes all files that depend on changed .java files -->
-		<depend srcdir="${appbase.dir}/src"
-		        destdir="${war.classes.dir}"
-		        closure="false"
-		        cache="${build.dir}/.depcache">
-			<classpath refid="compile.classpath" />
-		</depend>
-
-		<javac srcdir="${appbase.dir}/src"
-		       destdir="${war.classes.dir}"
-		       debug="true"
-		       deprecation="${javac.deprecation}"
-		       encoding="UTF8"
-		       includeantruntime="false"
-		       optimize="true"
-		       source="1.6">
-			<classpath refid="compile.classpath" />
-		</javac>
-	</target>
-
-	<!-- ================================= 
-          target: test              
-         ================================= -->
-	<target name="test" depends="compile" unless="skiptests" description="--> Run JUnit tests">
-		<javac srcdir="${appbase.dir}/test"
-		       destdir="${test.classes.dir}"
-		       debug="true"
-		       deprecation="${javac.deprecation}"
-		       encoding="UTF8"
-		       includeantruntime="false"
-		       optimize="false"
-		       source="1.6">
-			<classpath refid="test.compile.classpath" />
-		</javac>
-
-		<java classname="edu.cornell.mannlib.vitro.utilities.testing.VitroTestRunner"
-		      fork="yes"
-		      failonerror="true">
-			<classpath refid="test.run.classpath" />
-			<arg file="${appbase.dir}/test" />
-			<arg value="${testlevel}" />
-		</java>
-	</target>
-
-	<!-- ================================= 
-          target: jar              
-         ================================= -->
-	<target name="jar" depends="test" description="--> Compile the Java, and build a JAR file">
-		<jar basedir="${war.classes.dir}" destfile="${build.dir}/${ant.project.name}.jar" />
-	</target>
-
-	<!-- ================================= 
-          target: revisionInfo              
-         ================================= -->
-	<target name="revisionInfo"
-	        depends="test"
-	        unless="skipinfo"
-	        description="--> Store revision info in build">
-		<tstamp>
-			<format property="revisionInfo.timestamp" pattern="yyyy-MM-dd HH:mm:ss" />
-		</tstamp>
-		<echo file="${revisionInfo.build.file}">${revisionInfo.timestamp}
-</echo>
-
-		<addRevisionInfoLine productName="vitroCore" productCheckoutDir="${corebase.dir}/.." />
-	</target>
-
-	<!-- - - - - - - - - - - - - - - - - - 
-          target: prepareSolr                      
-         - - - - - - - - - - - - - - - - - -->
-	<target name="prepareSolr" depends="properties">
-		<property name="solr.distrib.dir" location="${corebase.dir}/../solr" />
-		<property name="solr.example.dir" location="${solr.distrib.dir}/exampleSolr" />
-		<property name="solr.context.config.example"
-		          location="${solr.distrib.dir}/exampleSolrContext.xml" />
-		<property name="solr.war" location="${solr.distrib.dir}/apache-solr-3.1.0.war" />
-
-		<property name="solr.docbase" location="${solr.home.dir}/solr.war" />
-		<property name="solr.context.name" value="${webapp.name}solr" />
-		<property name="solr.context.config" location="${solr.home.dir}/${solr.context.name}.xml" />
-
-		<!-- Create and copy the example directory to the solr.home.dir directory. -->
-		<mkdir dir="${solr.home.dir}" />
-		<copy todir="${solr.home.dir}">
-			<fileset dir="${solr.example.dir}" includes="**/*" />
-		</copy>
-
-		<!-- Add the war file. -->
-		<copy tofile="${solr.docbase}">
-			<fileset file="${solr.war}" />
-		</copy>
-		<war destfile="${solr.docbase}" update="true">
-			<classes dir="${appbase.dir}/config/solr/" />
-		</war>
-
-		<!-- if no mask is define, go with an unsecured installation. -->
-		<property name="vitro.local.solr.ipaddress.mask" value=".*" />
-
-		<!-- Create the context configuration XML with expanded properties. -->
-		<copy tofile="${solr.context.config}" filtering="true">
-			<fileset file="${solr.context.config.example}" />
-			<filterchain>
-				<expandproperties />
-			</filterchain>
-		</copy>
-	</target>
-
-	<!-- - - - - - - - - - - - - - - - - - 
-          target: deploySolr                      
-         - - - - - - - - - - - - - - - - - -->
-	<target name="deploySolr" depends="prepareSolr" unless="noSolrDeploy">
-		<unwar src="${solr.docbase}" dest="${tomcat.home}/webapps/${solr.context.name}" />
-		<copy todir="${tomcat.home}/conf/Catalina/localhost" overwrite="true">
-			<fileset file="${solr.context.config}" />
-		</copy>
-	</target>
-
-	<!-- ================================= 
-          target: deploy              
-         ================================= -->
-	<target name="deploy"
-	        depends="revisionInfo, deploySolr"
-	        description="--> Build the app and install in Tomcat">
-		<property name="webapp.deploy.home" value="${tomcat.home}/webapps/${webapp.name}" />
-
-		<mkdir dir="${webapp.deploy.home}" />
-
-		<sync todir="${webapp.deploy.home}" includeemptydirs="true">
-			<fileset dir="${build.dir}/war" />
-		</sync>
-	</target>
-
-	<!-- ================================= 
-          target: war              
-         ================================= -->
-	<target name="war" depends="revisionInfo" description="--> Build the app and create a WAR file">
-		<jar basedir="${build.dir}/war" destfile="${build.dir}/${webapp.name}.war" />
-	</target>
-
-
-
-	<!-- ================================= 
-          target: licenser             
-          
-          In regular use, checks that all appropriate source files have license tags.
-          At release time, applies license text to source files.
-         ================================= -->
-	<target name="licenser" description="--> Check source files for licensing tags">
-		<property name="licenser.properties.file"
-		          location="${corebase.dir}/config/licenser/licenser.properties" />
-		<runLicenserScript productname="Vitro core" propertiesfile="${licenser.properties.file}" />
-	</target>
-
-
-	<!-- - - - - - - - - - - - - - - - - - - - - - - - - - - - - - - - - - -
-	     MACROS
-         - - - - - - - - - - - - - - - - - - - - - - - - - - - - - - - - - - -->
-
-	<!--
-		Run the licenser script.
-	-->
-	<macrodef name="runLicenserScript">
-		<attribute name="productName" />
-		<attribute name="propertiesFile" />
-		<sequential>
-			<echo message="Checking license tags on @{productName}" />
-
-			<exec executable="ruby" dir="${corebase.dir}/../utilities/licenser" failonerror="true">
-				<arg value="licenser.rb" />
-				<arg value="@{propertiesFile}" />
-				<redirector outputproperty="licenser.test.output" alwayslog="true" />
-			</exec>
-		</sequential>
-	</macrodef>
-
-	<!--
-		Add a line to the revisionInfo file.
-	-->
-	<macrodef name="addRevisionInfoLine">
-		<attribute name="productName" />
-		<attribute name="productCheckoutDir" />
-		<sequential>
-			<java classname="edu.cornell.mannlib.vitro.utilities.revisioninfo.RevisionInfoBuilder"
-			      fork="no"
-			      failonerror="true">
-				<classpath refid="utility.run.classpath" />
-				<arg value="@{productName}" />
-				<arg file="@{productCheckoutDir}" />
-				<arg file="${revisionInfo.build.file}" />
-			</java>
-		</sequential>
-	</macrodef>
-
-</project>
+
+	<!-- - - - - - - - - - - - - - - - - - 
+          target: prepare                      
+         - - - - - - - - - - - - - - - - - -->
+	<target name="prepare" depends="properties, compileUtilities">
+		<mkdir dir="${build.dir}" />
+		<mkdir dir="${war.classes.dir}" />
+		<mkdir dir="${war.resources.dir}" />
+		<mkdir dir="${test.classes.dir}" />
+
+		<!-- copy all sorts of web stuff into the war directory. -->
+		<copy todir="${war.dir}">
+			<fileset dir="${appbase.dir}/web" />
+			<fileset dir="${appbase.dir}" includes="themes/**/*" />
+		</copy>
+
+		<copy todir="${war.webinf.dir}">
+			<fileset dir="${appbase.dir}">
+				<!-- copy the JARs into the war directory -->
+				<include name="lib/*" />
+				<!-- these are already in Tomcat: we mustn't conflict. -->
+				<exclude name="lib/jsp-api.jar" />
+				<exclude name="lib/servlet-api.jar" />
+			</fileset>
+		</copy>
+
+		<!-- use the production Log4J properties, unless a debug version exists. -->
+		<available file="${appbase.dir}/config/debug.log4j.properties"
+		           property="debug.log4j.exists" />
+		<copy tofile="${war.classes.dir}/log4j.properties" filtering="true" overwrite="true">
+			<fileset dir="${appbase.dir}/config">
+				<include name="default.log4j.properties" unless="debug.log4j.exists" />
+				<include name="debug.log4j.properties" if="debug.log4j.exists" />
+			</fileset>
+			<filterchain>
+				<expandproperties />
+			</filterchain>
+		</copy>
+
+		<copy todir="${war.classes.dir}">
+			<!-- copy the deploy.properties into the war directory -->
+			<fileset file="${deploy.properties.file}" />
+
+			<!-- copy any xml files from source tree to the war directory -->
+			<fileset dir="${appbase.dir}/src" includes="**/*.xml" />
+		</copy>
+
+		<!-- copy the context file into the war directory -->
+		<copy file="${appbase.dir}/context.xml" tofile="${war.dir}/META-INF/context.xml" />
+
+	</target>
+
+	<!-- ================================= 
+          target: compile              
+         ================================= -->
+	<target name="compile" depends="prepare" description="--> Compile Java sources">
+		<!-- deletes all files that depend on changed .java files -->
+		<depend srcdir="${appbase.dir}/src"
+		        destdir="${war.classes.dir}"
+		        closure="false"
+		        cache="${build.dir}/.depcache">
+			<classpath refid="compile.classpath" />
+		</depend>
+
+		<javac srcdir="${appbase.dir}/src"
+		       destdir="${war.classes.dir}"
+		       debug="true"
+		       deprecation="${javac.deprecation}"
+		       encoding="UTF8"
+		       includeantruntime="false"
+		       optimize="true"
+		       source="1.6">
+			<classpath refid="compile.classpath" />
+		</javac>
+	</target>
+
+	<!-- ================================= 
+          target: test              
+         ================================= -->
+	<target name="test" depends="compile" unless="skiptests" description="--> Run JUnit tests">
+		<javac srcdir="${appbase.dir}/test"
+		       destdir="${test.classes.dir}"
+		       debug="true"
+		       deprecation="${javac.deprecation}"
+		       encoding="UTF8"
+		       includeantruntime="false"
+		       optimize="false"
+		       source="1.6">
+			<classpath refid="test.compile.classpath" />
+		</javac>
+
+		<java classname="edu.cornell.mannlib.vitro.utilities.testing.VitroTestRunner"
+		      fork="yes"
+		      failonerror="true">
+			<classpath refid="test.run.classpath" />
+			<arg file="${appbase.dir}/test" />
+			<arg value="${testlevel}" />
+		</java>
+	</target>
+
+	<!-- ================================= 
+          target: jar              
+         ================================= -->
+	<target name="jar" depends="test" description="--> Compile the Java, and build a JAR file">
+		<jar basedir="${war.classes.dir}" destfile="${build.dir}/${ant.project.name}.jar" />
+	</target>
+
+	<!-- ================================= 
+          target: revisionInfo              
+         ================================= -->
+	<target name="revisionInfo"
+	        depends="test"
+	        unless="skipinfo"
+	        description="--> Store revision info in build">
+		<tstamp>
+			<format property="revisionInfo.timestamp" pattern="yyyy-MM-dd HH:mm:ss" />
+		</tstamp>
+		<echo file="${revisionInfo.build.file}">${revisionInfo.timestamp}
+</echo>
+
+		<addRevisionInfoLine productName="vitroCore" productCheckoutDir="${corebase.dir}/.." />
+	</target>
+
+	<!-- - - - - - - - - - - - - - - - - - 
+          target: prepareSolr                      
+         - - - - - - - - - - - - - - - - - -->
+	<target name="prepareSolr" depends="properties">
+		<property name="solr.distrib.dir" location="${corebase.dir}/../solr" />
+		<property name="solr.example.dir" location="${solr.distrib.dir}/exampleSolr" />
+		<property name="solr.context.config.example"
+		          location="${solr.distrib.dir}/exampleSolrContext.xml" />
+		<property name="solr.war" location="${solr.distrib.dir}/apache-solr-3.1.0.war" />
+
+		<property name="solr.docbase" location="${solr.home.dir}/solr.war" />
+		<property name="solr.context.name" value="${webapp.name}solr" />
+		<property name="solr.context.config" location="${solr.home.dir}/${solr.context.name}.xml" />
+
+		<!-- Create and copy the example directory to the solr.home.dir directory. -->
+		<mkdir dir="${solr.home.dir}" />
+		<copy todir="${solr.home.dir}">
+			<fileset dir="${solr.example.dir}" includes="**/*" />
+		</copy>
+
+		<!-- Add the war file. -->
+		<copy tofile="${solr.docbase}">
+			<fileset file="${solr.war}" />
+		</copy>
+		<war destfile="${solr.docbase}" update="true">
+			<classes dir="${appbase.dir}/config/solr/" />
+		</war>
+
+		<!-- if no mask is define, go with an unsecured installation. -->
+		<property name="vitro.local.solr.ipaddress.mask" value=".*" />
+
+		<!-- Create the context configuration XML with expanded properties. -->
+		<copy tofile="${solr.context.config}" filtering="true">
+			<fileset file="${solr.context.config.example}" />
+			<filterchain>
+				<expandproperties />
+			</filterchain>
+		</copy>
+	</target>
+
+	<!-- - - - - - - - - - - - - - - - - - 
+          target: deploySolr                      
+         - - - - - - - - - - - - - - - - - -->
+	<target name="deploySolr" depends="prepareSolr" unless="noSolrDeploy">
+		<unwar src="${solr.docbase}" dest="${tomcat.home}/webapps/${solr.context.name}" />
+		<copy todir="${tomcat.home}/conf/Catalina/localhost" overwrite="true">
+			<fileset file="${solr.context.config}" />
+		</copy>
+	</target>
+
+	<!-- ================================= 
+          target: deploy              
+         ================================= -->
+	<target name="deploy"
+	        depends="revisionInfo, deploySolr"
+	        description="--> Build the app and install in Tomcat">
+		<property name="webapp.deploy.home" value="${tomcat.home}/webapps/${webapp.name}" />
+
+		<mkdir dir="${webapp.deploy.home}" />
+
+		<sync todir="${webapp.deploy.home}" includeemptydirs="true">
+			<fileset dir="${build.dir}/war" />
+		</sync>
+	</target>
+
+	<!-- ================================= 
+          target: war              
+         ================================= -->
+	<target name="war" depends="revisionInfo" description="--> Build the app and create a WAR file">
+		<jar basedir="${build.dir}/war" destfile="${build.dir}/${webapp.name}.war" />
+	</target>
+
+
+
+	<!-- ================================= 
+          target: licenser             
+          
+          In regular use, checks that all appropriate source files have license tags.
+          At release time, applies license text to source files.
+         ================================= -->
+	<target name="licenser" description="--> Check source files for licensing tags">
+		<property name="licenser.properties.file"
+		          location="${corebase.dir}/config/licenser/licenser.properties" />
+		<runLicenserScript productname="Vitro core" propertiesfile="${licenser.properties.file}" />
+	</target>
+
+
+	<!-- - - - - - - - - - - - - - - - - - - - - - - - - - - - - - - - - - -
+	     MACROS
+         - - - - - - - - - - - - - - - - - - - - - - - - - - - - - - - - - - -->
+
+	<!--
+		Run the licenser script.
+	-->
+	<macrodef name="runLicenserScript">
+		<attribute name="productName" />
+		<attribute name="propertiesFile" />
+		<sequential>
+			<echo message="Checking license tags on @{productName}" />
+
+			<exec executable="ruby" dir="${corebase.dir}/../utilities/licenser" failonerror="true">
+				<arg value="licenser.rb" />
+				<arg value="@{propertiesFile}" />
+				<redirector outputproperty="licenser.test.output" alwayslog="true" />
+			</exec>
+		</sequential>
+	</macrodef>
+
+	<!--
+		Add a line to the revisionInfo file.
+	-->
+	<macrodef name="addRevisionInfoLine">
+		<attribute name="productName" />
+		<attribute name="productCheckoutDir" />
+		<sequential>
+			<java classname="edu.cornell.mannlib.vitro.utilities.revisioninfo.RevisionInfoBuilder"
+			      fork="no"
+			      failonerror="true">
+				<classpath refid="utility.run.classpath" />
+				<arg value="@{productName}" />
+				<arg file="@{productCheckoutDir}" />
+				<arg file="${revisionInfo.build.file}" />
+			</java>
+		</sequential>
+	</macrodef>
+
+</project>