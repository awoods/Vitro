--- conflicted
+++ resolved
@@ -188,17 +188,7 @@
 		<!-- Copy the build.properties file to the resources directory. -->
 		<copy todir="${main.resources.dir}" file="${build.properties.file}" />
 
-<<<<<<< HEAD
-		<!-- If there is a runtime.properties file in the same directory as build.properties, copy that too. -->
-		<dirname file="${build.properties.file}" property="runtime.properties.dir"/>
-		<copy todir="${main.resources.dir}" >
-			<fileset dir="${runtime.properties.dir}" >
-				<filename name="runtime.properties" />
-			</fileset>
-		</copy>
-
-=======
->>>>>>> 3f061da0
+
 		<!-- copy any xml files from source tree to the war directory -->
 		<copy todir="${main.compiled.dir}">
 			<fileset dir="${appbase.dir}/src" includes="**/*.xml" />
