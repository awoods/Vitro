--- conflicted
+++ resolved
@@ -178,9 +178,8 @@
     margin-bottom: 10px;
 }
 #associationOptions {
-    float: right; 
-    display: none;
-    width: 450px;
+    float:right; 
+    display:none;
 }
 #verifyProfileLink {
     margin-left:10px;
@@ -225,11 +224,7 @@
 }
 #associateProfileBackgroundThree {
     background-color:#f1f2ee;
-<<<<<<< HEAD
-    padding:7px 94px 26px 12px;
-=======
     padding:7px 94px 26px 12px; 
->>>>>>> 96b93a0f
     margin-top:-129px; 
     margin-left:-12px;
     margin-right:-8px; 
@@ -482,6 +477,6 @@
 img.loading-relateEdior,
 img.loading-relateProfile,
 img.loading-addProfile,
-img.loading-profileMyAccount {
+img.loading-profileMyAccoount {
     padding-left: 10px;
 }