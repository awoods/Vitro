--- conflicted
+++ resolved
@@ -142,11 +142,7 @@
 	                    <div class="datatypeProperties">
 	                        <div class="datatypePropertyValue">
 	                            <div class="statementWrap thumbnail">
-<<<<<<< HEAD
-                                    <img src="<c:url value='/images/dummyImages/person.thumbnail.jpg'/>" 
-=======
                                     <img src="<c:url value='/images/placeholders/person.thumbnail.jpg'/>" 
->>>>>>> 6163b094
                                                 title="no image" alt="" width="115"/>
                                     <c:if test="${showEdits}">
                                         <span class="editLinks">${imageLinks}</span>
@@ -315,8 +311,4 @@
       </div> <!-- personWrap -->
     </div> <!-- content -->
     
-<<<<<<< HEAD
 <script type="text/javascript" src="<c:url value="/js/imageUpload/imageUploadUtils.js"/>"></script>
-=======
-<script type="text/javascript" src="<c:url value="/js/imageUpload/imageUploadUtils.js"/>"></script>
->>>>>>> 6163b094
