--- conflicted
+++ resolved
@@ -1,99 +1,93 @@
 <%-- $This file is distributed under the terms of the license in /doc/license.txt$ --%>
 
-<%@ taglib uri="http://java.sun.com/jstl/core" prefix="c"%><%/* this odd thing points to something in web.xml */ %>
-<%@ taglib uri="http://java.sun.com/jsp/jstl/fmt" prefix="fmt" %>
-<%@ page errorPage="/error.jsp"%>
-<%  /***********************************************
-        Display a list of entities for a tab.
-
-         request.attributes:
-         a List of Entity objects with the name "entities"
-         portal id as "portal"
-
-         request.parameters:
-         None yet.
-
-          Consider sticking < % = MiscWebUtils.getReqInfo(request) % > in the html output for debugging info.
-
-         bdc34 2006-01-27 created
-    **********************************************/
-        if (request.getAttribute("entities") == null){
-            String e="entityListForTabs.jsp expects that request attribute 'entities' be set to a List of Entity objects.";
-            throw new JspException(e);
-        }
-%>
-<c:set var="searchViewPrefix" value="/templates/search/"/>
-<c:set var='entities' value='${requestScope.entities}' /><%/* just moving this into page scope for easy use */ %>
-<c:set var='portal' value='${requestScope.portal}' />
-<c:set var='IMG_WIDTH' value='75'/>
-<jsp:include page="/templates/alpha/alphaIndex.jsp"/>
-<ul class='tabEntities entityListForTab'>
-    <c:forEach items='${entities}' var='ent'>
-	<c:url var="entHref" value="/entity">
-		<c:param name="home" value="${sessionScope.currentPortalId}"/>
-		<c:param name="uri" value="${ent.URI}"/>
-	</c:url>
-        <li>
-            <a href='<c:out value="${entHref}"/>'>${ent.name}</a> 
-			<c:if test="${!empty ent.moniker}">
-			  <span class="tab-moniker">
-				| <c:out value="${ent.moniker}"/>
-  			</span>
-			</c:if>
-    	    <c:if test="${!empty ent.VClasses}">
-                <c:forEach items="${ent.VClasses}" var="type">
-					<c:if test="${!empty type.customSearchView}">
-						<c:set var="customSearchView" value="${type.customSearchView}"/>
- 					</c:if>
-				</c:forEach>
-			</c:if>
-			<c:set var="anchorText" value="${ent.anchor}"/>
-						
-			<c:if test="${(!empty customSearchView) && (!empty anchorText)}">
-                <c:set scope="request" var="individual" value="${ent}"/>
-                <c:if test="${!empty ent.url}">
-                    <c:set scope="request" var="individualURL" value="${ent.url}"/>
-                </c:if>
-                <jsp:include page="${searchViewPrefix}${customSearchView}" flush="true"/>
-                <c:remove var="individual"/>
-                <c:remove var="individualURL"/>
-                <c:remove var="anchorText"/>
-			</c:if>		
-			
-            <c:if test="${!empty anchorText}">
-              <span class="tab-extLink"> |
-                <c:choose>
-                    <c:when test="${!empty ent.url}">
-	                    <c:url var="entUrl" value="${ent.url}"/>
-                        <a class="externalLink" href="<c:out value="${entUrl}"/>">${anchorText}</a>
-                    </c:when>
-                    <c:otherwise>
-                        <span style="font-style: italic; text-size: 0.75em;">${anchorText}</span>
-                    </c:otherwise>
-                </c:choose>
-              </span>
-            </c:if>
-            <c:forEach items='${ent.linksList}' var="entLink"><span class="tab-extLink"> | <c:url var="entLinkUrl" value="${entLink.url}"/><a class="externalLink" href="<c:out value="${entLinkUrl}"/>">${entLink.anchor}</a></span></c:forEach>
-            <c:choose>
+<%@ taglib uri="http://java.sun.com/jstl/core" prefix="c"%><%/* this odd thing points to something in web.xml */ %>
+<%@ taglib uri="http://java.sun.com/jsp/jstl/fmt" prefix="fmt" %>
+<%@ page errorPage="/error.jsp"%>
+<%  /***********************************************
+        Display a list of entities for a tab.
+
+         request.attributes:
+         a List of Entity objects with the name "entities"
+         portal id as "portal"
+
+         request.parameters:
+         None yet.
+
+          Consider sticking < % = MiscWebUtils.getReqInfo(request) % > in the html output for debugging info.
+
+         bdc34 2006-01-27 created
+    **********************************************/
+        if (request.getAttribute("entities") == null){
+            String e="entityListForTabs.jsp expects that request attribute 'entities' be set to a List of Entity objects.";
+            throw new JspException(e);
+        }
+%>
+<c:set var="searchViewPrefix" value="/templates/search/"/>
+<c:set var='entities' value='${requestScope.entities}' /><%/* just moving this into page scope for easy use */ %>
+<c:set var='portal' value='${requestScope.portal}' />
+<c:set var='IMG_WIDTH' value='75'/>
+<jsp:include page="/templates/alpha/alphaIndex.jsp"/>
+<ul class='tabEntities entityListForTab'>
+    <c:forEach items='${entities}' var='ent'>
+	<c:url var="entHref" value="/entity">
+		<c:param name="home" value="${sessionScope.currentPortalId}"/>
+		<c:param name="uri" value="${ent.URI}"/>
+	</c:url>
+        <li>
+            <a href='<c:out value="${entHref}"/>'>${ent.name}</a> 
+			<c:if test="${!empty ent.moniker}">
+			  <span class="tab-moniker">
+				| <c:out value="${ent.moniker}"/>
+  			</span>
+			</c:if>
+    	    <c:if test="${!empty ent.VClasses}">
+                <c:forEach items="${ent.VClasses}" var="type">
+					<c:if test="${!empty type.customSearchView}">
+						<c:set var="customSearchView" value="${type.customSearchView}"/>
+ 					</c:if>
+				</c:forEach>
+			</c:if>
+			<c:set var="anchorText" value="${ent.anchor}"/>
+						
+			<c:if test="${(!empty customSearchView) && (!empty anchorText)}">
+                <c:set scope="request" var="individual" value="${ent}"/>
+                <c:if test="${!empty ent.url}">
+                    <c:set scope="request" var="individualURL" value="${ent.url}"/>
+                </c:if>
+                <jsp:include page="${searchViewPrefix}${customSearchView}" flush="true"/>
+                <c:remove var="individual"/>
+                <c:remove var="individualURL"/>
+                <c:remove var="anchorText"/>
+			</c:if>		
+			
+            <c:if test="${!empty anchorText}">
+              <span class="tab-extLink"> |
+                <c:choose>
+                    <c:when test="${!empty ent.url}">
+	                    <c:url var="entUrl" value="${ent.url}"/>
+                        <a class="externalLink" href="<c:out value="${entUrl}"/>">${anchorText}</a>
+                    </c:when>
+                    <c:otherwise>
+                        <span style="font-style: italic; text-size: 0.75em;">${anchorText}</span>
+                    </c:otherwise>
+                </c:choose>
+              </span>
+            </c:if>
+            <c:forEach items='${ent.linksList}' var="entLink"><span class="tab-extLink"> | <c:url var="entLinkUrl" value="${entLink.url}"/><a class="externalLink" href="<c:out value="${entLinkUrl}"/>">${entLink.anchor}</a></span></c:forEach>
+            <c:choose>
             <c:when test='${not empty ent.thumbUrl }'>
-            	<c:url var="imageHref" value="entity">
-    						<c:param name="home" value="${sessionScope.currentPortalId}"/>
-    						<c:param name="uri" value="${ent.URI}"/>
-    					</c:url>
+            	<c:url var="imageHref" value="entity">
+    						<c:param name="home" value="${sessionScope.currentPortalId}"/>
+    						<c:param name="uri" value="${ent.URI}"/>
+    					</c:url>
                   <div class="tab-image"><a class="image" href="<c:out value="${imageHref}"/>"><img width="${IMG_WIDTH}" src="${pageContext.request.contextPath}${ent.thumbUrl}" title="${ent.name}" alt="" /></a></div>
-                  <c:if test="${not empty ent.blurb}"><div class='blurb'>${ent.blurb}</div></c:if>
-            </c:when>
-            <c:otherwise>
-                <c:if test="${not empty ent.blurb}"><div class='blurb'>${ent.blurb}</div></c:if>
-            </c:otherwise>
-            </c:choose>
-        </li>
-<<<<<<< HEAD
-    </c:forEach>
-</ul>
-
-<jsp:include page="/templates/entity/entityListPages.jsp"/>
-=======
+                  <c:if test="${not empty ent.blurb}"><div class='blurb'>${ent.blurb}</div></c:if>
+            </c:when>
+            <c:otherwise>
+                <c:if test="${not empty ent.blurb}"><div class='blurb'>${ent.blurb}</div></c:if>
+            </c:otherwise>
+            </c:choose>
+        </li>
     </c:forEach>
 </ul>
 
@@ -125,7 +119,6 @@
 	   </c:if>   
 	</c:forEach>
     </div>
-</c:if>
+</c:if>
 
 <jsp:include page="/templates/entity/entityListPages.jsp"/>
->>>>>>> 6163b094
