--- conflicted
+++ resolved
@@ -45,8 +45,6 @@
 </tr>
 </table>
 
-<<<<<<< HEAD
-=======
 <c:if test="${application.selfEditingPolicyWasSetup}"> <!-- test="${requestScope.user.roleURI == 1 }">  -->
 
 <h3 class="associate">Associate user account with a person</h3>
@@ -92,7 +90,6 @@
 </table>
 
 </c:if>
->>>>>>> 2bf80e35
 </div>
 </div>
 </jsp:root>