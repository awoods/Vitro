--- conflicted
+++ resolved
@@ -1,71 +1,33 @@
-<#-- $This file is distributed under the terms of the license in /doc/license.txt$ -->
-
-<#-- Upload a replacement main image for an Individual. -->
-
-${scripts.add("/js/jquery.js")}
-${scripts.add("/js/imageUpload/imageUploadUtils.js")}
-
-${stylesheets.add("/css/uploadImages.css")}
-
-<<<<<<< HEAD
-
-${stylesheets.addFromTheme("/uploadImages.css")}
-
-
-
-
-<div id="photoUploadContainer">
-       <h2>Photo Upload</h2>
-       
-       
-       <#if errorMessage??>
- 		 <div id="errorAlert"><img src="${urls.siteIcons}/iconAlert.png"/>
-                  <p>${errorMessage}</p>
-           </div>
-		</#if>
-		 
-		
-		
-       <div id="photoUploadDefaultImageContainer">
-              <h6>Current Photo</h6>
-              <img src="${thumbnailUrl}" width="115" height="115" /> </div>
-              
-       <div id="photoUploadForm">
-       
-              <form action="${formAction}" enctype="multipart/form-data" method="post">
-                     <label>Upload a photo <span> (JPEG, GIF or PNG)</span></label>
-                     <input id="datafile" type="file" name="datafile" size="30" />
-                     <input type="submit" value="Upload photo"/> 
-                     <span class="or"> or 
-                     <a class="cancelUpload"  href="${cancelUrl}">Cancel</a></span>
-              </form>
-       </div>
-</div>
-
-
-=======
-<section id="photoUploadContainer" role="region">
-    <h2>Photo Upload</h2>
-              
-    <#if errorMessage??>
-        <section id="error-alert" role="alert"><img src="${urls.images}/iconAlert.png" alt="Error alert icon" />
-            <p>${errorMessage}</p>
-        </section>
-    </#if>
-
-    <section id="photoUploadDefaultImage" role="region">
-        <h3>Current Photo</h3>
-        
-        <img src="${thumbnailUrl}" width="115" height="115" alt="Individual photo" /> 
-    </section>
-          
-    <form id="photoUploadForm" action="${formAction}" enctype="multipart/form-data" method="post" role="form">
-        <label>Upload a photo <span> (JPEG, GIF or PNG)</span></label>
-        
-        <input id="datafile" type="file" name="datafile" size="30" />
-        <input class="submit" type="submit" value="Upload photo"/>
-        
-        <span class="or"> or <a class="cancel"  href="${cancelUrl}">Cancel</a></span>
-    </form>
-</section>
->>>>>>> 6163b094
+<#-- $This file is distributed under the terms of the license in /doc/license.txt$ -->
+
+<#-- Upload a replacement main image for an Individual. -->
+
+${scripts.add("/js/jquery.js")}
+${scripts.add("/js/imageUpload/imageUploadUtils.js")}
+
+${stylesheets.add("/css/uploadImages.css")}
+
+<section id="photoUploadContainer" role="region">
+    <h2>Photo Upload</h2>
+              
+    <#if errorMessage??>
+        <section id="error-alert" role="alert"><img src="${urls.images}/iconAlert.png" alt="Error alert icon" />
+            <p>${errorMessage}</p>
+        </section>
+    </#if>
+
+    <section id="photoUploadDefaultImage" role="region">
+        <h3>Current Photo</h3>
+        
+        <img src="${thumbnailUrl}" width="115" height="115" alt="Individual photo" /> 
+    </section>
+          
+    <form id="photoUploadForm" action="${formAction}" enctype="multipart/form-data" method="post" role="form">
+        <label>Upload a photo <span> (JPEG, GIF or PNG)</span></label>
+        
+        <input id="datafile" type="file" name="datafile" size="30" />
+        <input class="submit" type="submit" value="Upload photo"/>
+        
+        <span class="or"> or <a class="cancel"  href="${cancelUrl}">Cancel</a></span>
+    </form>
+</section>