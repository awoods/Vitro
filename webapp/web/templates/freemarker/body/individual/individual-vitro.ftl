--- conflicted
+++ resolved
@@ -38,13 +38,8 @@
         </header>
         
         <nav role="navigation">
-<<<<<<< HEAD
-            <ul id ="individual-tools" role="list">                          
-                <li role="listitem"><img title="${individual.uri}" class="middle" src="${urls.images}/individual/uriIcon.gif" alt="uri icon" /></li>
-=======
             <ul id ="individual-tools" role="list">
                 <li role="listitem"><img id="uriIcon" title="${individual.uri}" class="middle" src="${urls.images}/individual/uriIcon.gif" alt="uri icon"/></li>
->>>>>>> 0b1fa8ab
                 
                 <#assign rdfUrl = individual.rdfUrl>
                 <#if rdfUrl??>
