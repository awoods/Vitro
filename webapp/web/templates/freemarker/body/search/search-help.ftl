<#-- $This file is distributed under the terms of the license in /doc/license.txt$ -->

<#if origination?has_content && origination == "helpLink">
    <h2>Search Tips</h2>
    <span id="searchHelp">
        <a href="#" onClick="history.back();return false;" title="back to results">Back to results</a>
    </span>
<#else>
    <h3>Search Tips</h3>        
</#if>
<ul class="searchTips">
    <li>Keep it simple! Use short, single terms unless your searches are returning too many results.</li>
    <li>Use quotes to search for an entire phrase -- e.g., "<i>protein folding</i>".</li>
<<<<<<< HEAD
    <li>Except for Boolean operators, searches are not case-sensitive, so <i>Geneva</i> and <i>geneva</i> are equivalent.</li>
=======
    <li>Except for boolean operators, searches are <strong>not</strong> case-sensitive, so "Geneva" and "geneva" are equivalent</li>
>>>>>>> 9f19f2c3
    <li>If you are unsure of the correct spelling, put ~ at the end of your search term -- e.g., <i>cabage~</i> finds <i>cabbage</i>, <i>steven~</i> finds <i>Stephen</i> and <i>Stefan</i> (as well as other similar names).</li>
</ul>
    
<h4><a id="advTipsLink" href="#">Advanced Tips</a></h4>    
<ul id="advanced" class="searchTips" style="visibility:hidden">
    <li>When you enter more than one term, search will return results containing all of them unless you add the Boolean "OR" -- e.g., <i>chicken</i> OR <i>egg</i>.</li>
    <li>NOT" can help limit searches -- e.g., <i>climate</i> NOT <i>change</i>.</li>
    <li>Phrase searches may be combined with Boolean operators -- e.g. "<i>climate change</i>" OR "<i>global warming</i>".</li>
    <li>Close word variations will also be found -- e.g., <i>sequence</i> matches <i>sequences</i> and <i>sequencing</i>.</li>
    <li>Use the wildcard * character to match an even wider variation -- e.g., <i>nano*</i> will match both <i>nanotechnology</i> and <i>nanofabrication</i>.</li>
    <li>Search uses shortened versions of words -- e.g., a search for <i>cogniti*</i> finds nothing, while <i>cognit*</i> finds both <i>cognitive</i> and <i>cognition</i>.</li> 
</ul>
<a id="closeLink" href="#"  style="visibility:hidden;font-size:.825em;padding-left:8px">Close</a>
${stylesheets.add('<link rel="stylesheet" href="${urls.base}/css/search.css" />')}
<script type="text/javascript">
    $(document).ready(function(){
        $('a#advTipsLink').click(function() {
           $('ul#advanced').css("visibility","visible"); 
           $('a#closeLink').css("visibility","visible");
           $('a#closeLink').click(function() {
              $('ul#advanced').css("visibility","hidden"); 
              $('a#closeLink').css("visibility","hidden");
           });

        });
    });
    
</script><|MERGE_RESOLUTION|>--- conflicted
+++ resolved
@@ -11,11 +11,7 @@
 <ul class="searchTips">
     <li>Keep it simple! Use short, single terms unless your searches are returning too many results.</li>
     <li>Use quotes to search for an entire phrase -- e.g., "<i>protein folding</i>".</li>
-<<<<<<< HEAD
-    <li>Except for Boolean operators, searches are not case-sensitive, so <i>Geneva</i> and <i>geneva</i> are equivalent.</li>
-=======
     <li>Except for boolean operators, searches are <strong>not</strong> case-sensitive, so "Geneva" and "geneva" are equivalent</li>
->>>>>>> 9f19f2c3
     <li>If you are unsure of the correct spelling, put ~ at the end of your search term -- e.g., <i>cabage~</i> finds <i>cabbage</i>, <i>steven~</i> finds <i>Stephen</i> and <i>Stefan</i> (as well as other similar names).</li>
 </ul>
     
