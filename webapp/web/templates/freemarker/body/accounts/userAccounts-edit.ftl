<<<<<<< HEAD
<#-- $This file is distributed under the terms of the license in /doc/license.txt$ -->

<#-- Template for editing a user account -->

<h3><a class="account-menu" href="accountsAdmin" title="edit account">User accounts</a> > Edit account</h3>


    <#if errorEmailIsEmpty??>
        <#assign errorMessage = "You must supply an email address." />
    </#if>
    
    <#if errorEmailInUse??>
        <#assign errorMessage = "An account with that email address already exists." />
    </#if>
    
    <#if errorEmailInvalidFormat??>
        <#assign errorMessage = "'${emailAddress}' is not a valid email address." />
    </#if>
    
    <#if errorExternalAuthIdInUse??>
        <#assign errorMessage = "An account with that external authorization ID already exists." />
    </#if>
    
    <#if errorFirstNameIsEmpty??>
        <#assign errorMessage = "You must supply a first name." />
    </#if>
    
    <#if errorLastNameIsEmpty??>
        <#assign errorMessage = "You must supply a last name." />
    </#if>
    
    <#if errorNoRoleSelected??>
        <#assign errorMessage = "You must select a role." />
    </#if>
    
    <#if errorPasswordIsEmpty??>
        <#assign errorMessage = "No password supplied." />
    </#if>
    
    <#if errorPasswordIsWrongLength??>
        <#assign errorMessage = "Password must be between ${minimumLength} and ${maximumLength} characters." />
    </#if>
    
    <#if errorPasswordsDontMatch??>
        <#assign errorMessage = "Passwords do not match." />
    </#if>
    
    <#if errorMessage?has_content>
        <section id="error-alert" role="alert">
            <img src="${urls.images}/iconAlert.png" width="24" height="24" alert="Error alert icon" />
            <p>${errorMessage}</p>
        </section>
    </#if>

<section id="edit-account" role="region">
    <form method="POST" action="${formUrls.edit}" id="userAccountForm" class="customForm" role="edit account">
        <label for="email-address">Email address<span class="requiredHint"> *</span></label>
        <input type="text" name="emailAddress" value="${emailAddress}" id="email-address" role="input" />

        <label for="first-name">First name<span class="requiredHint"> *</span></label> 
        <input type="text" name="firstName" value="${firstName}" id="first-name" role="input" />

        <label for="last-name">Last name<span class="requiredHint"> *</span></label> 
        <input type="text" name="lastName" value="${lastName}" id="last-name" role="input" />

		<#if externalAuthPermitted??>
            <#include "userAccounts-associateProfilePanel.ftl">

            <p><input id="externalAuthChkBox" type="checkbox" name="externalAuthOnly"  <#if externalAuthOnly?? >checked</#if>  />Externally Authenticated Only</p>
        </#if>

        <#if roles?has_content>
            <p>Roles<span class="requiredHint"> *</span></p>
            <#list roles as role>
                <input type="radio" name="role" value="${role.uri}" role="radio" ${selectedRoles?seq_contains(role.uri)?string("checked", "")} />
                <label class="inline" for="${role.label}"> ${role.label}</label>
                <br />
            </#list>
        </#if>

        <#if emailIsEnabled??>
            <section id="pwdResetContainer" <#if externalAuthOnly?? >class="hidden"</#if> role="region">
                <input type="checkbox" name="resetPassword" value="" id="reset-password" role="checkbox" <#if resetPassword??>checked</#if> />
                <label  class="inline" for="reset-password"> Reset password</label>

                <p class="note">
                    Note: Instructions for resetting the password will 
                    be emailed to the address entered above. The password will not 
                    be reset until the user follows the link provided in this email.
                </p>
            </section>
        <#else>
            <section id="passwordContainer" <#if externalAuthOnly?? >class="hidden"</#if> role="region">
                <label for="new-password">New password</label>
                <input type="password" name="newPassword" value="${newPassword}" id="new-password" role="input" />
                <p class="note">Minimum of ${minimumLength} characters in length.<br />
                Leaving this blank means that the password will not be changed.</p>
                
                <label for="confirm-password">Confirm new password</label> 
                <input type="password" name="confirmPassword" value="${confirmPassword}" id="confirm-password" role="input" />
            </section>
        </#if>

        <p><input type="submit" id="submitMyAccount" name="submitEdit" value="Save changes" class="submit" disabled /> or <a class="cancel" href="${formUrls.list}" title="cancel">Cancel</a></p>

        <p class="requiredHint">* required fields</p>
    </form>
</section>

${stylesheets.add('<link rel="stylesheet" href="${urls.base}/css/account/account.css" />')}
${stylesheets.add('<link rel="stylesheet" href="${urls.base}/edit/forms/css/customForm.css" />')}

${scripts.add('<script type="text/javascript" src="${urls.base}/js/jquery.js"></script>',
              '<script type="text/javascript" src="${urls.base}/js/jquery-ui/js/jquery-ui-1.8.9.custom.min.js"></script>',
              '<script type="text/javascript" src="${urls.base}/js/account/accountExternalAuthFlag.js"></script>',
              '<script type="text/javascript" src="${urls.base}/js/account/accountListenerSetup.js"></script>')}
=======
<#-- $This file is distributed under the terms of the license in /doc/license.txt$ -->

<#-- Template for editing a user account -->

<#assign strings = i18n() />

<h3><a class="account-menu" href="accountsAdmin" title="${strings.user_accounts_title}">${strings.user_accounts_link}</a> > ${strings.edit_account}</h3>

    <#if errorEmailIsEmpty??>
        <#assign errorMessage = strings.error_no_email />
    <#elseif errorEmailInUse??>
        <#assign errorMessage = strings.error_email_already_exists />
    <#elseif errorEmailInvalidFormat??>
        <#assign errorMessage = strings.error_invalid_email(emailAddress) />
    <#elseif errorExternalAuthIdInUse??>
        <#assign errorMessage = strings.error_external_auth_already_exists />
    <#elseif errorFirstNameIsEmpty??>
        <#assign errorMessage = strings.error_no_first_name />
    <#elseif errorLastNameIsEmpty??>
        <#assign errorMessage = strings.error_no_last_name />
    <#elseif errorNoRoleSelected??>
        <#assign errorMessage = strings.error_no_role />
    <#elseif errorPasswordIsEmpty??>
        <#assign errorMessage = strings.error_no_password />
    <#elseif errorPasswordIsWrongLength??>
        <#assign errorMessage = strings.error_password_length(minimumLength, maximumLength) />
    <#elseif errorPasswordsDontMatch??>
        <#assign errorMessage = strings.error_password_mismatch />
    </#if>
    
    <#if errorMessage?has_content>
        <section id="error-alert" role="alert">
            <img src="${urls.images}/iconAlert.png" width="24" height="24" alt="${strings.alt_error_alert}" />
            <p>${errorMessage}</p>
        </section>
    </#if>

<section id="edit-account" role="region">
    <form method="POST" action="${formUrls.edit}" id="userAccountForm" class="customForm" role="edit account">
        <label for="email-address">${strings.email_address}<span class="requiredHint"> *</span></label>
        <input type="text" name="emailAddress" value="${emailAddress}" id="email-address" role="input" />

        <label for="first-name">${strings.first_name}<span class="requiredHint"> *</span></label> 
        <input type="text" name="firstName" value="${firstName}" id="first-name" role="input" />

        <label for="last-name">${strings.last_name}<span class="requiredHint"> *</span></label> 
        <input type="text" name="lastName" value="${lastName}" id="last-name" role="input" />

		<#if externalAuthPermitted??>
            <#include "userAccounts-associateProfilePanel.ftl">

            <p><input id="externalAuthChkBox" type="checkbox" name="externalAuthOnly"  <#if externalAuthOnly?? >checked</#if>  />${strings.external_auth_only}</p>
        </#if>

        <#if roles?has_content>
            <p>${strings.roles}<span class="requiredHint"> *</span></p>
            <#list roles as role>
                <input type="radio" name="role" value="${role.uri}" role="radio" ${selectedRoles?seq_contains(role.uri)?string("checked", "")} />
                <label class="inline" for="${role.label}"> ${role.label}</label>
                <br />
            </#list>
        </#if>

        <#if emailIsEnabled??>
            <section id="pwdResetContainer" <#if externalAuthOnly?? >class="hidden"</#if> role="region">
                <input type="checkbox" name="resetPassword" value="" id="reset-password" role="checkbox" <#if resetPassword??>checked</#if> />
                <label  class="inline" for="reset-password">${strings.reset_password}</label>

                <p class="note">${strings.reset_password_note}</p>
            </section>
        <#else>
            <section id="passwordContainer" <#if externalAuthOnly?? >class="hidden"</#if> role="region">
                <label for="new-password">${strings.new_password}</label>
                <input type="password" name="newPassword" value="${newPassword}" id="new-password" role="input" />
                <p class="note">${strings.minimum_password_length(minimumLength)}<br />
                ${strings.leave_password_unchanged}</p>
                
                <label for="confirm-password">${strings.confirm_password}</label> 
                <input type="password" name="confirmPassword" value="${confirmPassword}" id="confirm-password" role="input" />
            </section>
        </#if>

        <p><input type="submit" id="submitMyAccount" name="submitEdit" value="${strings.save_changes}" class="submit" disabled /> ${strings.or} <a class="cancel" href="${formUrls.list}" title="${strings.cancel_title}">${strings.cancel_link}</a></p>

        <p class="requiredHint">* ${strings.required_fields}</p>
    </form>
</section>

${stylesheets.add('<link rel="stylesheet" href="${urls.base}/css/account/account.css" />')}
${stylesheets.add('<link rel="stylesheet" href="${urls.base}/edit/forms/css/customForm.css" />')}

${scripts.add('<script type="text/javascript" src="${urls.base}/js/jquery.js"></script>',
              '<script type="text/javascript" src="${urls.base}/js/jquery-ui/js/jquery-ui-1.8.9.custom.min.js"></script>',
              '<script type="text/javascript" src="${urls.base}/js/account/accountExternalAuthFlag.js"></script>',
              '<script type="text/javascript" src="${urls.base}/js/account/accountListenerSetup.js"></script>')}
>>>>>>> 9f19f2c3
<|MERGE_RESOLUTION|>--- conflicted
+++ resolved
@@ -1,121 +1,3 @@
-<<<<<<< HEAD
-<#-- $This file is distributed under the terms of the license in /doc/license.txt$ -->
-
-<#-- Template for editing a user account -->
-
-<h3><a class="account-menu" href="accountsAdmin" title="edit account">User accounts</a> > Edit account</h3>
-
-
-    <#if errorEmailIsEmpty??>
-        <#assign errorMessage = "You must supply an email address." />
-    </#if>
-    
-    <#if errorEmailInUse??>
-        <#assign errorMessage = "An account with that email address already exists." />
-    </#if>
-    
-    <#if errorEmailInvalidFormat??>
-        <#assign errorMessage = "'${emailAddress}' is not a valid email address." />
-    </#if>
-    
-    <#if errorExternalAuthIdInUse??>
-        <#assign errorMessage = "An account with that external authorization ID already exists." />
-    </#if>
-    
-    <#if errorFirstNameIsEmpty??>
-        <#assign errorMessage = "You must supply a first name." />
-    </#if>
-    
-    <#if errorLastNameIsEmpty??>
-        <#assign errorMessage = "You must supply a last name." />
-    </#if>
-    
-    <#if errorNoRoleSelected??>
-        <#assign errorMessage = "You must select a role." />
-    </#if>
-    
-    <#if errorPasswordIsEmpty??>
-        <#assign errorMessage = "No password supplied." />
-    </#if>
-    
-    <#if errorPasswordIsWrongLength??>
-        <#assign errorMessage = "Password must be between ${minimumLength} and ${maximumLength} characters." />
-    </#if>
-    
-    <#if errorPasswordsDontMatch??>
-        <#assign errorMessage = "Passwords do not match." />
-    </#if>
-    
-    <#if errorMessage?has_content>
-        <section id="error-alert" role="alert">
-            <img src="${urls.images}/iconAlert.png" width="24" height="24" alert="Error alert icon" />
-            <p>${errorMessage}</p>
-        </section>
-    </#if>
-
-<section id="edit-account" role="region">
-    <form method="POST" action="${formUrls.edit}" id="userAccountForm" class="customForm" role="edit account">
-        <label for="email-address">Email address<span class="requiredHint"> *</span></label>
-        <input type="text" name="emailAddress" value="${emailAddress}" id="email-address" role="input" />
-
-        <label for="first-name">First name<span class="requiredHint"> *</span></label> 
-        <input type="text" name="firstName" value="${firstName}" id="first-name" role="input" />
-
-        <label for="last-name">Last name<span class="requiredHint"> *</span></label> 
-        <input type="text" name="lastName" value="${lastName}" id="last-name" role="input" />
-
-		<#if externalAuthPermitted??>
-            <#include "userAccounts-associateProfilePanel.ftl">
-
-            <p><input id="externalAuthChkBox" type="checkbox" name="externalAuthOnly"  <#if externalAuthOnly?? >checked</#if>  />Externally Authenticated Only</p>
-        </#if>
-
-        <#if roles?has_content>
-            <p>Roles<span class="requiredHint"> *</span></p>
-            <#list roles as role>
-                <input type="radio" name="role" value="${role.uri}" role="radio" ${selectedRoles?seq_contains(role.uri)?string("checked", "")} />
-                <label class="inline" for="${role.label}"> ${role.label}</label>
-                <br />
-            </#list>
-        </#if>
-
-        <#if emailIsEnabled??>
-            <section id="pwdResetContainer" <#if externalAuthOnly?? >class="hidden"</#if> role="region">
-                <input type="checkbox" name="resetPassword" value="" id="reset-password" role="checkbox" <#if resetPassword??>checked</#if> />
-                <label  class="inline" for="reset-password"> Reset password</label>
-
-                <p class="note">
-                    Note: Instructions for resetting the password will 
-                    be emailed to the address entered above. The password will not 
-                    be reset until the user follows the link provided in this email.
-                </p>
-            </section>
-        <#else>
-            <section id="passwordContainer" <#if externalAuthOnly?? >class="hidden"</#if> role="region">
-                <label for="new-password">New password</label>
-                <input type="password" name="newPassword" value="${newPassword}" id="new-password" role="input" />
-                <p class="note">Minimum of ${minimumLength} characters in length.<br />
-                Leaving this blank means that the password will not be changed.</p>
-                
-                <label for="confirm-password">Confirm new password</label> 
-                <input type="password" name="confirmPassword" value="${confirmPassword}" id="confirm-password" role="input" />
-            </section>
-        </#if>
-
-        <p><input type="submit" id="submitMyAccount" name="submitEdit" value="Save changes" class="submit" disabled /> or <a class="cancel" href="${formUrls.list}" title="cancel">Cancel</a></p>
-
-        <p class="requiredHint">* required fields</p>
-    </form>
-</section>
-
-${stylesheets.add('<link rel="stylesheet" href="${urls.base}/css/account/account.css" />')}
-${stylesheets.add('<link rel="stylesheet" href="${urls.base}/edit/forms/css/customForm.css" />')}
-
-${scripts.add('<script type="text/javascript" src="${urls.base}/js/jquery.js"></script>',
-              '<script type="text/javascript" src="${urls.base}/js/jquery-ui/js/jquery-ui-1.8.9.custom.min.js"></script>',
-              '<script type="text/javascript" src="${urls.base}/js/account/accountExternalAuthFlag.js"></script>',
-              '<script type="text/javascript" src="${urls.base}/js/account/accountListenerSetup.js"></script>')}
-=======
 <#-- $This file is distributed under the terms of the license in /doc/license.txt$ -->
 
 <#-- Template for editing a user account -->
@@ -210,5 +92,4 @@
 ${scripts.add('<script type="text/javascript" src="${urls.base}/js/jquery.js"></script>',
               '<script type="text/javascript" src="${urls.base}/js/jquery-ui/js/jquery-ui-1.8.9.custom.min.js"></script>',
               '<script type="text/javascript" src="${urls.base}/js/account/accountExternalAuthFlag.js"></script>',
-              '<script type="text/javascript" src="${urls.base}/js/account/accountListenerSetup.js"></script>')}
->>>>>>> 9f19f2c3
+              '<script type="text/javascript" src="${urls.base}/js/account/accountListenerSetup.js"></script>')}