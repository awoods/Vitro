--- conflicted
+++ resolved
@@ -1,106 +1,3 @@
-<<<<<<< HEAD
-<#-- $This file is distributed under the terms of the license in /doc/license.txt$ -->
-
-<#-- Template for adding a user account -->
-
-<h3><a class="account-menu" href="accountsAdmin" title="add new account">User accounts</a> > Add new account</h3>
-
-
-    <#if errorEmailIsEmpty??>
-        <#assign errorMessage = "You must supply an email address." />
-    </#if>
-    
-    <#if errorEmailInUse??>
-        <#assign errorMessage = "An account with that email address already exists." />
-    </#if>
-    
-    <#if errorEmailInvalidFormat??>
-        <#assign errorMessage = "'${emailAddress}' is not a valid email address." />
-    </#if>
-    
-    <#if errorExternalAuthIdInUse??>
-        <#assign errorMessage = "An account with that external authorization ID already exists." />
-    </#if>
-    
-    <#if errorFirstNameIsEmpty??>
-        <#assign errorMessage = "You must supply a first name." />
-    </#if>
-    
-    <#if errorLastNameIsEmpty??>
-        <#assign errorMessage = "You must supply a last name." />
-    </#if>
-    
-    <#if errorNoRoleSelected??>
-        <#assign errorMessage = "You must select a role." />
-    </#if>
-    
-    <#if errorPasswordIsEmpty??>
-        <#assign errorMessage = "No password supplied." />
-    </#if>
-    
-    <#if errorPasswordIsWrongLength??>
-        <#assign errorMessage = "Password must be between ${minimumLength} and ${maximumLength} characters." />
-    </#if>
-    
-    <#if errorPasswordsDontMatch??>
-        <#assign errorMessage = "Passwords do not match." />
-    </#if>
-    
-    <#if errorMessage?has_content>
-        <section id="error-alert" role="alert">
-            <img src="${urls.images}/iconAlert.png" width="24" height="24" alert="Error alert icon" />
-            <p>${errorMessage}</p>
-        </section>
-    </#if>
-
-<section id="add-account" role="region">
-    <form method="POST" action="${formUrls.add}" class="customForm" role="add new account">
-        <label for="email-address">Email address<span class="requiredHint"> *</span></label>
-        <input type="text" name="emailAddress" value="${emailAddress}" id="email-address" role="input" />
-
-        <label for="first-name">First name<span class="requiredHint"> *</span></label> 
-        <input type="text" name="firstName" value="${firstName}" id="first-name" role="input" />
-
-        <label for="last-name">Last name<span class="requiredHint"> *</span></label> 
-        <input type="text" name="lastName" value="${lastName}" id="last-name" role="input" />
-
-        <#include "userAccounts-associateProfilePanel.ftl">
-
-        <p><input id="externalAuthChkBox" type="checkbox" name="externalAuthOnly" <#if externalAuthOnly?? >checked</#if>  />Externally Authenticated Only</p>
-        <p>Roles<span class="requiredHint"> *</span></p>
-        <#list roles as role>
-            <input type="radio" name="role" value="${role.uri}" role="radio" ${selectedRoles?seq_contains(role.uri)?string("checked", "")} />
-            <label class="inline" for="${role.label}"> ${role.label}</label>
-            <br />
-        </#list>
-
-        <#if emailIsEnabled??>
-            <p class="note">
-                Note: An email will be sent to the address entered above 
-                notifying that an account has been created. 
-                It will include instructions for activating the account and creating a password.
-            </p>
-        <#else>
-            <section id="passwordContainer" role="region">
-                <label for="initial-password">Initial password<span class="requiredHint"> *</span></label>
-                <input type="password" name="initialPassword" value="${initialPassword}" id="initial-password" role="input" />
-                <p class="note">Minimum of ${minimumLength} characters in length.</p>
-                
-                <label for="confirm-password">Confirm initial password<span class="requiredHint"> *</span></label> 
-                <input type="password" name="confirmPassword" value="${confirmPassword}" id="confirm-password" role="input" />
-            </section>
-        </#if>
-        
-        <p><input type="submit" name="submitAdd" value="Add new account" class="submit" /> or <a class="cancel" href="${formUrls.list}" title="cancel">Cancel</a></p>
-
-        <p class="requiredHint">* required fields</p>
-    </form>
-</section>
-
-${stylesheets.add('<link rel="stylesheet" href="${urls.base}/css/account/account.css" />')}
-${stylesheets.add('<link rel="stylesheet" href="${urls.base}/edit/forms/css/customForm.css" />')}
-
-=======
 <#-- $This file is distributed under the terms of the license in /doc/license.txt$ -->
 
 <#-- Template for adding a user account -->
@@ -181,5 +78,4 @@
 ${stylesheets.add('<link rel="stylesheet" href="${urls.base}/css/account/account.css" />')}
 ${stylesheets.add('<link rel="stylesheet" href="${urls.base}/edit/forms/css/customForm.css" />')}
 
->>>>>>> 9f19f2c3
 ${scripts.add('<script type="text/javascript" src="${urls.base}/js/account/accountExternalAuthFlag.js"></script>')}