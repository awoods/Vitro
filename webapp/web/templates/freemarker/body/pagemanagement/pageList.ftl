<<<<<<< HEAD
<#-- $This file is distributed under the terms of the license in /doc/license.txt$ -->

<section id="pageList">
    <div class="tab">
        <h2>Page Management</h2>
    </div>


<#if pages?has_content >  
<table id="pageList" style="margin-bottom:2px">  <caption>Page Management</caption>
  
    <thead>
      <tr>
        <th scope="col">Title</th>
        <!--th scope="col">Type</th-->
        <th scope="col">URL</th>
        <th scope="col">Custom Template</th>
        <th id="isMenuPage" scope="col" >Menu Page</th>
        <th id="iconColumns" scope="col">Controls</th>
      </tr>
    </thead>
    
    <tbody>
    <#list pages as pagex>      
    	 <tr>                
            <td> 
            	<#if pagex.listedPageUri?has_content> 
            	    <#if pagex.listedPageTitle == "Home" >
            	        ${pagex.listedPageTitle!}
            	    <#else>
            		<a href="${urls.base}/editRequestDispatch?subjectUri=${pagex.listedPageUri?url}&switchToDisplayModel=1&editForm=edu.cornell.mannlib.vitro.webapp.edit.n3editing.configuration.generators.ManagePageGenerator">${(pagex.listedPageTitle)!'-untitled-'}</a>
            		</#if>
            		
            	<#else>
            		No URI defined for page. 
            	</#if>
            </td>                  
            <!--td> {pagex.dataGetterLabel}</td-->
            <td>${pagex.listedPageUrlMapping}</td>
            <td>${(pagex.listedPageTemplate)!''}</td>
            <td style="text-align:center">
            <#if pagex.listedPageMenuItem?has_content>
            	<div class="menuFlag"></div>
            </#if>
            </td>
            <td>
                <a href="${urls.base}/editRequestDispatch?subjectUri=${pagex.listedPageUri?url}&switchToDisplayModel=1&editForm=edu.cornell.mannlib.vitro.webapp.edit.n3editing.configuration.generators.ManagePageGenerator"><img src="${urls.images!}/individual/editIcon.gif" title="edit this page" alt="edit"></a>
                &nbsp;&nbsp;
                <a href="${urls.base}/individual?uri=${pagex.listedPageUri?url}&switchToDisplayModel=1"><img src="${urls.images!}/profile-page-icon.png" title="view the individual profile for this page" alt="profile page"></a>
                &nbsp;&nbsp;
                <#if !pagex.listedPageCannotDeletePage?has_content >
                    <a cmd="deletePage" pageTitle=" ${pagex.listedPageTitle!}"  href="${urls.base}/deletePageController?pageURI=${pagex.listedPageUri?url}"><img src="${urls.images!}/individual/deleteIcon.gif" title="delete this page" alt="delete"></a>
                </#if>
            </td>
        </tr>    
    
 
    </#list>   
    </tbody> 
  </table>
  
<#else>
    <p>There are no pages defined yet.</p>
</#if>
  
  <form id="pageListForm" action="${urls.base}/editRequestDispatch" method="get">
      <input type="hidden" name="typeOfNew" value="http://vitro.mannlib.cornell.edu/ontologies/display/1.1#Page">              
      <input type="hidden" name="switchToDisplayModel" value="1">
      <input type="hidden" name="editForm" value="edu.cornell.mannlib.vitro.webapp.edit.n3editing.configuration.generators.ManagePageGenerator" role="input">
 	<input id="submit" value="Add Page" role="button" type="submit" >
  </form>
  <br />
 <p style="margin-top:10px">Use <a id="menuMgmtLink" href="${urls.base}/individual?uri=http%3A%2F%2Fvitro.mannlib.cornell.edu%2Fontologies%2Fdisplay%2F1.1%23DefaultMenu&switchToDisplayModel=true">Menu Ordering</a> to set the order of menu items.</p>
</section>


${stylesheets.add('<link rel="stylesheet" href="${urls.base}/js/jquery-ui/css/smoothness/jquery-ui-1.8.9.custom.css" />',
				'<link rel="stylesheet" href="${urls.base}/css/menupage/pageList.css" />')}

${scripts.add('<script type="text/javascript" src="${urls.base}/js/jquery-ui/js/jquery-ui-1.8.9.custom.min.js"></script>')}
${scripts.add('<script type="text/javascript" src="${urls.base}/js/customFormUtils.js"></script>')}
${scripts.add('<script type="text/javascript" src="${urls.base}/js/browserUtils.js"></script>')}
${scripts.add('<script type="text/javascript" src="${urls.base}/js/pageDeletion.js"></script>')}


=======
<#-- $This file is distributed under the terms of the license in /doc/license.txt$ -->

<section id="pageList">
    <div class="tab">
        <h2>${i18n().page_management}</h2>
    </div>


<#if pages?has_content >  
<table id="pageList" style="margin-bottom:2px">  <caption>${i18n().page_management}</caption>
  
    <thead>
      <tr>
        <th scope="col">${i18n().title_capitalized}</th>
        <!--th scope="col">${i18n().type_capitalized}</th-->
        <th scope="col">URL</th>
        <th scope="col">${i18n().custom_template}</th>
        <th id="isMenuPage" scope="col" >${i18n().menu_page}</th>
        <th id="iconColumns" scope="col">${i18n().controls}</th>
      </tr>
    </thead>
    
    <tbody>
    <#list pages as pagex>      
    	 <tr>                
            <td> 
            	<#if pagex.listedPageUri?has_content> 
            	    <#if pagex.listedPageTitle == "Home" >
            	        ${pagex.listedPageTitle!}
            	    <#else>
            		<a href="${urls.base}/editRequestDispatch?subjectUri=${pagex.listedPageUri?url}&switchToDisplayModel=1&editForm=edu.cornell.mannlib.vitro.webapp.edit.n3editing.configuration.generators.ManagePageGenerator" title="${i18n().listed_page_title}">${(pagex.listedPageTitle)!i18n().untitled}</a>
            		</#if>
            		
            	<#else>
            		${i18n().uri_not_defined} 
            	</#if>
            </td>                  
            <!--td> {pagex.dataGetterLabel}</td-->
            <td>${pagex.listedPageUrlMapping}</td>
            <td>${(pagex.listedPageTemplate)!''}</td>
            <td style="text-align:center">
            <#if pagex.listedPageMenuItem?has_content>
            	<div class="menuFlag"></div>
            </#if>
            </td>
            <td>
                <a href="${urls.base}/editRequestDispatch?subjectUri=${pagex.listedPageUri?url}&switchToDisplayModel=1&editForm=edu.cornell.mannlib.vitro.webapp.edit.n3editing.configuration.generators.ManagePageGenerator" title=""><img src="${urls.images!}/individual/editIcon.gif" alt="${i18n().edit_page}"></a>
                &nbsp;&nbsp;
                <a href="${urls.base}/individual?uri=${pagex.listedPageUri?url}&switchToDisplayModel=1" title="${i18n().view_profile_for_page}"><img src="${urls.images!}/profile-page-icon.png" alt="${i18n().view_profile_for_page}"></a>
                &nbsp;&nbsp;
                <#if !pagex.listedPageCannotDeletePage?has_content >
                    <a cmd="deletePage" pageTitle=" ${pagex.listedPageTitle!}"  href="${urls.base}/deletePageController?pageURI=${pagex.listedPageUri?url}" title="${i18n().delete_page}"><img src="${urls.images!}/individual/deleteIcon.gif" alt="${i18n().delete_page}"></a>
                </#if>
            </td>
        </tr>    
    
 
    </#list>   
    </tbody> 
  </table>
  
<#else>
    <p>${i18n().no_pages_defined}</p>
</#if>
  
  <form id="pageListForm" action="${urls.base}/editRequestDispatch" method="get">
      <input type="hidden" name="typeOfNew" value="http://vitro.mannlib.cornell.edu/ontologies/display/1.1#Page">              
      <input type="hidden" name="switchToDisplayModel" value="1">
      <input type="hidden" name="editForm" value="edu.cornell.mannlib.vitro.webapp.edit.n3editing.configuration.generators.ManagePageGenerator" role="input">
 	<input id="submit" value="${i18n().add_page}" role="button" type="submit" >
  </form>
  <br />
 <p style="margin-top:10px">${i18n().use_capitalized} <a id="menuMgmtLink" href="${urls.base}/individual?uri=http%3A%2F%2Fvitro.mannlib.cornell.edu%2Fontologies%2Fdisplay%2F1.1%23DefaultMenu&switchToDisplayModel=true&previous=pageManagement" title="">${i18n().menu_orering}</a> ${i18n().to_order_menu_items}</p>
</section>

<script>
    var i18nStrings = {
        confirmPageDeletion: '${i18n().confirm_page_deletion}'
    };
</script>
${stylesheets.add('<link rel="stylesheet" href="${urls.base}/js/jquery-ui/css/smoothness/jquery-ui-1.8.9.custom.css" />',
				'<link rel="stylesheet" href="${urls.base}/css/menupage/pageList.css" />')}

${scripts.add('<script type="text/javascript" src="${urls.base}/js/jquery-ui/js/jquery-ui-1.8.9.custom.min.js"></script>')}
${scripts.add('<script type="text/javascript" src="${urls.base}/js/customFormUtils.js"></script>')}
${scripts.add('<script type="text/javascript" src="${urls.base}/js/browserUtils.js"></script>')}
${scripts.add('<script type="text/javascript" src="${urls.base}/js/pageDeletion.js"></script>')}

>>>>>>> 9f19f2c3
<|MERGE_RESOLUTION|>--- conflicted
+++ resolved
@@ -1,90 +1,3 @@
-<<<<<<< HEAD
-<#-- $This file is distributed under the terms of the license in /doc/license.txt$ -->
-
-<section id="pageList">
-    <div class="tab">
-        <h2>Page Management</h2>
-    </div>
-
-
-<#if pages?has_content >  
-<table id="pageList" style="margin-bottom:2px">  <caption>Page Management</caption>
-  
-    <thead>
-      <tr>
-        <th scope="col">Title</th>
-        <!--th scope="col">Type</th-->
-        <th scope="col">URL</th>
-        <th scope="col">Custom Template</th>
-        <th id="isMenuPage" scope="col" >Menu Page</th>
-        <th id="iconColumns" scope="col">Controls</th>
-      </tr>
-    </thead>
-    
-    <tbody>
-    <#list pages as pagex>      
-    	 <tr>                
-            <td> 
-            	<#if pagex.listedPageUri?has_content> 
-            	    <#if pagex.listedPageTitle == "Home" >
-            	        ${pagex.listedPageTitle!}
-            	    <#else>
-            		<a href="${urls.base}/editRequestDispatch?subjectUri=${pagex.listedPageUri?url}&switchToDisplayModel=1&editForm=edu.cornell.mannlib.vitro.webapp.edit.n3editing.configuration.generators.ManagePageGenerator">${(pagex.listedPageTitle)!'-untitled-'}</a>
-            		</#if>
-            		
-            	<#else>
-            		No URI defined for page. 
-            	</#if>
-            </td>                  
-            <!--td> {pagex.dataGetterLabel}</td-->
-            <td>${pagex.listedPageUrlMapping}</td>
-            <td>${(pagex.listedPageTemplate)!''}</td>
-            <td style="text-align:center">
-            <#if pagex.listedPageMenuItem?has_content>
-            	<div class="menuFlag"></div>
-            </#if>
-            </td>
-            <td>
-                <a href="${urls.base}/editRequestDispatch?subjectUri=${pagex.listedPageUri?url}&switchToDisplayModel=1&editForm=edu.cornell.mannlib.vitro.webapp.edit.n3editing.configuration.generators.ManagePageGenerator"><img src="${urls.images!}/individual/editIcon.gif" title="edit this page" alt="edit"></a>
-                &nbsp;&nbsp;
-                <a href="${urls.base}/individual?uri=${pagex.listedPageUri?url}&switchToDisplayModel=1"><img src="${urls.images!}/profile-page-icon.png" title="view the individual profile for this page" alt="profile page"></a>
-                &nbsp;&nbsp;
-                <#if !pagex.listedPageCannotDeletePage?has_content >
-                    <a cmd="deletePage" pageTitle=" ${pagex.listedPageTitle!}"  href="${urls.base}/deletePageController?pageURI=${pagex.listedPageUri?url}"><img src="${urls.images!}/individual/deleteIcon.gif" title="delete this page" alt="delete"></a>
-                </#if>
-            </td>
-        </tr>    
-    
- 
-    </#list>   
-    </tbody> 
-  </table>
-  
-<#else>
-    <p>There are no pages defined yet.</p>
-</#if>
-  
-  <form id="pageListForm" action="${urls.base}/editRequestDispatch" method="get">
-      <input type="hidden" name="typeOfNew" value="http://vitro.mannlib.cornell.edu/ontologies/display/1.1#Page">              
-      <input type="hidden" name="switchToDisplayModel" value="1">
-      <input type="hidden" name="editForm" value="edu.cornell.mannlib.vitro.webapp.edit.n3editing.configuration.generators.ManagePageGenerator" role="input">
- 	<input id="submit" value="Add Page" role="button" type="submit" >
-  </form>
-  <br />
- <p style="margin-top:10px">Use <a id="menuMgmtLink" href="${urls.base}/individual?uri=http%3A%2F%2Fvitro.mannlib.cornell.edu%2Fontologies%2Fdisplay%2F1.1%23DefaultMenu&switchToDisplayModel=true">Menu Ordering</a> to set the order of menu items.</p>
-</section>
-
-
-${stylesheets.add('<link rel="stylesheet" href="${urls.base}/js/jquery-ui/css/smoothness/jquery-ui-1.8.9.custom.css" />',
-				'<link rel="stylesheet" href="${urls.base}/css/menupage/pageList.css" />')}
-
-${scripts.add('<script type="text/javascript" src="${urls.base}/js/jquery-ui/js/jquery-ui-1.8.9.custom.min.js"></script>')}
-${scripts.add('<script type="text/javascript" src="${urls.base}/js/customFormUtils.js"></script>')}
-${scripts.add('<script type="text/javascript" src="${urls.base}/js/browserUtils.js"></script>')}
-${scripts.add('<script type="text/javascript" src="${urls.base}/js/pageDeletion.js"></script>')}
-
-
-=======
 <#-- $This file is distributed under the terms of the license in /doc/license.txt$ -->
 
 <section id="pageList">
@@ -173,4 +86,3 @@
 ${scripts.add('<script type="text/javascript" src="${urls.base}/js/browserUtils.js"></script>')}
 ${scripts.add('<script type="text/javascript" src="${urls.base}/js/pageDeletion.js"></script>')}
 
->>>>>>> 9f19f2c3
