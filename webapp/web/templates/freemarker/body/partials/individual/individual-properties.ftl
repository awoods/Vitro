--- conflicted
+++ resolved
@@ -12,26 +12,6 @@
         
             <article class="property" role="article">
                 <#-- Property display name -->
-<<<<<<< HEAD
-                <#if property.localName == "authorInAuthorship" && editable  >
-                    <h3 id="${property.localName}">${property.name} <@p.addLink property editable /> <@p.verboseDisplay property /> 
-                        <a id="managePubLink" class="manageLinks" href="${urls.base}/managePublications?subjectUri=${subjectUri[1]!}" title="manage publications" <#if verbose>style="padding-top:10px"</#if> >
-                            manage publications
-                        </a>
-                    </h3>
-                <#elseif property.localName == "hasResearcherRole" && editable  >
-                <h3 id="${property.localName}">${property.name} <@p.addLink property editable /> <@p.verboseDisplay property /> 
-                    <a id="manageGrantLink" class="manageLinks" href="${urls.base}/manageGrants?subjectUri=${subjectUri[1]!}" title="manage grants & projects" <#if verbose>style="padding-top:10px"</#if> >
-                        manage grants & projects
-                    </a>
-                </h3>
-                <#elseif property.localName == "organizationForPosition" && editable  >
-                <h3 id="${property.localName}">${property.name} <@p.addLink property editable /> <@p.verboseDisplay property /> 
-                    <a id="managePeopleLink" class="manageLinks" href="${urls.base}/managePeople?subjectUri=${subjectUri[1]!}" title="manage people" <#if verbose>style="padding-top:10px"</#if> >
-                        manage affiliated people
-                    </a>
-                </h3>
-=======
                 <#if rangeClass == "Authorship" && individual.editable && property.domainUri?contains("Person")>
                     <h3 id="${property.localName}-${rangeClass}">${property.name} <@p.addLink property editable /> <@p.verboseDisplay property /> 
                         <a id="managePubLink" class="manageLinks" href="${urls.base}/managePublications?subjectUri=${subjectUri[1]!}" title="${i18n().manage_publications_link}" <#if verbose>style="padding-top:10px"</#if> >
@@ -54,7 +34,6 @@
                     <h3 id="${property.localName}">${property.name}  <@p.verboseDisplay property /> </h3>
                 <#elseif rangeClass == "Title" && property.statements?has_content && editable >
                     <h3 id="${property.localName}">${property.name}  <@p.verboseDisplay property /> </h3>
->>>>>>> 9f19f2c3
                 <#else>
                     <h3 id="${property.localName}">${property.name} <@p.addLink property editable /> <@p.verboseDisplay property /> </h3>
                 </#if>
