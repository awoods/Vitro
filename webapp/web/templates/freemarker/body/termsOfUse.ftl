--- conflicted
+++ resolved
@@ -4,17 +4,6 @@
     <h2>Terms of Use</h2>
     
     <h3>Disclaimers</h3>
-<<<<<<< HEAD
-    <p>This ${websiteName} website contains material&mdash;text information, publication
-    citations, links, and images&mdash;provided by ${copyrightAnchor} and by various
-    third parties, both individuals and organizations, commercial and otherwise. To the extent copyrightable,
-    the information presented on the VIVO website and available as Resource Description Framework (RDF) data
-    from VIVO at ${copyrightAnchor} is intended for public use and is freely distributed under the terms of the
-    <a href="http://creativecommons.org/licenses/by/3.0/" target="_blank">Creative Commons CC-BY 3.0</a> license which allows you
-    to copy, distribute, display and make derivatives of this information provided you give credit to 
-    ${copyrightAnchor}. Any non-copyrightable information is available to you under a
-    <a href="http://creativecommons.org/publicdomain/zero/1.0/" target="_blank">CC0 waiver</a>.  However, source documents,
-=======
     <p>This ${termsOfUse.siteName} website contains material&mdash;text information, publication
     citations, links, and images&mdash;provided by ${termsOfUse.siteHost} and by various
     third parties, both individuals and organizations, commercial and otherwise. To the extent copyrightable,
@@ -24,7 +13,6 @@
     to copy, distribute, display and make derivatives of this information provided you give credit to 
     ${termsOfUse.siteHost}. Any non-copyrightable information is available to you under a
     <a href="http://creativecommons.org/publicdomain/zero/1.0/"  target="_blank">CC0 waiver</a>.  However, source documents,
->>>>>>> 0b1fa8ab
     images or web pages attached to or linked from VIVO may contain copyrighted information and should only be
     used or distributed under terms included with each source or in accordance with the principles of fair use.
     </p>
