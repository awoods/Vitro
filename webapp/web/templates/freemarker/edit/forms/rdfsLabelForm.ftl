<<<<<<< HEAD
<#-- $This file is distributed under the terms of the license in /doc/license.txt$ -->

<#assign actionText = "Add new" />
<#if editConfiguration.dataPropertyStatement?has_content>
    <#assign actionText = "Edit"/>
</#if>
<#assign submitLabel>${actionText} label</#assign>

<h2>${actionText} <em>label</em> for ${editConfiguration.subjectName}</h2>

<#assign literalValues = "${editConfiguration.dataLiteralValuesAsString}" />

<form class="editForm" action = "${submitUrl}" method="post">
    <input type="text" name="${editConfiguration.varNameForObject}" id="label" size="70" value="${literalValues}"} role="input"/>
    <input type="hidden" name="editKey" id="editKey" value="${editKey}" role="input"/>
    <input type="hidden" name="vitroNsProp" value="true" role="input"/>
    
    <p class="submit">
        <input type="submit" id="submit" value="${submitLabel}" role="input"/>
        or <a href="${cancelUrl}" class="cancel" title="cancel">Cancel</a>
    </p>
    
</form>

<#--The original jsp included a delete form for deleting rdfs label.  
If required, deletion can be supported but it does not appear that is required currently. 
=======
<#-- $This file is distributed under the terms of the license in /doc/license.txt$ -->

<#assign actionText = "${i18n().add_new}" />
<#if editConfiguration.dataPropertyStatement?has_content>
    <#assign actionText = "${i18n().edit_capitalized}"/>
</#if>
<#assign submitLabel>${actionText} ${i18n().label}</#assign>

<h2>${actionText} <em>${i18n().label}</em> for ${editConfiguration.subjectName}</h2>

<#assign literalValues = "${editConfiguration.dataLiteralValuesAsString}" />

<form class="editForm" action = "${submitUrl}" method="post">
    <input type="text" name="${editConfiguration.varNameForObject}" id="label" size="70" value="${literalValues?html}" role="input"/>
    <input type="hidden" name="editKey" id="editKey" value="${editKey}" role="input"/>
    <input type="hidden" name="vitroNsProp" value="true" role="input"/>
    
    <p class="submit">
        <input type="submit" id="submit" value="${submitLabel}" role="input"/>
        or <a href="${cancelUrl}" class="cancel" title="${i18n().cancel_title}">${i18n().cancel_link}</a>
    </p>
    
</form>

<#--The original jsp included a delete form for deleting rdfs label.  
If required, deletion can be supported but it does not appear that is required currently. 
>>>>>>> 9f19f2c3
--><|MERGE_RESOLUTION|>--- conflicted
+++ resolved
@@ -1,31 +1,3 @@
-<<<<<<< HEAD
-<#-- $This file is distributed under the terms of the license in /doc/license.txt$ -->
-
-<#assign actionText = "Add new" />
-<#if editConfiguration.dataPropertyStatement?has_content>
-    <#assign actionText = "Edit"/>
-</#if>
-<#assign submitLabel>${actionText} label</#assign>
-
-<h2>${actionText} <em>label</em> for ${editConfiguration.subjectName}</h2>
-
-<#assign literalValues = "${editConfiguration.dataLiteralValuesAsString}" />
-
-<form class="editForm" action = "${submitUrl}" method="post">
-    <input type="text" name="${editConfiguration.varNameForObject}" id="label" size="70" value="${literalValues}"} role="input"/>
-    <input type="hidden" name="editKey" id="editKey" value="${editKey}" role="input"/>
-    <input type="hidden" name="vitroNsProp" value="true" role="input"/>
-    
-    <p class="submit">
-        <input type="submit" id="submit" value="${submitLabel}" role="input"/>
-        or <a href="${cancelUrl}" class="cancel" title="cancel">Cancel</a>
-    </p>
-    
-</form>
-
-<#--The original jsp included a delete form for deleting rdfs label.  
-If required, deletion can be supported but it does not appear that is required currently. 
-=======
 <#-- $This file is distributed under the terms of the license in /doc/license.txt$ -->
 
 <#assign actionText = "${i18n().add_new}" />
@@ -52,5 +24,4 @@
 
 <#--The original jsp included a delete form for deleting rdfs label.  
 If required, deletion can be supported but it does not appear that is required currently. 
->>>>>>> 9f19f2c3
 -->