--- conflicted
+++ resolved
@@ -1,109 +1,105 @@
-<#-- $This file is distributed under the terms of the license in /doc/license.txt$ -->
-
-<#--Template for adding and editing menu items -->
-
-<#-- some additional processing here which shows or hides the class group selection and classes based on initial action-->
-<#assign existingClassGroupStyle = " " />
-<#assign selectClassGroupStyle = 'class="hidden"' />
-<#-- Reveal the class group and hide the class selects if adding a new menu item or editing an existing menu item with an empty class group (no classes)-->
-<#if menuAction == "Add" || !classGroup?has_content>
-    <#assign existingClassGroupStyle = 'class="hidden"' />
-    <#assign selectClassGroupStyle = " " />
-</#if>
-<section id="error-alert" role="alert" class="hidden">
-    <img src="${urls.images}/iconAlert.png" width="24" height="24" alert="Error alert icon" />
-    <p></p>
-</section>
-
-<h3>${menuAction} menu item</h3>
-
-<section id="${menuAction?lower_case}-menu-item" role="region">
-    <form method="POST" action="${formUrls}" class="customForm" role="${menuAction} menu item">
-        <input type="hidden" name="cmd" id="cmd" value="${menuAction}" role="input" />
-        <input type="hidden" name="menuItem" id="menuItem" value="${menuItem}" role="input" />
-        <input type="hidden" name="switchToDisplayModel" id="switchToDisplayModel" value="true" role="input" />
-         
-        <label for="menu-name">Name<span class="requiredHint"> *</span></label>
-        <input type="text" name="menuName" value="${menuName}" role="input" />
-
-        <label for="pretty-url">Pretty URL<span class="requiredHint"> *</span></label> 
-        <input type="text" name="prettyUrl" value="${prettyUrl}" role="input" />
-        <p class="note">Must begin with a leading forward slash: / (e.g., /people)</p>
-        
-        <p>Template<span class="requiredHint"> *</span></p>
-        
-        <input type="radio" class="default-template" name="selectedTemplate" value="default" <#if selectedTemplateType = "default">checked</#if> role="radio" />
-        <label class="inline" for="default"> Default</label>
-        <br />
-        <input type="radio" name="selectedTemplate" class="custom-template" value="custom" <#if selectedTemplateType = "custom">checked</#if> role="input" />
-        <label class="inline" for="custom"> Custom template</label>
-        
-        <section id="custom-template" <#if selectedTemplateType != 'custom'>class="hidden" </#if>role="region">
-            <input type="text" name="customTemplate" value="${customTemplate!}" size="40" role="input" /><span class="requiredHint"> *</span>
-        </section>
-        
-        <section id="existingContentType" name="existingContentType" ${existingClassGroupStyle} role="region">
-            <p>Selected content type for the associated page</p>
-            <p>
-                <span id="selectedContentTypeValue" name="selectedContentTypeValue">${associatedPage}</span>
-<<<<<<< HEAD
-                <a href="#" id="changeContentType" name="changeContentType">Change content type</a>
-=======
-                <a href="#" id="changeContentType" name="changeContentType" title="change content type">Change content type</a>
->>>>>>> 6663421b
-            </p>
-        </section>
-        
-        <#-- Select class group -->
-        <section id="selectContentType" name="selectContentType" ${selectClassGroupStyle} role="region">     
-           <label for="selectClassGroup">Select content type for the associated page<span class="requiredHint"> *</span></label>
-           
-           <select name="selectClassGroup" id="selectClassGroup" role="combobox">
-               <option value="-1" role="option">Select one</option>
-               <#list classGroups as aClassGroup>
-                    <option value="${aClassGroup.URI}" <#if aClassGroup.URI = associatedPageURI>selected</#if> role="option">${aClassGroup.publicName}</option>
-               </#list>
-           </select>
-        </section> 
-        
-        <section id="classesInSelectedGroup" name="classesInSelectedGroup" ${existingClassGroupStyle}>
-            <#-- Select classes in a class group -->    
-            <p id="selectClassesMessage" name="selectClassesMessage">Select content to display<span class="requiredHint"> *</span></p>
-            
-            <#include "menuManagement--classIntersections.ftl">
-            
-            <ul id="selectedClasses" name="selectedClasses" role="menu">
-                <#--Adding a default class for "ALL" in case all classes selected-->
-                <li class="ui-state-default" role="menuitem">
-                    <input type="checkbox" name="allSelected" id="allSelected" value="all" <#if !isIndividualsForClassesPage?has_content>checked</#if> />
-                    <label class="inline" for="All"> All</label>
-                </li>
-                <#list classGroup as classInClassGroup>
-                <li class="ui-state-default" role="menuitem">
-                    <input type="checkbox" id="classInClassGroup" name="classInClassGroup" value="${classInClassGroup.URI}" <#if includeAllClasses = true>checked</#if> 
-                     <#if isIndividualsForClassesPage?has_content>
-                            <#list includeClasses as includeClass>
-                                <#if includeClass = classInClassGroup.URI>
-                                    checked
-                                </#if>
-                            </#list>
-                    </#if> />
-                    <label class="inline" for="${classInClassGroup.name}"> ${classInClassGroup.name}</label>
-                    <#-- PLACEHOLDER - not yet implemented) -->
-                    <span class="ui-icon-sortable"></span> <#--sortable icon for dragging and dropping menu items-->
-                </li>
-                </#list>
-            </ul>
-        </section>
-        
-        <input type="submit" name="submit-${menuAction}" value="Save changes" class="submit" role="input" /> or <a class="cancel" href="${cancelUrl}" title="cancel">Cancel</a>
-
-        <p class="requiredHint">* required fields</p>
-    </form>
-</section>
-
-${stylesheets.add('<link rel="stylesheet" href="${urls.base}/css/menupage/menuManagement.css" />')}
-${stylesheets.add('<link rel="stylesheet" href="${urls.base}/edit/forms/css/customForm.css" />')}
-
-${scripts.add('<script type="text/javascript" src="${urls.base}/js/jquery_plugins/jquery.scrollTo-min.js"></script>')}
+<#-- $This file is distributed under the terms of the license in /doc/license.txt$ -->
+
+<#--Template for adding and editing menu items -->
+
+<#-- some additional processing here which shows or hides the class group selection and classes based on initial action-->
+<#assign existingClassGroupStyle = " " />
+<#assign selectClassGroupStyle = 'class="hidden"' />
+<#-- Reveal the class group and hide the class selects if adding a new menu item or editing an existing menu item with an empty class group (no classes)-->
+<#if menuAction == "Add" || !classGroup?has_content>
+    <#assign existingClassGroupStyle = 'class="hidden"' />
+    <#assign selectClassGroupStyle = " " />
+</#if>
+<section id="error-alert" role="alert" class="hidden">
+    <img src="${urls.images}/iconAlert.png" width="24" height="24" alert="Error alert icon" />
+    <p></p>
+</section>
+
+<h3>${menuAction} menu item</h3>
+
+<section id="${menuAction?lower_case}-menu-item" role="region">
+    <form method="POST" action="${formUrls}" class="customForm" role="${menuAction} menu item">
+        <input type="hidden" name="cmd" id="cmd" value="${menuAction}" role="input" />
+        <input type="hidden" name="menuItem" id="menuItem" value="${menuItem}" role="input" />
+        <input type="hidden" name="switchToDisplayModel" id="switchToDisplayModel" value="true" role="input" />
+         
+        <label for="menu-name">Name<span class="requiredHint"> *</span></label>
+        <input type="text" name="menuName" value="${menuName}" role="input" />
+
+        <label for="pretty-url">Pretty URL<span class="requiredHint"> *</span></label> 
+        <input type="text" name="prettyUrl" value="${prettyUrl}" role="input" />
+        <p class="note">Must begin with a leading forward slash: / (e.g., /people)</p>
+        
+        <p>Template<span class="requiredHint"> *</span></p>
+        
+        <input type="radio" class="default-template" name="selectedTemplate" value="default" <#if selectedTemplateType = "default">checked</#if> role="radio" />
+        <label class="inline" for="default"> Default</label>
+        <br />
+        <input type="radio" name="selectedTemplate" class="custom-template" value="custom" <#if selectedTemplateType = "custom">checked</#if> role="input" />
+        <label class="inline" for="custom"> Custom template</label>
+        
+        <section id="custom-template" <#if selectedTemplateType != 'custom'>class="hidden" </#if>role="region">
+            <input type="text" name="customTemplate" value="${customTemplate!}" size="40" role="input" /><span class="requiredHint"> *</span>
+        </section>
+        
+        <section id="existingContentType" name="existingContentType" ${existingClassGroupStyle} role="region">
+            <p>Selected content type for the associated page</p>
+            <p>
+                <span id="selectedContentTypeValue" name="selectedContentTypeValue">${associatedPage}</span>
+                <a href="#" id="changeContentType" name="changeContentType" title="change content type">Change content type</a>
+            </p>
+        </section>
+        
+        <#-- Select class group -->
+        <section id="selectContentType" name="selectContentType" ${selectClassGroupStyle} role="region">     
+           <label for="selectClassGroup">Select content type for the associated page<span class="requiredHint"> *</span></label>
+           
+           <select name="selectClassGroup" id="selectClassGroup" role="combobox">
+               <option value="-1" role="option">Select one</option>
+               <#list classGroups as aClassGroup>
+                    <option value="${aClassGroup.URI}" <#if aClassGroup.URI = associatedPageURI>selected</#if> role="option">${aClassGroup.publicName}</option>
+               </#list>
+           </select>
+        </section> 
+        
+        <section id="classesInSelectedGroup" name="classesInSelectedGroup" ${existingClassGroupStyle}>
+            <#-- Select classes in a class group -->    
+            <p id="selectClassesMessage" name="selectClassesMessage">Select content to display<span class="requiredHint"> *</span></p>
+            
+            <#include "menuManagement--classIntersections.ftl">
+            
+            <ul id="selectedClasses" name="selectedClasses" role="menu">
+                <#--Adding a default class for "ALL" in case all classes selected-->
+                <li class="ui-state-default" role="menuitem">
+                    <input type="checkbox" name="allSelected" id="allSelected" value="all" <#if !isIndividualsForClassesPage?has_content>checked</#if> />
+                    <label class="inline" for="All"> All</label>
+                </li>
+                <#list classGroup as classInClassGroup>
+                <li class="ui-state-default" role="menuitem">
+                    <input type="checkbox" id="classInClassGroup" name="classInClassGroup" value="${classInClassGroup.URI}" <#if includeAllClasses = true>checked</#if> 
+                     <#if isIndividualsForClassesPage?has_content>
+                            <#list includeClasses as includeClass>
+                                <#if includeClass = classInClassGroup.URI>
+                                    checked
+                                </#if>
+                            </#list>
+                    </#if> />
+                    <label class="inline" for="${classInClassGroup.name}"> ${classInClassGroup.name}</label>
+                    <#-- PLACEHOLDER - not yet implemented) -->
+                    <span class="ui-icon-sortable"></span> <#--sortable icon for dragging and dropping menu items-->
+                </li>
+                </#list>
+            </ul>
+        </section>
+        
+        <input type="submit" name="submit-${menuAction}" value="Save changes" class="submit" role="input" /> or <a class="cancel" href="${cancelUrl}" title="cancel">Cancel</a>
+
+        <p class="requiredHint">* required fields</p>
+    </form>
+</section>
+
+${stylesheets.add('<link rel="stylesheet" href="${urls.base}/css/menupage/menuManagement.css" />')}
+${stylesheets.add('<link rel="stylesheet" href="${urls.base}/edit/forms/css/customForm.css" />')}
+
+${scripts.add('<script type="text/javascript" src="${urls.base}/js/jquery_plugins/jquery.scrollTo-min.js"></script>')}
 ${scripts.add('<script type="text/javascript" src="${urls.base}/js/menupage/menumanagement_edit.js"></script>')}