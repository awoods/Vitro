<<<<<<< HEAD
<#-- $This file is distributed under the terms of the license in /doc/license.txt$ -->

<#assign toBeDeletedClass = "dataProp" />

<#if editConfiguration.objectProperty = true>
    <#assign toBeDeletedClass = "objProp" />
    <#if editConfiguration.objectStatementDisplay?has_content>
    	<#assign statement = editConfiguration.objectStatementDisplay />
    	<#--Reviewer and editor role list views required object property template model object for property-->
    	<#assign property = editConfiguration.objectPropertyStatementDisplayPropertyModel />
    </#if>
<#else>
	<#assign statement = editConfiguration.dataLiteralValuesAsString />   
</#if>

<#assign deletionTemplateName = editConfiguration.deleteTemplate/>

<form action="${editConfiguration.deleteProcessingUrl}" method="get">
    <h2>Are you sure you want to delete the following entry from <em>${editConfiguration.propertyName}</em>?</h2>
    
    <p class="toBeDeleted ${toBeDeletedClass}">
        <#if editConfiguration.objectProperty = true>
            <#if statement?has_content>
                <#include deletionTemplateName />
            </#if>
        <#else>
            ${statement}  
        </#if>
    </p>
    
    <input type="hidden" name="subjectUri"   value="${editConfiguration.subjectUri}" role="input" />
    <input type="hidden" name="predicateUri" value="${editConfiguration.predicateUri}" role="input" />
    
    <#if editConfiguration.dataProperty = true>
        <input type="hidden" name="datapropKey" value="${editConfiguration.datapropKey}" role="input" />
        <input type="hidden" name="vitroNsProp" value="${editConfiguration.vitroNsProperty}" role="input" />
    <#else>
        <input type="hidden" name="objectUri"    value="${editConfiguration.objectUri}" role="input" />
    </#if>
    
   <br />
    <#if editConfiguration.objectProperty = true>
    <p class="submit">
    </#if>
        <input type="submit" id="submit" value="Delete" role="button"/>
        or 
        <a class="cancel" title="Cancel" href="${editConfiguration.cancelUrl}">Cancel</a>
    <#if editConfiguration.objectProperty = true>
    </p>
    </#if>
</form>
=======
<#-- $This file is distributed under the terms of the license in /doc/license.txt$ -->

<#assign toBeDeletedClass = "dataProp" />

<#if editConfiguration.objectProperty = true>
    <#assign toBeDeletedClass = "objProp" />
    <#if editConfiguration.objectStatementDisplay?has_content>
    	<#assign statement = editConfiguration.objectStatementDisplay />
    	<#--Reviewer and editor role list views required object property template model object for property-->
    	<#assign property = editConfiguration.objectPropertyStatementDisplayPropertyModel />
    </#if>
<#else>
	<#assign statement = editConfiguration.dataLiteralValuesAsString />   
</#if>

<#assign deletionTemplateName = editConfiguration.deleteTemplate/>

<form action="${editConfiguration.deleteProcessingUrl}" method="get">
    <h2>${i18n().confirm_entry_deletion_from} <em>${editConfiguration.propertyName}</em>?</h2>
    
    <p class="toBeDeleted ${toBeDeletedClass}">
        <#if editConfiguration.objectProperty = true>
            <#if statement?has_content>
                <#include deletionTemplateName />
            </#if>
        <#else>
            ${statement}  
        </#if>
    </p>
    
    <input type="hidden" name="subjectUri"   value="${editConfiguration.subjectUri}" role="input" />
    <input type="hidden" name="predicateUri" value="${editConfiguration.predicateUri}" role="input" />
    <input type="hidden" name="domainUri" value="${editConfiguration.domainUri!}" role="input" />
    <input type="hidden" name="rangeUri" value="${editConfiguration.rangeUri!}" role="input" />
    <input type="hidden" name="deleteObjectUri" value="${editConfiguration.customDeleteObjectUri!}" />
    <#if editConfiguration.dataProperty = true>
        <input type="hidden" name="datapropKey" value="${editConfiguration.datapropKey}" role="input" />
        <input type="hidden" name="vitroNsProp" value="${editConfiguration.vitroNsProperty}" role="input" />
    <#else>
        <input type="hidden" name="objectUri"    value="${editConfiguration.objectUri}" role="input" />
    </#if>
    
   <br />
    <#if editConfiguration.objectProperty = true>
    <p class="submit">
    </#if>
        <input type="submit" id="submit" value="${i18n().delete_button}" role="button"/>
        or 
        <a class="cancel" title="${i18n().cancel_title}" href="${editConfiguration.cancelUrl}">${i18n().cancel_link}</a>
    <#if editConfiguration.objectProperty = true>
    </p>
    </#if>
</form>
>>>>>>> 9f19f2c3
<|MERGE_RESOLUTION|>--- conflicted
+++ resolved
@@ -1,56 +1,3 @@
-<<<<<<< HEAD
-<#-- $This file is distributed under the terms of the license in /doc/license.txt$ -->
-
-<#assign toBeDeletedClass = "dataProp" />
-
-<#if editConfiguration.objectProperty = true>
-    <#assign toBeDeletedClass = "objProp" />
-    <#if editConfiguration.objectStatementDisplay?has_content>
-    	<#assign statement = editConfiguration.objectStatementDisplay />
-    	<#--Reviewer and editor role list views required object property template model object for property-->
-    	<#assign property = editConfiguration.objectPropertyStatementDisplayPropertyModel />
-    </#if>
-<#else>
-	<#assign statement = editConfiguration.dataLiteralValuesAsString />   
-</#if>
-
-<#assign deletionTemplateName = editConfiguration.deleteTemplate/>
-
-<form action="${editConfiguration.deleteProcessingUrl}" method="get">
-    <h2>Are you sure you want to delete the following entry from <em>${editConfiguration.propertyName}</em>?</h2>
-    
-    <p class="toBeDeleted ${toBeDeletedClass}">
-        <#if editConfiguration.objectProperty = true>
-            <#if statement?has_content>
-                <#include deletionTemplateName />
-            </#if>
-        <#else>
-            ${statement}  
-        </#if>
-    </p>
-    
-    <input type="hidden" name="subjectUri"   value="${editConfiguration.subjectUri}" role="input" />
-    <input type="hidden" name="predicateUri" value="${editConfiguration.predicateUri}" role="input" />
-    
-    <#if editConfiguration.dataProperty = true>
-        <input type="hidden" name="datapropKey" value="${editConfiguration.datapropKey}" role="input" />
-        <input type="hidden" name="vitroNsProp" value="${editConfiguration.vitroNsProperty}" role="input" />
-    <#else>
-        <input type="hidden" name="objectUri"    value="${editConfiguration.objectUri}" role="input" />
-    </#if>
-    
-   <br />
-    <#if editConfiguration.objectProperty = true>
-    <p class="submit">
-    </#if>
-        <input type="submit" id="submit" value="Delete" role="button"/>
-        or 
-        <a class="cancel" title="Cancel" href="${editConfiguration.cancelUrl}">Cancel</a>
-    <#if editConfiguration.objectProperty = true>
-    </p>
-    </#if>
-</form>
-=======
 <#-- $This file is distributed under the terms of the license in /doc/license.txt$ -->
 
 <#assign toBeDeletedClass = "dataProp" />
@@ -103,5 +50,4 @@
     <#if editConfiguration.objectProperty = true>
     </p>
     </#if>
-</form>
->>>>>>> 9f19f2c3
+</form>