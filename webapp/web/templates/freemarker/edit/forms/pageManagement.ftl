--- conflicted
+++ resolved
@@ -15,13 +15,8 @@
 <#assign action = "" />
 <#assign menuPosition = pageData.highestMenuPosition />
 <#assign addMenuItem = "" />
-<<<<<<< HEAD
-<#assign pageHeading = "Add New Page" />
-<#assign saveBtnText = "Save new page" />
-=======
 <#assign pageHeading = "${i18n().add_new_page}" />
 <#assign saveBtnText = "${i18n().save_new_page}" />
->>>>>>> 9f19f2c3
 <#if pageData.addMenuItem?has_content>
 	<#assign addMenuItem = pageData.addMenuItem />
 </#if>
@@ -35,15 +30,10 @@
 	<#assign menuLinkText =  lvf.getFormFieldValue(editSubmission, editConfiguration, "menuLinkText")/>
 	<#assign customTemplate = lvf.getFormFieldValue(editSubmission, editConfiguration, "customTemplate")/>
 	<#assign selfContainedTemplate = lvf.getFormFieldValue(editSubmission, editConfiguration, "isSelfContainedTemplate")/>
-<<<<<<< HEAD
-	<#assign pageHeading = "Edit ${pageName} Page" />
-    <#assign saveBtnText = "Save changes" />
-=======
 	<#assign action = lvf.getFormFieldValue(editSubmission, editConfiguration, "action")/>
 	
 	<#assign pageHeading = "${i18n().edit_page(pageName)}" />
     <#assign saveBtnText = "${i18n().save_changes}" />
->>>>>>> 9f19f2c3
 	<#if customTemplate?has_content>
 	    <#if selfContainedTemplate?has_content>
 		    <#assign selectedTemplateType = "selfContained" />
@@ -85,15 +75,6 @@
     <section id="floatRight">
         <div id="rightSide" <#if selectedTemplateType="selfContained">style="display:none;"</#if>>
             <section id="addPageOne" role="region" >
-<<<<<<< HEAD
-            <label for="contentType">Content Type<span class="requiredHint"> *</span></label> 
-            <select id="typeSelect"  name="typeSelect" >
-                <option value="" selected="selected">Select a type</option>
-                <option value="browseClassGroup">Browse Class Group</option>           
-                <option value="fixedHtml">Fixed HTML</option>           
-                <option value="sparqlQuery">SPARQL Query Results</option>           
-             </select>&nbsp;<span class="note">Add one or more types</span>
-=======
             <label for="contentType">${i18n().content_type}<span class="requiredHint"> *</span></label> 
             <select id="typeSelect"  name="typeSelect" >
                 <option value="" selected="selected">${i18n().select_type}</option>
@@ -102,7 +83,6 @@
                 <option value="sparqlQuery">${i18n().sparql_query_results}</option>   
                 <option value="solrIndividuals">${i18n().solr_individual_results}</option>                   
              </select>&nbsp;<span class="note">${i18n().add_types}</span>
->>>>>>> 9f19f2c3
             </section>
             <section id="contentDivs"></section>
             <section id="headerBar" >
@@ -127,17 +107,10 @@
             <label class="inline" for="default"> ${i18n().default}</label>
             <br />
             <input type="radio" name="selectedTemplate" class="custom-template" value="custom" <#if selectedTemplateType = "custom">checked="checked"</#if> role="input" />
-<<<<<<< HEAD
-            <label class="inline" for="custom"> Custom template requiring content</label>
-            <br /><div id="selfContainedDiv">
-            <input type="radio" name="selectedTemplate" class="selfContained-template" value="selfContained" <#if selectedTemplateType = "selfContained">checked="checked"</#if> role="input" />
-            <label class="inline" for="selfContained"> Custom template containing all content</label></div>
-=======
             <label class="inline" for="custom"> ${i18n().custom_template_requiring_content}</label>
             <br /><div id="selfContainedDiv">
             <input type="radio" name="selectedTemplate" class="selfContained-template" value="selfContained" <#if selectedTemplateType = "selfContained">checked="checked"</#if> role="input" />
             <label class="inline" for="selfContained"> ${i18n().custom_template_containing_content}</label></div>
->>>>>>> 9f19f2c3
             <section id="custom-template" <#if selectedTemplateType ="default">class="hidden" </#if>role="region">
                 <input type="text" name="customTemplate" value="${customTemplate!''}" size="33" role="input" /><span class="requiredHint"> *</span>
                 <input type="hidden" name="selfContainedTemplate" value="${selfContainedTemplate!''}"/>
@@ -180,11 +153,7 @@
     </div>
     <section >
         <span id="saveButton" ><input  id="pageSave" type="submit" name="submit-Add" value="${saveBtnText}" class="submit" role="input" /> or </span> 
-<<<<<<< HEAD
-        <a class="cancel" href="${cancelUrl!}"  id="cancelPage" >Cancel</a>
-=======
         <a class="cancel" href="${cancelUrl!}"  id="cancelPage" title="${i18n().cancel_title}">${i18n().cancel_link}</a>
->>>>>>> 9f19f2c3
         <br />
         <p class="requiredHint">* ${i18n().required_fields}</p>
     </section>
