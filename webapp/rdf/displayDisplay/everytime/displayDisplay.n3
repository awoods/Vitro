@prefix rdfs:    <http://www.w3.org/2000/01/rdf-schema#> .
@prefix xsd:     <http://www.w3.org/2001/XMLSchema#> .
@prefix owl:     <http://www.w3.org/2002/07/owl#> .
@prefix rdf:     <http://www.w3.org/1999/02/22-rdf-syntax-ns#> .
@prefix display: <http://vitro.mannlib.cornell.edu/ontologies/display/1.1#> .

rdf:type 
      a owl:ObjectProperty ;
      rdfs:label "RDF Type"@en-US ;
      rdfs:range owl:Class;                   
      <http://vitro.mannlib.cornell.edu/ns/vitro/0.7#customEntryFormAnnot>
         "edu.cornell.mannlib.vitro.webapp.edit.n3editing.configuration.generators.RdfTypeGenerator"^^xsd:string ;                             
      <http://vitro.mannlib.cornell.edu/ns/vitro/0.7#offerCreateNewOptionAnnot>
              "true"^^xsd:boolean ;
      <http://vitro.mannlib.cornell.edu/ns/vitro/0.7#selectFromExistingAnnot>
<<<<<<< HEAD
              "true"^^xsd:boolean .   
=======
              "true"^^xsd:boolean .  
>>>>>>> 03ceec5d
              
              
display:requiresAction
      a owl:ObjectProperty ;
      rdfs:label "Required Action"@en-US ;
      rdfs:comment "Indicates that a resource has a required action that may need to be authorized" ;
      rdfs:range display:RequiredAction ;
      <http://vitro.mannlib.cornell.edu/ns/vitro/0.7#offerCreateNewOptionAnnot>
              "true"^^xsd:boolean ;
      <http://vitro.mannlib.cornell.edu/ns/vitro/0.7#selectFromExistingAnnot>
<<<<<<< HEAD
              "true"^^xsd:boolean .   
=======
              "true"^^xsd:boolean .
>>>>>>> 03ceec5d
      <|MERGE_RESOLUTION|>--- conflicted
+++ resolved
@@ -13,11 +13,7 @@
       <http://vitro.mannlib.cornell.edu/ns/vitro/0.7#offerCreateNewOptionAnnot>
               "true"^^xsd:boolean ;
       <http://vitro.mannlib.cornell.edu/ns/vitro/0.7#selectFromExistingAnnot>
-<<<<<<< HEAD
-              "true"^^xsd:boolean .   
-=======
               "true"^^xsd:boolean .  
->>>>>>> 03ceec5d
               
               
 display:requiresAction
@@ -28,9 +24,5 @@
       <http://vitro.mannlib.cornell.edu/ns/vitro/0.7#offerCreateNewOptionAnnot>
               "true"^^xsd:boolean ;
       <http://vitro.mannlib.cornell.edu/ns/vitro/0.7#selectFromExistingAnnot>
-<<<<<<< HEAD
-              "true"^^xsd:boolean .   
-=======
               "true"^^xsd:boolean .
->>>>>>> 03ceec5d
       