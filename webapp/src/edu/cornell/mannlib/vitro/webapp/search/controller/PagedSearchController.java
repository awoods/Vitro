/* $This file is distributed under the terms of the license in /doc/license.txt$ */

package edu.cornell.mannlib.vitro.webapp.search.controller;

import java.io.IOException;
import java.util.ArrayList;
import java.util.Collection;
import java.util.Collections;
import java.util.Comparator;
import java.util.HashMap;
import java.util.HashSet;
import java.util.Iterator;
<<<<<<< HEAD
import java.util.LinkedHashMap;
=======
>>>>>>> 6663421b
import java.util.List;
import java.util.Map;

import javax.servlet.ServletException;
import javax.servlet.http.HttpServletRequest;
import javax.servlet.http.HttpServletResponse;

import org.apache.commons.lang.StringUtils;
import org.apache.commons.logging.Log;
import org.apache.commons.logging.LogFactory;
import org.apache.solr.client.solrj.SolrQuery;
import org.apache.solr.client.solrj.SolrServer;
import org.apache.solr.client.solrj.response.FacetField;
<<<<<<< HEAD
=======
import org.apache.solr.client.solrj.response.FacetField.Count;
>>>>>>> 6663421b
import org.apache.solr.client.solrj.response.QueryResponse;
import org.apache.solr.client.solrj.response.FacetField.Count;
import org.apache.solr.common.SolrDocument;
import org.apache.solr.common.SolrDocumentList;

import edu.cornell.mannlib.vitro.webapp.beans.ApplicationBean;
import edu.cornell.mannlib.vitro.webapp.beans.Individual;
import edu.cornell.mannlib.vitro.webapp.beans.VClass;
import edu.cornell.mannlib.vitro.webapp.beans.VClassGroup;
import edu.cornell.mannlib.vitro.webapp.controller.VitroRequest;
import edu.cornell.mannlib.vitro.webapp.controller.freemarker.FreemarkerHttpServlet;
import edu.cornell.mannlib.vitro.webapp.controller.freemarker.UrlBuilder;
import edu.cornell.mannlib.vitro.webapp.controller.freemarker.UrlBuilder.ParamMap;
import edu.cornell.mannlib.vitro.webapp.controller.freemarker.responsevalues.ExceptionResponseValues;
import edu.cornell.mannlib.vitro.webapp.controller.freemarker.responsevalues.ResponseValues;
import edu.cornell.mannlib.vitro.webapp.controller.freemarker.responsevalues.TemplateResponseValues;
import edu.cornell.mannlib.vitro.webapp.dao.IndividualDao;
import edu.cornell.mannlib.vitro.webapp.dao.VClassDao;
import edu.cornell.mannlib.vitro.webapp.dao.VClassGroupDao;
import edu.cornell.mannlib.vitro.webapp.dao.VitroVocabulary;
import edu.cornell.mannlib.vitro.webapp.search.IndexConstants;
import edu.cornell.mannlib.vitro.webapp.search.SearchException;
import edu.cornell.mannlib.vitro.webapp.search.VitroSearchTermNames;
import edu.cornell.mannlib.vitro.webapp.search.beans.VitroQuery;
import edu.cornell.mannlib.vitro.webapp.search.beans.VitroQueryFactory;
import edu.cornell.mannlib.vitro.webapp.search.solr.SolrSetup;
import edu.cornell.mannlib.vitro.webapp.web.templatemodels.LinkTemplateModel;
import edu.cornell.mannlib.vitro.webapp.web.templatemodels.searchresult.IndividualSearchResult;
import freemarker.template.Configuration;

/**
 * Paged search controller that uses Solr
 *  
 * @author bdc34, rjy7
 * 
 */

public class PagedSearchController extends FreemarkerHttpServlet {

    private static final long serialVersionUID = 1L;
    private static final Log log = LogFactory.getLog(PagedSearchController.class);
    
    protected static final int DEFAULT_HITS_PER_PAGE = 25;
    protected static final int DEFAULT_MAX_HIT_COUNT = 1000;   

    private static final String PARAM_XML_REQUEST = "xml";
    private static final String PARAM_START_INDEX = "startIndex";
    private static final String PARAM_HITS_PER_PAGE = "hitsPerPage";
    private static final String PARAM_CLASSGROUP = "classgroup";
    private static final String PARAM_RDFTYPE = "type";
    private static final String PARAM_QUERY_TEXT = "querytext";

    protected static final Map<Format,Map<Result,String>> templateTable;

    protected enum Format { 
        HTML, XML; 
    }
    
    protected enum Result {
        PAGED, ERROR, BAD_QUERY         
    }
    
    static{
        templateTable = setupTemplateTable();
    }
         
    /**
     * Overriding doGet from FreemarkerHttpController to do a page template (as
     * opposed to body template) style output for XML requests.
     * 
     * This follows the pattern in AutocompleteController.java.
     */
    @Override
    public void doGet(HttpServletRequest request, HttpServletResponse response)
            throws IOException, ServletException {
        VitroRequest vreq = new VitroRequest(request);
        boolean wasXmlRequested = isRequestedFormatXml(vreq);
        if( ! wasXmlRequested ){
            super.doGet(vreq,response);
        }else{
            try {                
                Configuration config = getConfig(vreq);            
                ResponseValues rvalues = processRequest(vreq);
                
                response.setCharacterEncoding("UTF-8");
                response.setContentType("text/xml;charset=UTF-8");
                writeTemplate(rvalues.getTemplateName(), rvalues.getMap(), config, request, response);
            } catch (Exception e) {
                log.error(e, e);
            }
        }
    }

    @Override
    protected ResponseValues processRequest(VitroRequest vreq) {    	    	
    	
        //There may be other non-html formats in the future
        Format format = getFormat(vreq);            
        boolean wasXmlRequested = Format.XML == format;
        log.debug("Requested format was " + (wasXmlRequested ? "xml" : "html"));
        boolean wasHtmlRequested = ! wasXmlRequested; 
        
        try {
            
            //make sure an IndividualDao is available 
            if( vreq.getWebappDaoFactory() == null 
                    || vreq.getWebappDaoFactory().getIndividualDao() == null ){
                log.error("Could not get webappDaoFactory or IndividualDao");
                throw new Exception("Could not access model.");
            }
            IndividualDao iDao = vreq.getWebappDaoFactory().getIndividualDao();
            VClassGroupDao grpDao = vreq.getWebappDaoFactory().getVClassGroupDao();
            VClassDao vclassDao = vreq.getWebappDaoFactory().getVClassDao();
            
            ApplicationBean appBean = vreq.getAppBean();
            
            log.debug("IndividualDao is " + iDao.toString() + " Public classes in the classgroup are " + grpDao.getPublicGroupsWithVClasses().toString());
            log.debug("VClassDao is "+ vclassDao.toString() );            
            
            int startIndex = getStartIndex(vreq);            
            int hitsPerPage = getHitsPerPage( vreq );           

            String queryText = vreq.getParameter(VitroQuery.QUERY_PARAMETER_NAME);  
            log.debug("Query text is \""+ queryText + "\""); 


            String badQueryMsg = badQueryText( queryText );
            if( badQueryMsg != null ){
                return doFailedSearch(badQueryMsg, queryText, format);
            }
                
<<<<<<< HEAD
            SolrQuery query = getQuery(qtxt, hitsPerPage, startIndex, vreq);            
=======
            SolrQuery query = getQuery(queryText, hitsPerPage, startIndex, vreq);            
>>>>>>> 6663421b
            SolrServer solr = SolrSetup.getSolrServer(getServletContext());
            QueryResponse response = null;           
            
            try {
                response = solr.query(query);
            } catch (Exception ex) {                
<<<<<<< HEAD
                String msg = makeBadSearchMessage(qtxt, ex.getMessage());
                log.error("could not run Solr query",ex);
                return doFailedSearch(msg, qtxt, format);              
=======
                String msg = makeBadSearchMessage(queryText, ex.getMessage());
                log.error("could not run Solr query",ex);
                return doFailedSearch(msg, queryText, format);              
>>>>>>> 6663421b
            }
            
            if (response == null) {
                log.error("Search response was null");                                
<<<<<<< HEAD
                return doFailedSearch("The search request contained errors.", qtxt, format);
=======
                return doFailedSearch("The search request contained errors.", queryText, format);
>>>>>>> 6663421b
            }
            
            SolrDocumentList docs = response.getResults();
            if (docs == null) {
                log.error("Document list for a search was null");                
<<<<<<< HEAD
                return doFailedSearch("The search request contained errors.", qtxt,format);
=======
                return doFailedSearch("The search request contained errors.", queryText,format);
>>>>>>> 6663421b
            }
                       
            long hitCount = docs.getNumFound();
            log.debug("Number of hits = " + hitCount);
            if ( hitCount < 1 ) {                
                return doNoHits(queryText,format);
            }            
            
            List<Individual> individuals = new ArrayList<Individual>(docs.size());
            Iterator<SolrDocument> docIter = docs.iterator();
            while( docIter.hasNext() ){
                try {                                    
                    SolrDocument doc = docIter.next();
                    String uri = doc.get(VitroSearchTermNames.URI).toString();                    
                    Individual ind = iDao.getIndividualByURI(uri);
                    if(ind != null) {
                      ind.setSearchSnippet( getSnippet(doc, response) );
                      individuals.add(ind);
                    }
                } catch(Exception e) {
                    log.error("Problem getting usable individuals from search hits. ",e);
                }
            }          
  
            ParamMap pagingLinkParams = new ParamMap();
            pagingLinkParams.put(PARAM_QUERY_TEXT, queryText);
            pagingLinkParams.put(PARAM_HITS_PER_PAGE, String.valueOf(hitsPerPage));
            
            if( wasXmlRequested ){
                pagingLinkParams.put(PARAM_XML_REQUEST,"1");                
            }
            
            /* Compile the data for the templates */
            
            Map<String, Object> body = new HashMap<String, Object>();
            
            String classGroupParam = vreq.getParameter(PARAM_CLASSGROUP);    
            boolean classGroupFilterRequested = false;
            if (!StringUtils.isEmpty(classGroupParam)) {
                VClassGroup grp = grpDao.getGroupByURI(classGroupParam);
                classGroupFilterRequested = true;
                if (grp != null && grp.getPublicName() != null)
                    body.put("classGroupName", grp.getPublicName());
            }
            
            String typeParam = vreq.getParameter(PARAM_RDFTYPE);
            boolean typeFilterRequested = false;
            if (!StringUtils.isEmpty(typeParam)) {
                VClass type = vclassDao.getVClassByURI(typeParam);
                typeFilterRequested = true;
                if (type != null && type.getName() != null)
                    body.put("typeName", type.getName());
            }
            
            /* Add ClassGroup and type refinement links to body */
            if( wasHtmlRequested ){                                
                if ( !classGroupFilterRequested && !typeFilterRequested ) {
                    // Search request includes no ClassGroup and no type, so add ClassGroup search refinement links.
<<<<<<< HEAD
                    body.put("classGroupLinks", getClassGroupsLinks(grpDao, docs, response, qtxt));                            
                } else if ( classGroupFilterRequested && !typeFilterRequested ) {
                    // Search request is for a ClassGroup, so add rdf:type search refinement links
                    // but try to filter out classes that are subclasses
                    body.put("classLinks", getVClassLinks(vclassDao, docs, response, qtxt));                       
=======
                    body.put("classGroupLinks", getClassGroupsLinks(grpDao, docs, response, queryText));                            
                } else if ( classGroupFilterRequested && !typeFilterRequested ) {
                    // Search request is for a ClassGroup, so add rdf:type search refinement links
                    // but try to filter out classes that are subclasses
                    body.put("classLinks", getVClassLinks(vclassDao, docs, response, queryText));                       
>>>>>>> 6663421b
                    pagingLinkParams.put(PARAM_CLASSGROUP, classGroupParam);

                } else {
                    //search request is for a class so there are no more refinements
                    pagingLinkParams.put(PARAM_RDFTYPE, typeParam);
                }
            }           

            body.put("individuals", IndividualSearchResult
                    .getIndividualTemplateModels(individuals, vreq));

            body.put("querytext", queryText);
            body.put("title", queryText + " - " + appBean.getApplicationName()
                    + " Search Results");
            
            body.put("hitCount", hitCount);
            body.put("startIndex", startIndex);
            
            body.put("pagingLinks", 
                    getPagingLinks(startIndex, hitsPerPage, hitCount,  
                                   vreq.getServletPath(),
                                   pagingLinkParams));

            if (startIndex != 0) {
                body.put("prevPage", getPreviousPageLink(startIndex,
                        hitsPerPage, vreq.getServletPath(), pagingLinkParams));
            }
            if (startIndex < (hitCount - hitsPerPage)) {
                body.put("nextPage", getNextPageLink(startIndex, hitsPerPage,
                        vreq.getServletPath(), pagingLinkParams));
            }

            String template = templateTable.get(format).get(Result.PAGED);
            
            return new TemplateResponseValues(template, body);
        } catch (Throwable e) {
            return doSearchError(e,format);
        }        
    }


    private int getHitsPerPage(VitroRequest vreq) {
        int hitsPerPage = DEFAULT_HITS_PER_PAGE;
        try{ 
            hitsPerPage = Integer.parseInt(vreq.getParameter(PARAM_HITS_PER_PAGE)); 
        } catch (Throwable e) { 
            hitsPerPage = DEFAULT_HITS_PER_PAGE; 
        }                        
        log.debug("hitsPerPage is " + hitsPerPage);  
        return hitsPerPage;
    }

    private int getStartIndex(VitroRequest vreq) {
        int startIndex = 0;
        try{ 
            startIndex = Integer.parseInt(vreq.getParameter(PARAM_START_INDEX)); 
        }catch (Throwable e) { 
            startIndex = 0; 
        }            
        log.debug("startIndex is " + startIndex);
        return startIndex;
    }

    private String badQueryText(String qtxt) {
        if( qtxt == null || "".equals( qtxt.trim() ) )
            return "Please enter a search term.";
        
        if( qtxt.equals("*:*") )
            return "Search term was invalid" ;
        
        return null;
    }

    /**
     * Get the class groups represented for the individuals in the documents.
     * @param qtxt 
     */
<<<<<<< HEAD
    private List<VClassGroupSearchLink> getClassGroupsLinks(VClassGroupDao grpDao, SolrDocumentList docs, QueryResponse rsp, String qtxt) {                                 
        Map<String,Long> cgURItoCount = new HashMap<String,Long>();
        
        List<VClassGroup> classgroups = new ArrayList<VClassGroup>( );
        List<FacetField> ffs = rsp.getFacetFields();
        for(FacetField ff : ffs){
            if(VitroSearchTermNames.CLASSGROUP_URI.equals(ff.getName())){
                List<Count> counts = ff.getValues();
=======
    private List<VClassGroupSearchLink> getClassGroupsLinks(VClassGroupDao grpDao, SolrDocumentList docs, QueryResponse rsp, String qtxt) {        
        Map<String,Long> cgURItoCount = new HashMap<String,Long>();
        if( rsp == null )
            return Collections.emptyList();
        
        List<VClassGroup> classgroups = new ArrayList<VClassGroup>( );
        List<FacetField> ffs = rsp.getFacetFields();
        if( ffs == null )
            return Collections.emptyList();
        
        for(FacetField ff : ffs){
            if( ff == null )
                continue;
            if(VitroSearchTermNames.CLASSGROUP_URI.equals(ff.getName())){
                List<Count> counts = ff.getValues();
                if( counts == null )
                    continue;
>>>>>>> 6663421b
                for( Count ct: counts){                    
                    VClassGroup vcg = grpDao.getGroupByURI( ct.getName() );
                    if( vcg == null ){
                        log.debug("could not get classgroup for URI " + ct.getName());
                    }else{
                        classgroups.add(vcg);
                        cgURItoCount.put(vcg.getURI(),  ct.getCount());
                    }                    
                }                
            }            
        }
        
        grpDao.sortGroupList(classgroups);     
        
        List<VClassGroupSearchLink> classGroupLinks = new ArrayList<VClassGroupSearchLink>(classgroups.size());
        for (VClassGroup vcg : classgroups) {
            long count = cgURItoCount.get( vcg.getURI() );
            if (vcg.getPublicName() != null && count > 0 )  {
                classGroupLinks.add(new VClassGroupSearchLink(qtxt, vcg, count));
            }
        }
        return classGroupLinks;
    }

<<<<<<< HEAD
    private List<VClassSearchLink> getVClassLinks(VClassDao vclassDao, SolrDocumentList docs, QueryResponse rsp, String qtxt){        
        HashSet<String> typesInHits = getVClassUrisForHits(docs);                                
        List<VClass> classes = new ArrayList<VClass>(typesInHits.size());
        Map<String,Long> typeURItoCount = new HashMap<String,Long>();
        
//        Iterator<String> it = typesInHits.iterator();
//        while(it.hasNext()){
//            String typeUri = it.next();
//            try{
//                if( VitroVocabulary.OWL_THING.equals(typeUri))
//                    continue;
//                VClass type = vclassDao.getVClassByURI(typeUri);
//                if( type != null &&
//                    ! type.isAnonymous() &&
//                      type.getName() != null && !"".equals(type.getName()) &&
//                      type.getGroupURI() != null ) //don't display classes that aren't in classgroups                      
//                    classes.add(type);
//            }catch(Exception ex){
//                if( log.isDebugEnabled() )
//                    log.debug("could not add type " + typeUri, ex);
//            }                        
//        }
        
        List<FacetField> ffs = rsp.getFacetFields();
        for(FacetField ff : ffs){
            if(VitroSearchTermNames.RDFTYPE.equals(ff.getName())){
                List<Count> counts = ff.getValues();
=======
    private List<VClassSearchLink> getVClassLinks(VClassDao vclassDao, SolrDocumentList docs, QueryResponse rsp, String qtxt){
        if( rsp == null )
            return Collections.emptyList();
        
        HashSet<String> typesInHits = getVClassUrisForHits(docs);                                
        List<VClass> classes = new ArrayList<VClass>(typesInHits.size());
        Map<String,Long> typeURItoCount = new HashMap<String,Long>();        
        
        List<FacetField> ffs = rsp.getFacetFields();
        if( ffs == null )
            return Collections.emptyList();
        
        for(FacetField ff : ffs){
            if(VitroSearchTermNames.RDFTYPE.equals(ff.getName())){
                List<Count> counts = ff.getValues();
                if( counts == null )
                    continue;
>>>>>>> 6663421b
                for( Count ct: counts){  
                    String typeUri = ct.getName();
                    long count = ct.getCount();
                    try{                                                   
                        if( VitroVocabulary.OWL_THING.equals(typeUri) ||
                            count == 0 )
                            continue;
                        VClass type = vclassDao.getVClassByURI(typeUri);
                        if( type != null &&
                            ! type.isAnonymous() &&
                              type.getName() != null && !"".equals(type.getName()) &&
                              type.getGroupURI() != null ){ //don't display classes that aren't in classgroups                                   
                            typeURItoCount.put(typeUri,count);
                            classes.add(type);
                        }
                    }catch(Exception ex){
                        if( log.isDebugEnabled() )
                            log.debug("could not add type " + typeUri, ex);
                    }                                                
                }                
            }            
        }
        
        
        Collections.sort(classes, new Comparator<VClass>(){
            public int compare(VClass o1, VClass o2) {                
                return o1.compareTo(o2);
            }});
        
        List<VClassSearchLink> vClassLinks = new ArrayList<VClassSearchLink>(classes.size());
        for (VClass vc : classes) {                        
            long count = typeURItoCount.get(vc.getURI());
            vClassLinks.add(new VClassSearchLink(qtxt, vc, count ));
        }
        
        return vClassLinks;
    }       
        
    private HashSet<String> getVClassUrisForHits(SolrDocumentList docs){
        HashSet<String> typesInHits = new HashSet<String>();  
        for (SolrDocument doc : docs) {
            try {
                Collection<Object> types = doc.getFieldValues(VitroSearchTermNames.RDFTYPE);     
                if (types != null) {
                    for (Object o : types) {
                        String typeUri = o.toString();
                        typesInHits.add(typeUri);
                    }
                }
            } catch (Exception e) {
                log.error("problems getting rdf:type for search hits",e);
            }
        }
        return typesInHits;
    }
    
    private String getSnippet(SolrDocument doc, QueryResponse response) {
        String docId = doc.get(VitroSearchTermNames.DOCID).toString();
        StringBuffer text = new StringBuffer();
        Map<String, Map<String, List<String>>> highlights = response.getHighlighting();
        if (highlights != null && highlights.get(docId) != null) {
            List<String> snippets = highlights.get(docId).get(VitroSearchTermNames.ALLTEXT);
            if (snippets != null && snippets.size() > 0) {
                text.append("... " + snippets.get(0) + " ...");
            }       
        }
        return text.toString();
    }       

    private SolrQuery getQuery(String queryText, int hitsPerPage, int startIndex, VitroRequest vreq) {
        // Lowercase the search term to support wildcard searches: Solr applies no text
        // processing to a wildcard search term.
<<<<<<< HEAD
        SolrQuery query = new SolrQuery(queryText.toLowerCase());
=======
        SolrQuery query = new SolrQuery( queryText );
>>>>>>> 6663421b
        
        query.setStart( startIndex )
             .setRows(hitsPerPage);

        // ClassGroup filtering param
        String classgroupParam = (String) vreq.getParameter(PARAM_CLASSGROUP);
        
        // rdf:type filtering param
        String typeParam = (String) vreq.getParameter(PARAM_RDFTYPE);
        
        if ( ! StringUtils.isBlank(classgroupParam) ) {
            // ClassGroup filtering
            log.debug("Firing classgroup query ");
            log.debug("request.getParameter(classgroup) is "+ classgroupParam);
            query.addFilterQuery(VitroSearchTermNames.CLASSGROUP_URI + ":\"" + classgroupParam + "\"");
            
            //with ClassGroup filtering we want type facets
            query.add("facet","true");
            query.add("facet.limit","-1");
            query.add("facet.field",VitroSearchTermNames.RDFTYPE);
            
        }else if (  ! StringUtils.isBlank(typeParam) ) {
            // rdf:type filtering
            log.debug("Firing type query ");
            log.debug("request.getParameter(type) is "+ typeParam);   
            query.addFilterQuery(VitroSearchTermNames.RDFTYPE + ":\"" + typeParam + "\"");
            
            //with type filtering we don't have facets.            
        }else{ 
            //When no filtering is set, we want ClassGroup facets
            query.add("facet","true");
            query.add("facet.limit","-1");
            query.add("facet.field",VitroSearchTermNames.CLASSGROUP_URI);        
        }                        
        
        log.debug("Query = " + query.toString());
        return query;
    }   
    
    public class VClassGroupSearchLink extends LinkTemplateModel {        
        long count = 0;
        VClassGroupSearchLink(String querytext, VClassGroup classgroup, long count) {
            super(classgroup.getPublicName(), "/search", PARAM_QUERY_TEXT, querytext, PARAM_CLASSGROUP, classgroup.getURI());
            this.count = count;
        }
        
        public String getCount() { return Long.toString(count); }
    }
    
    public class VClassSearchLink extends LinkTemplateModel {
        long count = 0;
        VClassSearchLink(String querytext, VClass type, long count) {
            super(type.getName(), "/search", PARAM_QUERY_TEXT, querytext, PARAM_RDFTYPE, type.getURI());
            this.count = count;
        }
        
        public String getCount() { return Long.toString(count); }               
    }
    
    protected static List<PagingLink> getPagingLinks(int startIndex, int hitsPerPage, long hitCount, String baseUrl, ParamMap params) {

        List<PagingLink> pagingLinks = new ArrayList<PagingLink>();
        
        // No paging links if only one page of results
        if (hitCount <= hitsPerPage) {
            return pagingLinks;
        }
        
        int maxHitCount = DEFAULT_MAX_HIT_COUNT ;
        if( startIndex >= DEFAULT_MAX_HIT_COUNT  - hitsPerPage )
            maxHitCount = startIndex + DEFAULT_MAX_HIT_COUNT ;                
            
        for (int i = 0; i < hitCount; i += hitsPerPage) {
            params.put(PARAM_START_INDEX, String.valueOf(i));
            if ( i < maxHitCount - hitsPerPage) {
                int pageNumber = i/hitsPerPage + 1;
                boolean iIsCurrentPage = (i >= startIndex && i < (startIndex + hitsPerPage)); 
                if ( iIsCurrentPage ) {
                    pagingLinks.add(new PagingLink(pageNumber));
                } else {
                    pagingLinks.add(new PagingLink(pageNumber, baseUrl, params));
                }
            } else {
                pagingLinks.add(new PagingLink("more...", baseUrl, params));
                break;
            }
        }   
        
        return pagingLinks;
    }
    
    private String getPreviousPageLink(int startIndex, int hitsPerPage, String baseUrl, ParamMap params) {
        params.put(PARAM_START_INDEX, String.valueOf(startIndex-hitsPerPage));
        return UrlBuilder.getUrl(baseUrl, params);
    }
    
    private String getNextPageLink(int startIndex, int hitsPerPage, String baseUrl, ParamMap params) {
        params.put(PARAM_START_INDEX, String.valueOf(startIndex+hitsPerPage));
        return UrlBuilder.getUrl(baseUrl, params);
    }
    
    protected static class PagingLink extends LinkTemplateModel {
        
        PagingLink(int pageNumber, String baseUrl, ParamMap params) {
            super(String.valueOf(pageNumber), baseUrl, params);
        }
        
        // Constructor for current page item: not a link, so no url value.
        PagingLink(int pageNumber) {
            setText(String.valueOf(pageNumber));
        }
        
        // Constructor for "more..." item
        PagingLink(String text, String baseUrl, ParamMap params) {
            super(text, baseUrl, params);
        }
    }
   
    private ExceptionResponseValues doSearchError(Throwable e, Format f) {
        Map<String, Object> body = new HashMap<String, Object>();
        body.put("message", "Search failed: " + e.getMessage());  
        return new ExceptionResponseValues(getTemplate(f,Result.ERROR), body, e);
    }   
    
    private TemplateResponseValues doFailedSearch(String message, String querytext, Format f) {
        Map<String, Object> body = new HashMap<String, Object>();       
        body.put("title", "Search for '" + querytext + "'");        
        if ( StringUtils.isEmpty(message) ) {
            message = "Search failed.";
        }        
        body.put("message", message);
        return new TemplateResponseValues(getTemplate(f,Result.ERROR), body);
    }

    private TemplateResponseValues doNoHits(String querytext, Format f) {
        Map<String, Object> body = new HashMap<String, Object>();       
        body.put("title", "Search for '" + querytext + "'");        
        body.put("message", "No matching results.");     
        return new TemplateResponseValues(getTemplate(f,Result.ERROR), body);        
    }

    /**
     * Makes a message to display to user for a bad search term.
     * @param query
     * @param exceptionMsg
     */
    private String makeBadSearchMessage(String querytext, String exceptionMsg){
        String rv = "";
        try{
            //try to get the column in the search term that is causing the problems
            int coli = exceptionMsg.indexOf("column");
            if( coli == -1) return "";
            int numi = exceptionMsg.indexOf(".", coli+7);
            if( numi == -1 ) return "";
            String part = exceptionMsg.substring(coli+7,numi );
            int i = Integer.parseInt(part) - 1;

            // figure out where to cut preview and post-view
            int errorWindow = 5;
            int pre = i - errorWindow;
            if (pre < 0)
                pre = 0;
            int post = i + errorWindow;
            if (post > querytext.length())
                post = querytext.length();
            // log.warn("pre: " + pre + " post: " + post + " term len:
            // " + term.length());

            // get part of the search term before the error and after
            String before = querytext.substring(pre, i);
            String after = "";
            if (post > i)
                after = querytext.substring(i + 1, post);

            rv = "The search term had an error near <span class='searchQuote'>"
                + before + "<span class='searchError'>" + querytext.charAt(i)
                + "</span>" + after + "</span>";
        } catch (Throwable ex) {
            return "";
        }
        return rv;
    }
    
    @SuppressWarnings({ "unchecked", "unused" })
    private HashSet<String> getDataPropertyBlacklist(){
        HashSet<String>dpBlacklist = (HashSet<String>)
        getServletContext().getAttribute(IndexConstants.SEARCH_DATAPROPERTY_BLACKLIST);
        return dpBlacklist;        
    }
    
    @SuppressWarnings({ "unchecked", "unused" })
    private HashSet<String> getObjectPropertyBlacklist(){
        HashSet<String>opBlacklist = (HashSet<String>)
        getServletContext().getAttribute(IndexConstants.SEARCH_OBJECTPROPERTY_BLACKLIST);
        return opBlacklist;        
    }
    
    public static final int MAX_QUERY_LENGTH = 500;

    public VitroQueryFactory getQueryFactory() {
        throw new Error("PagedSearchController.getQueryFactory() is unimplemented");
    }

    @SuppressWarnings("rawtypes")
    public List search(VitroQuery query) throws SearchException {
        throw new Error("PagedSearchController.search() is unimplemented");
    }

    protected boolean isRequestedFormatXml(VitroRequest req){
        if( req != null ){
            String param = req.getParameter(PARAM_XML_REQUEST);
            if( param != null && "1".equals(param)){
                return true;
            }else{
                return false;
            }
        }else{
            return false;
        }
    }

    protected Format getFormat(VitroRequest req){
        if( req != null && req.getParameter("xml") != null && "1".equals(req.getParameter("xml")))
            return Format.XML;
        else 
            return Format.HTML;
    }
    
    protected static String getTemplate(Format format, Result result){
        if( format != null && result != null)
            return templateTable.get(format).get(result);
        else{
            log.error("getTemplate() must not have a null format or result.");
            return templateTable.get(Format.HTML).get(Result.ERROR);
        }
    }
    
    protected static Map<Format,Map<Result,String>> setupTemplateTable(){
        Map<Format,Map<Result,String>> templateTable = 
            new HashMap<Format,Map<Result,String>>();
        
        HashMap<Result,String> resultsToTemplates = new HashMap<Result,String>();
        
        // set up HTML format
        resultsToTemplates.put(Result.PAGED, "search-pagedResults.ftl");
        resultsToTemplates.put(Result.ERROR, "search-error.ftl");
        // resultsToTemplates.put(Result.BAD_QUERY, "search-badQuery.ftl");        
        templateTable.put(Format.HTML, Collections.unmodifiableMap(resultsToTemplates));
        
        // set up XML format
        resultsToTemplates = new HashMap<Result,String>();
        resultsToTemplates.put(Result.PAGED, "search-xmlResults.ftl");
        resultsToTemplates.put(Result.ERROR, "search-xmlError.ftl");
        // resultsToTemplates.put(Result.BAD_QUERY, "search-xmlBadQuery.ftl");        
        templateTable.put(Format.XML, Collections.unmodifiableMap(resultsToTemplates));
        
        return Collections.unmodifiableMap(templateTable);
    }
}<|MERGE_RESOLUTION|>--- conflicted
+++ resolved
@@ -10,10 +10,6 @@
 import java.util.HashMap;
 import java.util.HashSet;
 import java.util.Iterator;
-<<<<<<< HEAD
-import java.util.LinkedHashMap;
-=======
->>>>>>> 6663421b
 import java.util.List;
 import java.util.Map;
 
@@ -27,12 +23,8 @@
 import org.apache.solr.client.solrj.SolrQuery;
 import org.apache.solr.client.solrj.SolrServer;
 import org.apache.solr.client.solrj.response.FacetField;
-<<<<<<< HEAD
-=======
 import org.apache.solr.client.solrj.response.FacetField.Count;
->>>>>>> 6663421b
 import org.apache.solr.client.solrj.response.QueryResponse;
-import org.apache.solr.client.solrj.response.FacetField.Count;
 import org.apache.solr.common.SolrDocument;
 import org.apache.solr.common.SolrDocumentList;
 
@@ -162,45 +154,27 @@
                 return doFailedSearch(badQueryMsg, queryText, format);
             }
                 
-<<<<<<< HEAD
-            SolrQuery query = getQuery(qtxt, hitsPerPage, startIndex, vreq);            
-=======
             SolrQuery query = getQuery(queryText, hitsPerPage, startIndex, vreq);            
->>>>>>> 6663421b
             SolrServer solr = SolrSetup.getSolrServer(getServletContext());
             QueryResponse response = null;           
             
             try {
                 response = solr.query(query);
             } catch (Exception ex) {                
-<<<<<<< HEAD
-                String msg = makeBadSearchMessage(qtxt, ex.getMessage());
-                log.error("could not run Solr query",ex);
-                return doFailedSearch(msg, qtxt, format);              
-=======
                 String msg = makeBadSearchMessage(queryText, ex.getMessage());
                 log.error("could not run Solr query",ex);
                 return doFailedSearch(msg, queryText, format);              
->>>>>>> 6663421b
             }
             
             if (response == null) {
                 log.error("Search response was null");                                
-<<<<<<< HEAD
-                return doFailedSearch("The search request contained errors.", qtxt, format);
-=======
                 return doFailedSearch("The search request contained errors.", queryText, format);
->>>>>>> 6663421b
             }
             
             SolrDocumentList docs = response.getResults();
             if (docs == null) {
                 log.error("Document list for a search was null");                
-<<<<<<< HEAD
-                return doFailedSearch("The search request contained errors.", qtxt,format);
-=======
                 return doFailedSearch("The search request contained errors.", queryText,format);
->>>>>>> 6663421b
             }
                        
             long hitCount = docs.getNumFound();
@@ -259,19 +233,11 @@
             if( wasHtmlRequested ){                                
                 if ( !classGroupFilterRequested && !typeFilterRequested ) {
                     // Search request includes no ClassGroup and no type, so add ClassGroup search refinement links.
-<<<<<<< HEAD
-                    body.put("classGroupLinks", getClassGroupsLinks(grpDao, docs, response, qtxt));                            
-                } else if ( classGroupFilterRequested && !typeFilterRequested ) {
-                    // Search request is for a ClassGroup, so add rdf:type search refinement links
-                    // but try to filter out classes that are subclasses
-                    body.put("classLinks", getVClassLinks(vclassDao, docs, response, qtxt));                       
-=======
                     body.put("classGroupLinks", getClassGroupsLinks(grpDao, docs, response, queryText));                            
                 } else if ( classGroupFilterRequested && !typeFilterRequested ) {
                     // Search request is for a ClassGroup, so add rdf:type search refinement links
                     // but try to filter out classes that are subclasses
                     body.put("classLinks", getVClassLinks(vclassDao, docs, response, queryText));                       
->>>>>>> 6663421b
                     pagingLinkParams.put(PARAM_CLASSGROUP, classGroupParam);
 
                 } else {
@@ -349,16 +315,6 @@
      * Get the class groups represented for the individuals in the documents.
      * @param qtxt 
      */
-<<<<<<< HEAD
-    private List<VClassGroupSearchLink> getClassGroupsLinks(VClassGroupDao grpDao, SolrDocumentList docs, QueryResponse rsp, String qtxt) {                                 
-        Map<String,Long> cgURItoCount = new HashMap<String,Long>();
-        
-        List<VClassGroup> classgroups = new ArrayList<VClassGroup>( );
-        List<FacetField> ffs = rsp.getFacetFields();
-        for(FacetField ff : ffs){
-            if(VitroSearchTermNames.CLASSGROUP_URI.equals(ff.getName())){
-                List<Count> counts = ff.getValues();
-=======
     private List<VClassGroupSearchLink> getClassGroupsLinks(VClassGroupDao grpDao, SolrDocumentList docs, QueryResponse rsp, String qtxt) {        
         Map<String,Long> cgURItoCount = new HashMap<String,Long>();
         if( rsp == null )
@@ -376,7 +332,6 @@
                 List<Count> counts = ff.getValues();
                 if( counts == null )
                     continue;
->>>>>>> 6663421b
                 for( Count ct: counts){                    
                     VClassGroup vcg = grpDao.getGroupByURI( ct.getName() );
                     if( vcg == null ){
@@ -401,35 +356,6 @@
         return classGroupLinks;
     }
 
-<<<<<<< HEAD
-    private List<VClassSearchLink> getVClassLinks(VClassDao vclassDao, SolrDocumentList docs, QueryResponse rsp, String qtxt){        
-        HashSet<String> typesInHits = getVClassUrisForHits(docs);                                
-        List<VClass> classes = new ArrayList<VClass>(typesInHits.size());
-        Map<String,Long> typeURItoCount = new HashMap<String,Long>();
-        
-//        Iterator<String> it = typesInHits.iterator();
-//        while(it.hasNext()){
-//            String typeUri = it.next();
-//            try{
-//                if( VitroVocabulary.OWL_THING.equals(typeUri))
-//                    continue;
-//                VClass type = vclassDao.getVClassByURI(typeUri);
-//                if( type != null &&
-//                    ! type.isAnonymous() &&
-//                      type.getName() != null && !"".equals(type.getName()) &&
-//                      type.getGroupURI() != null ) //don't display classes that aren't in classgroups                      
-//                    classes.add(type);
-//            }catch(Exception ex){
-//                if( log.isDebugEnabled() )
-//                    log.debug("could not add type " + typeUri, ex);
-//            }                        
-//        }
-        
-        List<FacetField> ffs = rsp.getFacetFields();
-        for(FacetField ff : ffs){
-            if(VitroSearchTermNames.RDFTYPE.equals(ff.getName())){
-                List<Count> counts = ff.getValues();
-=======
     private List<VClassSearchLink> getVClassLinks(VClassDao vclassDao, SolrDocumentList docs, QueryResponse rsp, String qtxt){
         if( rsp == null )
             return Collections.emptyList();
@@ -447,7 +373,6 @@
                 List<Count> counts = ff.getValues();
                 if( counts == null )
                     continue;
->>>>>>> 6663421b
                 for( Count ct: counts){  
                     String typeUri = ct.getName();
                     long count = ct.getCount();
@@ -520,11 +445,7 @@
     private SolrQuery getQuery(String queryText, int hitsPerPage, int startIndex, VitroRequest vreq) {
         // Lowercase the search term to support wildcard searches: Solr applies no text
         // processing to a wildcard search term.
-<<<<<<< HEAD
-        SolrQuery query = new SolrQuery(queryText.toLowerCase());
-=======
         SolrQuery query = new SolrQuery( queryText );
->>>>>>> 6663421b
         
         query.setStart( startIndex )
              .setRows(hitsPerPage);
