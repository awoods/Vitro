--- conflicted
+++ resolved
@@ -4,15 +4,8 @@
 
 import java.io.IOException;
 import java.util.ArrayList;
-<<<<<<< HEAD
-import java.util.Collection;
 import java.util.Collections;
 import java.util.HashMap;
-import java.util.LinkedList;
-=======
-import java.util.Collections;
-import java.util.HashMap;
->>>>>>> 6163b094
 import java.util.List;
 import java.util.Map;
 
@@ -41,10 +34,7 @@
 import edu.cornell.mannlib.vitro.webapp.flags.PortalFlag;
 import edu.cornell.mannlib.vitro.webapp.search.SearchException;
 import edu.cornell.mannlib.vitro.webapp.search.lucene.Entity2LuceneDoc;
-<<<<<<< HEAD
-=======
 import edu.cornell.mannlib.vitro.webapp.search.lucene.Entity2LuceneDoc.VitroLuceneTermNames;
->>>>>>> 6163b094
 import edu.cornell.mannlib.vitro.webapp.search.lucene.LuceneIndexFactory;
 import edu.cornell.mannlib.vitro.webapp.search.lucene.LuceneSetup;
 import freemarker.template.Configuration;
@@ -54,11 +44,7 @@
  * through a Lucene search. 
  */
 
-<<<<<<< HEAD
-public class AutocompleteController extends FreeMarkerHttpServlet{
-=======
 public class AutocompleteController extends FreemarkerHttpServlet{
->>>>>>> 6163b094
 
     private static final long serialVersionUID = 1L;
     private static final Log log = LogFactory.getLog(AutocompleteController.class);
@@ -99,13 +85,7 @@
             String qtxt = vreq.getParameter(QUERY_PARAMETER_NAME);
             Analyzer analyzer = getAnalyzer(getServletContext());
             
-<<<<<<< HEAD
-            Query query = getQuery(vreq, portalFlag, analyzer,  qtxt);             
-            log.debug("query for '" + qtxt +"' is " + query.toString());
-
-=======
             Query query = getQuery(vreq, portalFlag, analyzer, qtxt);             
->>>>>>> 6163b094
             if (query == null ) {
                 log.debug("query for '" + qtxt +"' is null.");
                 doNoQuery(map, config, request, response);
@@ -115,11 +95,6 @@
                         
             IndexSearcher searcherForRequest = LuceneIndexFactory.getIndexSearcher(getServletContext());
             
-<<<<<<< HEAD
-            IndexSearcher searcherForRequest = LuceneIndexFactory.getIndexSearcher(getServletContext());
-                                                
-=======
->>>>>>> 6163b094
             TopDocs topDocs = null;
             try{
                 topDocs = searcherForRequest.search(query,null,maxHitSize);
@@ -285,11 +260,7 @@
             
             log.debug("Name query is: " + boolQuery.toString());
         } catch (ParseException e) {
-<<<<<<< HEAD
-            log.warn(e);
-=======
             log.warn(e, e);
->>>>>>> 6163b094
         }
         
         
@@ -367,11 +338,7 @@
         //this sets the query parser to AND all of the query terms it finds.
         qp.setDefaultOperator(QueryParser.AND_OPERATOR);
         return qp;
-<<<<<<< HEAD
-    }       
-=======
-    }
->>>>>>> 6163b094
+    }
 
     private void doNoQuery(Map<String, Object> map, Configuration config, HttpServletRequest request, HttpServletResponse response) {
         writeTemplate(TEMPLATE_DEFAULT, map, config, request, response);
@@ -418,10 +385,7 @@
             return label.compareTo(sr.getLabel());
         }
     }
-<<<<<<< HEAD
-=======
-    
-
->>>>>>> 6163b094
+    
+
 
 }