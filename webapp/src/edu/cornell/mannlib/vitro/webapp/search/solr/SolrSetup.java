/* $This file is distributed under the terms of the license in /doc/license.txt$ */

package edu.cornell.mannlib.vitro.webapp.search.solr;

import java.io.File;
import java.net.MalformedURLException;
import java.net.URL;
import java.util.ArrayList;
import java.util.List;

import javax.servlet.ServletContext;
import javax.servlet.ServletContextEvent;

import org.apache.commons.logging.Log;
import org.apache.commons.logging.LogFactory;
import org.apache.solr.client.solrj.SolrServer;
import org.apache.solr.client.solrj.impl.CommonsHttpSolrServer;
import org.apache.solr.client.solrj.impl.XMLResponseParser;

import com.hp.hpl.jena.ontology.OntModel;
<<<<<<< HEAD
=======
import com.hp.hpl.jena.rdf.model.Model;
import com.hp.hpl.jena.vocabulary.OWL;
>>>>>>> 96b93a0f

import edu.cornell.mannlib.vitro.webapp.config.ConfigurationProperties;
import edu.cornell.mannlib.vitro.webapp.dao.DisplayVocabulary;
import edu.cornell.mannlib.vitro.webapp.dao.IndividualDao;
<<<<<<< HEAD
=======
import edu.cornell.mannlib.vitro.webapp.dao.VitroVocabulary;
>>>>>>> 96b93a0f
import edu.cornell.mannlib.vitro.webapp.dao.WebappDaoFactory;
import edu.cornell.mannlib.vitro.webapp.dao.filtering.WebappDaoFactoryFiltering;
import edu.cornell.mannlib.vitro.webapp.dao.filtering.filters.VitroFilterUtils;
import edu.cornell.mannlib.vitro.webapp.dao.filtering.filters.VitroFilters;
import edu.cornell.mannlib.vitro.webapp.dao.jena.ModelContext;
import edu.cornell.mannlib.vitro.webapp.rdfservice.impl.RDFServiceUtils;
import edu.cornell.mannlib.vitro.webapp.search.beans.FileBasedProhibitedFromSearch;
import edu.cornell.mannlib.vitro.webapp.search.beans.ProhibitedFromSearch;
import edu.cornell.mannlib.vitro.webapp.search.beans.StatementToURIsToUpdate;
import edu.cornell.mannlib.vitro.webapp.search.indexing.AdditionalURIsForContextNodes;
import edu.cornell.mannlib.vitro.webapp.search.indexing.AdditionalURIsForDataProperties;
import edu.cornell.mannlib.vitro.webapp.search.indexing.AdditionalURIsForObjectProperties;
import edu.cornell.mannlib.vitro.webapp.search.indexing.AdditionalURIsForTypeStatements;
import edu.cornell.mannlib.vitro.webapp.search.indexing.IndexBuilder;
import edu.cornell.mannlib.vitro.webapp.search.indexing.SearchReindexingListener;
import edu.cornell.mannlib.vitro.webapp.search.indexing.URIsForClassGroupChange;
<<<<<<< HEAD
=======
import edu.cornell.mannlib.vitro.webapp.search.solr.documentBuilding.DocumentModifier;
import edu.cornell.mannlib.vitro.webapp.search.solr.documentBuilding.ExcludeBasedOnNamespace;
import edu.cornell.mannlib.vitro.webapp.search.solr.documentBuilding.ExcludeBasedOnType;
import edu.cornell.mannlib.vitro.webapp.search.solr.documentBuilding.ExcludeBasedOnTypeNamespace;
import edu.cornell.mannlib.vitro.webapp.search.solr.documentBuilding.ExcludeNonFlagVitro;
import edu.cornell.mannlib.vitro.webapp.search.solr.documentBuilding.IndividualToSolrDocument;
import edu.cornell.mannlib.vitro.webapp.search.solr.documentBuilding.NameBoost;
import edu.cornell.mannlib.vitro.webapp.search.solr.documentBuilding.NameFields;
import edu.cornell.mannlib.vitro.webapp.search.solr.documentBuilding.SearchIndexExcluder;
import edu.cornell.mannlib.vitro.webapp.search.solr.documentBuilding.SyncingExcludeBasedOnType;
import edu.cornell.mannlib.vitro.webapp.search.solr.documentBuilding.ThumbnailImageURL;
>>>>>>> 96b93a0f
import edu.cornell.mannlib.vitro.webapp.startup.StartupStatus;

public class SolrSetup implements javax.servlet.ServletContextListener{       
    
    public static final String SOLR_SERVER  = "vitro.local.solr.server";    
    public static final String PROHIBITED_FROM_SEARCH = "edu.cornell.mannlib.vitro.webapp.search.beans.ProhibitedFromSearch";

    /** Exclude from the search index Individuals with types from these namespaces */
    private static final String[] TYPE_NS_EXCLUDES = {
        VitroVocabulary.PUBLIC  
        //if you do OWL.NS here you will exclude all of owl:Thing.
    };

    /** Exclude from the search index individuals who's URIs start with these namespaces. */
    private static final String[] INDIVIDUAL_NS_EXCLUDES={
        VitroVocabulary.vitroURI,
        VitroVocabulary.VITRO_PUBLIC,
        VitroVocabulary.PSEUDO_BNODE_NS,
        OWL.NS    
    };
    
    
    /** Individuals of these types will be excluded from the search index */
    private static final String[] OWL_TYPES_EXCLUDES = {
        OWL.ObjectProperty.getURI(),
        OWL.DatatypeProperty.getURI(),
        OWL.AnnotationProperty.getURI()
    };
        
    @Override
    public void contextInitialized(ServletContextEvent sce) {        
    	ServletContext context = sce.getServletContext();
		StartupStatus ss = StartupStatus.getBean(context);
		
        /* setup the http connection with the solr server */
        String solrServerUrlString = ConfigurationProperties.getBean(sce).getProperty("vitro.local.solr.url");
        if( solrServerUrlString == null ){
            ss.fatal(this, "Could not find vitro.local.solr.url in deploy.properties.  "+
                    "Vitro application needs a URL of a solr server that it can use to index its data. " +
                    "It should be something like http://localhost:${port}" + context.getContextPath() + "solr" 
                    );
            return;
        }
        
        URL solrServerUrl = null;
        try {
        	solrServerUrl = new URL(solrServerUrlString);
        } catch (MalformedURLException e) {
            ss.fatal(this, "Can't connect with the solr server. " +
            		"The value for vitro.local.solr.url in deploy.properties is not a valid URL: " + solrServerUrlString);
            return;
        }
        
        try {                                            
            CommonsHttpSolrServer server;
            boolean useMultiPartPost = true;
            //It would be nice to use the default binary handler but there seem to be library problems
            server = new CommonsHttpSolrServer(solrServerUrl,null,new XMLResponseParser(),useMultiPartPost); 
            server.setSoTimeout(10000);  // socket read timeout
            server.setConnectionTimeout(10000);
            server.setDefaultMaxConnectionsPerHost(100);
            server.setMaxTotalConnections(100);         
            server.setMaxRetries(1);
            
            context.setAttribute(SOLR_SERVER, server);
            
            /* set up the individual to solr doc translation */            
            OntModel jenaOntModel = ModelContext.getJenaOntModel(context);            
<<<<<<< HEAD
=======
            Model displayModel = ModelContext.getDisplayModel(context);
>>>>>>> 96b93a0f
            
            /* try to get context attribute DocumentModifiers 
             * and use that as the start of the list of DocumentModifier 
             * objects.  This allows other ContextListeners to add to 
             * the basic set of DocumentModifiers. */
            @SuppressWarnings("unchecked")
            List<DocumentModifier> modifiers = 
                (List<DocumentModifier>)context.getAttribute("DocumentModifiers");            
            if( modifiers == null )
                modifiers = new ArrayList<DocumentModifier>();
            
            modifiers.add( new NameFields( RDFServiceUtils.getRDFServiceFactory(context)));
            modifiers.add( new NameBoost(  1.2f ));
            modifiers.add( new ThumbnailImageURL(jenaOntModel));                        
            
            /* try to get context attribute SearchIndexExcludes 
             * and use that as the start of the list of exclude 
             * objects.  This allows other ContextListeners to add to 
             * the basic set of SearchIndexExcludes . */
            @SuppressWarnings("unchecked")
            List<SearchIndexExcluder> excludes = 
                (List<SearchIndexExcluder>)context.getAttribute("SearchIndexExcludes");            
            if( excludes == null )
                excludes = new ArrayList<SearchIndexExcluder>();
            
            excludes.add(new ExcludeBasedOnNamespace( INDIVIDUAL_NS_EXCLUDES ));
            excludes.add(new ExcludeBasedOnTypeNamespace( TYPE_NS_EXCLUDES ) );
            excludes.add(new ExcludeBasedOnType( OWL_TYPES_EXCLUDES) );
            excludes.add(new ExcludeNonFlagVitro() );                        
            excludes.add( new SyncingExcludeBasedOnType( displayModel ) );                        
            
            IndividualToSolrDocument indToSolrDoc =
                new IndividualToSolrDocument(excludes, modifiers);                        
            
            /* setup solr indexer */            
            SolrIndexer solrIndexer = new SolrIndexer(server, indToSolrDoc);                  
            
            // This is where the builder gets the list of places to try to
            // get objects to index. It is filtered so that non-public text
            // does not get into the search index.
            WebappDaoFactory wadf = (WebappDaoFactory) context.getAttribute("webappDaoFactory");
            VitroFilters vf = VitroFilterUtils.getPublicFilter(context);
            wadf = new WebappDaoFactoryFiltering(wadf, vf);            
            
            // make objects that will find additional URIs for context nodes etc
            List<StatementToURIsToUpdate> uriFinders = makeURIFinders(jenaOntModel,wadf.getIndividualDao());
            
            // Make the IndexBuilder
            IndexBuilder builder = new IndexBuilder( solrIndexer, wadf, uriFinders );
            // Save it to the servlet context so we can access it later in the webapp.
            context.setAttribute(IndexBuilder.class.getName(), builder);                        
            
            // set up listeners so search index builder is notified of changes to model
            ServletContext ctx = sce.getServletContext();
            SearchReindexingListener srl = new SearchReindexingListener( builder );
            ModelContext.registerListenerForChanges(ctx, srl);
            
            ss.info(this, "Setup of Solr index completed.");   
        } catch (Throwable e) {
        	ss.fatal(this, "could not setup local solr server",e);
        }
       
    }

    /**
     * Make a list of StatementToURIsToUpdate objects for use by the
     * IndexBuidler.
     * @param indDao 
     */
    public List<StatementToURIsToUpdate> makeURIFinders( OntModel jenaOntModel, IndividualDao indDao ){
        List<StatementToURIsToUpdate> uriFinders = new ArrayList<StatementToURIsToUpdate>();
        uriFinders.add( new AdditionalURIsForDataProperties() );
        uriFinders.add( new AdditionalURIsForObjectProperties(jenaOntModel) );
        uriFinders.add( new AdditionalURIsForContextNodes(jenaOntModel) );
        uriFinders.add( new AdditionalURIsForTypeStatements() );
        uriFinders.add( new URIsForClassGroupChange( indDao ));
        return uriFinders;
    }
    
    
    @Override
    public void contextDestroyed(ServletContextEvent sce) {       
        IndexBuilder builder = (IndexBuilder)sce.getServletContext().getAttribute(IndexBuilder.class.getName());
        if( builder != null )
            builder.stopIndexingThread();
        
    }
    
    public static SolrServer getSolrServer(ServletContext ctx){
        return (SolrServer) ctx.getAttribute(SOLR_SERVER);
    }
    
}<|MERGE_RESOLUTION|>--- conflicted
+++ resolved
@@ -18,19 +18,13 @@
 import org.apache.solr.client.solrj.impl.XMLResponseParser;
 
 import com.hp.hpl.jena.ontology.OntModel;
-<<<<<<< HEAD
-=======
 import com.hp.hpl.jena.rdf.model.Model;
 import com.hp.hpl.jena.vocabulary.OWL;
->>>>>>> 96b93a0f
 
 import edu.cornell.mannlib.vitro.webapp.config.ConfigurationProperties;
 import edu.cornell.mannlib.vitro.webapp.dao.DisplayVocabulary;
 import edu.cornell.mannlib.vitro.webapp.dao.IndividualDao;
-<<<<<<< HEAD
-=======
 import edu.cornell.mannlib.vitro.webapp.dao.VitroVocabulary;
->>>>>>> 96b93a0f
 import edu.cornell.mannlib.vitro.webapp.dao.WebappDaoFactory;
 import edu.cornell.mannlib.vitro.webapp.dao.filtering.WebappDaoFactoryFiltering;
 import edu.cornell.mannlib.vitro.webapp.dao.filtering.filters.VitroFilterUtils;
@@ -47,8 +41,6 @@
 import edu.cornell.mannlib.vitro.webapp.search.indexing.IndexBuilder;
 import edu.cornell.mannlib.vitro.webapp.search.indexing.SearchReindexingListener;
 import edu.cornell.mannlib.vitro.webapp.search.indexing.URIsForClassGroupChange;
-<<<<<<< HEAD
-=======
 import edu.cornell.mannlib.vitro.webapp.search.solr.documentBuilding.DocumentModifier;
 import edu.cornell.mannlib.vitro.webapp.search.solr.documentBuilding.ExcludeBasedOnNamespace;
 import edu.cornell.mannlib.vitro.webapp.search.solr.documentBuilding.ExcludeBasedOnType;
@@ -60,7 +52,6 @@
 import edu.cornell.mannlib.vitro.webapp.search.solr.documentBuilding.SearchIndexExcluder;
 import edu.cornell.mannlib.vitro.webapp.search.solr.documentBuilding.SyncingExcludeBasedOnType;
 import edu.cornell.mannlib.vitro.webapp.search.solr.documentBuilding.ThumbnailImageURL;
->>>>>>> 96b93a0f
 import edu.cornell.mannlib.vitro.webapp.startup.StartupStatus;
 
 public class SolrSetup implements javax.servlet.ServletContextListener{       
@@ -129,10 +120,7 @@
             
             /* set up the individual to solr doc translation */            
             OntModel jenaOntModel = ModelContext.getJenaOntModel(context);            
-<<<<<<< HEAD
-=======
             Model displayModel = ModelContext.getDisplayModel(context);
->>>>>>> 96b93a0f
             
             /* try to get context attribute DocumentModifiers 
              * and use that as the start of the list of DocumentModifier 
