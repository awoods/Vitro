--- conflicted
+++ resolved
@@ -120,11 +120,7 @@
             wadf = new WebappDaoFactoryFiltering(wadf, vf);            
             
             // make objects that will find additional URIs for context nodes etc
-<<<<<<< HEAD
-            List<StatementToURIsToUpdate> uriFinders = makeURIFinders(jenaOntModel);
-=======
             List<StatementToURIsToUpdate> uriFinders = makeURIFinders(jenaOntModel,wadf.getIndividualDao());
->>>>>>> 6663421b
             
             // Make the IndexBuilder
             IndexBuilder builder = new IndexBuilder( solrIndexer, wadf, uriFinders );
@@ -146,23 +142,15 @@
     /**
      * Make a list of StatementToURIsToUpdate objects for use by the
      * IndexBuidler.
-<<<<<<< HEAD
-     */
-    public List<StatementToURIsToUpdate> makeURIFinders( OntModel jenaOntModel ){
-=======
      * @param indDao 
      */
     public List<StatementToURIsToUpdate> makeURIFinders( OntModel jenaOntModel, IndividualDao indDao ){
->>>>>>> 6663421b
         List<StatementToURIsToUpdate> uriFinders = new ArrayList<StatementToURIsToUpdate>();
         uriFinders.add( new AdditionalURIsForDataProperties() );
         uriFinders.add( new AdditionalURIsForObjectProperties(jenaOntModel) );
         uriFinders.add( new AdditionalURIsForContextNodes(jenaOntModel) );
         uriFinders.add( new AdditionalURIsForTypeStatements() );
-<<<<<<< HEAD
-=======
         uriFinders.add( new URIsForClassGroupChange( indDao ));
->>>>>>> 6663421b
         return uriFinders;
     }
     
