--- conflicted
+++ resolved
@@ -9,11 +9,6 @@
 import java.util.Iterator;
 import java.util.LinkedList;
 import java.util.List;
-<<<<<<< HEAD
-import java.util.concurrent.ConcurrentLinkedQueue;
-import java.util.concurrent.ConcurrentSkipListSet;
-=======
->>>>>>> 9f19f2c3
 
 import javax.servlet.ServletContext;
 import javax.servlet.http.HttpServletRequest;
@@ -137,11 +132,7 @@
      * your changes with a call to doUpdateIndex().
      */
 	public void addToChanged(Statement stmt) {
-<<<<<<< HEAD
-		log.debug("call to addToChanged()");
-=======
 		log.debug("call to addToChanged(Statement)");
->>>>>>> 9f19f2c3
 		synchronized(changedStmts){
 			changedStmts.add(stmt);
 		}
@@ -173,11 +164,7 @@
      * This will re-index Individuals were added with addToChanged(). 
      */
     public synchronized void doUpdateIndex() {
-<<<<<<< HEAD
-    	log.debug("callto doUpdateIndex()");
-=======
     	log.debug("call to doUpdateIndex()");
->>>>>>> 9f19f2c3
     	//wake up thread and it will attempt to index anything in changedUris
         this.notifyAll();    	    	   
     }
@@ -233,12 +220,8 @@
                     notifyListeners( IndexingEventListener.EventTypes.FINISH_FULL_REBUILD );
                     
                     setWorkLevel(WorkLevel.IDLE);
-<<<<<<< HEAD
-                }else{
-=======
                 }
                 else{
->>>>>>> 9f19f2c3
                 	boolean workToDo = false;
                 	synchronized (changedStmts ){
                 		 workToDo = !changedStmts.isEmpty(); 
@@ -295,15 +278,6 @@
         for( StatementToURIsToUpdate stu : stmtToURIsToIndexFunctions ) {
             stu.startIndexing();        
         }
-<<<<<<< HEAD
-                    
-        Collection<String> urisToUpdate = new HashSet<String>();                
-        for( Statement stmt : getAndClearChangedStmts() ){
-        	for( StatementToURIsToUpdate stu : stmtToURIsToIndexFunctions ){
-        		urisToUpdate.addAll( stu.findAdditionalURIsToIndex(stmt) );
-        	}
-        }
-=======
         
         //keep uris unique by using a HashSet
         Collection<String> urisToUpdate = new HashSet<String>();                
@@ -325,7 +299,6 @@
 						+ urisToUpdate.size() + " affected URIs.");
 			}
 		}
->>>>>>> 9f19f2c3
         
         //inform StatementToURIsToUpdate that they are done
         for( StatementToURIsToUpdate stu : stmtToURIsToIndexFunctions ) {
