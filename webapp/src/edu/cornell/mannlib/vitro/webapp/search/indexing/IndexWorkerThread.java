/* $This file is distributed under the terms of the license in /doc/license.txt$ */

package edu.cornell.mannlib.vitro.webapp.search.indexing;

import java.util.Iterator;
import java.util.concurrent.atomic.AtomicLong;

import org.apache.commons.logging.Log;
import org.apache.commons.logging.LogFactory;

import edu.cornell.mannlib.vitro.webapp.beans.Individual;
import edu.cornell.mannlib.vitro.webapp.search.IndexingException;
import edu.cornell.mannlib.vitro.webapp.search.beans.IndexerIface;
import edu.cornell.mannlib.vitro.webapp.search.solr.IndividualToSolrDocument;

class IndexWorkerThread extends Thread{
	
    protected final int threadNum;
	protected IndividualToSolrDocument individualToSolrDoc;
	protected final IndexerIface indexer;
	protected final Iterator<Individual> individualsToIndex;
	protected boolean stopRequested = false;
	
	private Log log = LogFactory.getLog(IndexWorkerThread.class);
	private static AtomicLong countCompleted= new AtomicLong();		
	private static AtomicLong countToIndex= new AtomicLong();		
	private static long starttime = 0;		
	
	public IndexWorkerThread(IndexerIface indexer, int threadNum , Iterator<Individual> individualsToIndex){
	    super("IndexWorkerThread"+threadNum);
		this.indexer = indexer;
		this.threadNum = threadNum;
		this.individualsToIndex = individualsToIndex;		
	}							
	
	public void requestStop(){
	    stopRequested = true;
	}
	
	public void run(){	    
	    
	    while( ! stopRequested ){	        	       
	        
            //do the actual indexing work
            log.debug("work found for Woker number " + threadNum);	            
            addDocsToIndex();
                
            // done so shut this thread down.
            stopRequested = true;            	          
	    }  			    
		log.debug("Worker number " + threadNum + " exiting.");
	}
	
	protected void addDocsToIndex() {

		while( individualsToIndex.hasNext() ){		    
		    //need to stop right away if requested to 
		    if( stopRequested ) return;		    
		    try{
    	        //build the document and add it to the index
    		    Individual ind = null;
    	        try {
    	            ind = individualsToIndex.next();	            
    	            indexer.index( ind );
                } catch (IndexingException e) {
                    if( stopRequested )
                        return;
                    
                    if( ind != null )
                        log.error("Could not index individual " + ind.getURI() , e );
                    else
                        log.warn("Could not index, individual was null");
                }
    		    
    			
<<<<<<< HEAD
    			synchronized(this){
    				count++;
    				if( log.isInfoEnabled() ){            
    					if( (count % 100 ) == 0 && count > 0 ){
    						long dt = (System.currentTimeMillis() - starttime);
    						log.info("individuals indexed: " + count + " in " + dt + " msec " +
    								" time per individual = " + (dt / count) + " msec" );                          
    					}                
    				} 
    			}
=======
				long countNow = countCompleted.incrementAndGet();
				if( log.isInfoEnabled() ){            
					if( (countNow % 100 ) == 0 ){
						long dt = (System.currentTimeMillis() - starttime);
						log.info("individuals indexed: " + countNow + " in " + dt + " msec " +
								" time per individual = " + (dt / countNow) + " msec" );                          
					}                
				} 
>>>>>>> 6663421b
		    }catch(Throwable th){
		        //on tomcat shutdown odd exceptions get thrown and log can be null
		        if( log != null )
		            log.debug("Exception during index building",th);		            
		    }
		}
	}

	public static void resetCounters(long time, long workload) {
		IndexWorkerThread.starttime = time;
		IndexWorkerThread.countToIndex.set(workload);
		IndexWorkerThread.countCompleted.set(0);
	}
	
	public static long getCount() {
		return countCompleted.get();
	}
	
	public static long getCountToIndex() {
		return countToIndex.get();
	}
}<|MERGE_RESOLUTION|>--- conflicted
+++ resolved
@@ -73,18 +73,6 @@
                 }
     		    
     			
-<<<<<<< HEAD
-    			synchronized(this){
-    				count++;
-    				if( log.isInfoEnabled() ){            
-    					if( (count % 100 ) == 0 && count > 0 ){
-    						long dt = (System.currentTimeMillis() - starttime);
-    						log.info("individuals indexed: " + count + " in " + dt + " msec " +
-    								" time per individual = " + (dt / count) + " msec" );                          
-    					}                
-    				} 
-    			}
-=======
 				long countNow = countCompleted.incrementAndGet();
 				if( log.isInfoEnabled() ){            
 					if( (countNow % 100 ) == 0 ){
@@ -93,7 +81,6 @@
 								" time per individual = " + (dt / countNow) + " msec" );                          
 					}                
 				} 
->>>>>>> 6663421b
 		    }catch(Throwable th){
 		        //on tomcat shutdown odd exceptions get thrown and log can be null
 		        if( log != null )
