/* $This file is distributed under the terms of the license in /doc/license.txt$ */

package edu.cornell.mannlib.vitro.webapp.search.lucene;

import java.io.File;
import java.io.IOException;
import java.util.ArrayList;
import java.util.HashSet;
import java.util.List;

import javax.servlet.ServletContext;
import javax.servlet.ServletContextEvent;

import org.apache.commons.logging.Log;
import org.apache.commons.logging.LogFactory;
import org.apache.lucene.analysis.Analyzer;
import org.apache.lucene.analysis.cjk.CJKAnalyzer;
import org.apache.lucene.search.BooleanQuery;

import com.hp.hpl.jena.ontology.OntModel;

import edu.cornell.mannlib.vitro.webapp.ConfigurationProperties;
import edu.cornell.mannlib.vitro.webapp.beans.BaseResourceBean.RoleLevel;
import edu.cornell.mannlib.vitro.webapp.dao.DisplayVocabulary;
import edu.cornell.mannlib.vitro.webapp.dao.WebappDaoFactory;
import edu.cornell.mannlib.vitro.webapp.dao.filtering.WebappDaoFactoryFiltering;
import edu.cornell.mannlib.vitro.webapp.dao.filtering.filters.VitroFilterUtils;
import edu.cornell.mannlib.vitro.webapp.dao.filtering.filters.VitroFilters;
import edu.cornell.mannlib.vitro.webapp.dao.jena.ModelContext;
import edu.cornell.mannlib.vitro.webapp.dao.jena.SearchReindexingListener;
import edu.cornell.mannlib.vitro.webapp.search.beans.IndividualProhibitedFromSearch;
import edu.cornell.mannlib.vitro.webapp.search.beans.ProhibitedFromSearch;
import edu.cornell.mannlib.vitro.webapp.search.indexing.IndexBuilder;

/**
 * Setup objects for lucene searching and indexing.
 *
 * The indexing and search objects, IndexBuilder and Searcher are found by the
 * controllers IndexController and SearchController through the servletContext.
 * This object will have the method contextInitialized() called when the tomcat
 * server starts this webapp.
 *
 *  The contextInitialized() will try to find the lucene index directory,
 *  make a LueceneIndexer and a LuceneSearcher.  The LuceneIndexer will
 *  also get a list of Obj2Doc objects so it can translate object to lucene docs.
 *
 * To execute this at context creation put this in web.xml:
    <listener>
        <listener-class>
            edu.cornell.mannlib.vitro.search.setup.LuceneSetup
        </listener-class>
    </listener>

 * @author bdc34
 *
 */
public class LuceneSetupCJK implements javax.servlet.ServletContextListener {
        private static String indexDir = null;
        private static final Log log = LogFactory.getLog(LuceneSetupCJK.class.getName());

        /**
         * Gets run to set up DataSource when the webapp servlet context gets created.
         */
        @SuppressWarnings("unchecked")
        public void contextInitialized(ServletContextEvent sce) {
            ServletContext context = sce.getServletContext();
            log.info("**** Running "+this.getClass().getName()+".contextInitialized()");
            try{
            indexDir = getIndexDirName();
            log.info("Lucene indexDir: " + indexDir);

            setBoolMax();
            
            HashSet dataPropertyBlacklist = new HashSet<String>();
            context.setAttribute(LuceneSetup.SEARCH_DATAPROPERTY_BLACKLIST, dataPropertyBlacklist);
            
            HashSet objectPropertyBlacklist = new HashSet<String>();
            objectPropertyBlacklist.add("http://www.w3.org/2002/07/owl#differentFrom");
            context.setAttribute(LuceneSetup.SEARCH_OBJECTPROPERTY_BLACKLIST, objectPropertyBlacklist);
<<<<<<< HEAD
            
            //here we want to put the LuceneIndex object into the application scope
            LuceneIndexer indexer = new LuceneIndexer(indexDir, null, getAnalyzer());            
            context.setAttribute(LuceneSetup.ANALYZER, getAnalyzer());
            context.setAttribute(LuceneSetup.INDEX_DIR, indexDir);
            indexer.addObj2Doc(new Entity2LuceneDoc());

            //This is where to get a LucenIndex from.  The indexer will
            //need to reference this to notify it of updates to the index           
            LuceneIndexFactory lif = LuceneIndexFactory.getLuceneIndexFactoryFromContext(context);
=======
            
            //This is where to get a LucenIndex from.  The indexer will
            //need to reference this to notify it of updates to the index
            LuceneIndexFactory lif = LuceneIndexFactory.setup(context, indexDir);            
            String liveIndexDir = lif.getLiveIndexDir(context);
            
            //here we want to put the LuceneIndex object into the application scope
            LuceneIndexer indexer = new LuceneIndexer(indexDir, liveIndexDir, null, getAnalyzer());            
            context.setAttribute(LuceneSetup.ANALYZER, getAnalyzer());
            
            OntModel displayOntModel = (OntModel) sce.getServletContext().getAttribute("displayOntModel");
            Entity2LuceneDoc translator = new Entity2LuceneDoc( 
                    new ProhibitedFromSearch(DisplayVocabulary.PRIMARY_LUCENE_INDEX_URI, displayOntModel),
                    new IndividualProhibitedFromSearch(context) );                                  
            indexer.addObj2Doc(translator);     
                                              
>>>>>>> 6163b094
            indexer.setLuceneIndexFactory(lif);
            
            //This is where the builder gets the list of places to try to 
            //get objects to index. It is filtered so that non-public text
            //does not get into the search index.            
            WebappDaoFactory wadf = 
                (WebappDaoFactory) context.getAttribute("webappDaoFactory");
            VitroFilters vf = 
                VitroFilterUtils.getDisplayFilterByRoleLevel(RoleLevel.PUBLIC, wadf); 
            wadf = new WebappDaoFactoryFiltering(wadf,vf);
            
            List sources = new ArrayList();
            sources.add(wadf.getIndividualDao());

            IndexBuilder builder = new IndexBuilder(context,indexer,sources);

            // here we add the IndexBuilder with the LuceneIndexer
            // to the servlet context so we can access it later in the webapp.
            context.setAttribute(IndexBuilder.class.getName(),builder);
            
            //set up listeners so search index builder is notified of changes to model            
            OntModel baseOntModel = (OntModel)sce.getServletContext().getAttribute("baseOntModel");
            OntModel jenaOntModel = (OntModel)sce.getServletContext().getAttribute("jenaOntModel");
            SearchReindexingListener srl = new SearchReindexingListener( builder );
            ModelContext.registerListenerForChanges(sce.getServletContext(), srl);
        	
            }catch(Exception ex){
                log.error("Could not setup lucene full text search." , ex);
            }
            
            log.debug("**** End of "+this.getClass().getName()+".contextInitialized()");
        }

        /**
         * Gets run when the webApp Context gets destroyed.
         */
        public void contextDestroyed(ServletContextEvent sce) {
        	
            log.info("**** Running "+this.getClass().getName()+".contextDestroyed()");
            IndexBuilder builder = (IndexBuilder)sce.getServletContext().getAttribute(IndexBuilder.class.getName());
        	builder.stopIndexingThread();
        }

        /**
         * In wild card searches the query is first broken into many boolean searches
         * OR'ed together.  So if there is a query that would match a lot of records
         * we need a high max boolean limit for the lucene search.
         *
         * This sets some static method in the lucene library to achieve this.
         */
        public static void setBoolMax() {
            BooleanQuery.setMaxClauseCount(16384);
        }

    	/**
    	 * Gets the name of the directory to store the lucene index in. The
    	 * {@link ConfigurationProperties} should have a property named
    	 * 'LuceneSetup.indexDir' which has the directory to store the lucene index
    	 * for this clone in. If the property is not found, an exception will be
    	 * thrown.
    	 * 
    	 * @return a string that is the directory to store the lucene index.
    	 * @throws IllegalStateException
    	 *             if the property is not found.
    	 * @throws IOException
    	 *             if the directory doesn't exist and we fail to create it.
    	 */
    	private String getIndexDirName()
    			throws IOException {
    		String dirName = ConfigurationProperties
    				.getProperty("LuceneSetup.indexDir");
    		if (dirName == null) {
    			throw new IllegalStateException(
    					"LuceneSetup.indexDir not found in properties file.");
    		}

    		File dir = new File(dirName);
    		if (!dir.exists()) {
    			boolean created = dir.mkdir();
    			if (!created) {
    				throw new IOException(
    						"Unable to create Lucene index directory at '" + dir
    								+ "'");
    			}
    		}

    		return dirName;
    	}

    /**
     * Gets the analyzer that will be used when building the indexing
     * and when analyzing the incoming search terms.
     *
     * @return
     */
    private Analyzer getAnalyzer() {
        return new CJKAnalyzer();        
    }
    
}
<|MERGE_RESOLUTION|>--- conflicted
+++ resolved
@@ -1,7 +1,7 @@
 /* $This file is distributed under the terms of the license in /doc/license.txt$ */
 
-package edu.cornell.mannlib.vitro.webapp.search.lucene;
-
+package edu.cornell.mannlib.vitro.webapp.search.lucene;
+
 import java.io.File;
 import java.io.IOException;
 import java.util.ArrayList;
@@ -31,72 +31,60 @@
 import edu.cornell.mannlib.vitro.webapp.search.beans.IndividualProhibitedFromSearch;
 import edu.cornell.mannlib.vitro.webapp.search.beans.ProhibitedFromSearch;
 import edu.cornell.mannlib.vitro.webapp.search.indexing.IndexBuilder;
-
-/**
- * Setup objects for lucene searching and indexing.
- *
- * The indexing and search objects, IndexBuilder and Searcher are found by the
- * controllers IndexController and SearchController through the servletContext.
- * This object will have the method contextInitialized() called when the tomcat
- * server starts this webapp.
- *
- *  The contextInitialized() will try to find the lucene index directory,
- *  make a LueceneIndexer and a LuceneSearcher.  The LuceneIndexer will
- *  also get a list of Obj2Doc objects so it can translate object to lucene docs.
- *
- * To execute this at context creation put this in web.xml:
-    <listener>
-        <listener-class>
-            edu.cornell.mannlib.vitro.search.setup.LuceneSetup
-        </listener-class>
-    </listener>
-
- * @author bdc34
- *
- */
-public class LuceneSetupCJK implements javax.servlet.ServletContextListener {
-        private static String indexDir = null;
-        private static final Log log = LogFactory.getLog(LuceneSetupCJK.class.getName());
-
-        /**
-         * Gets run to set up DataSource when the webapp servlet context gets created.
-         */
-        @SuppressWarnings("unchecked")
-        public void contextInitialized(ServletContextEvent sce) {
-            ServletContext context = sce.getServletContext();
-            log.info("**** Running "+this.getClass().getName()+".contextInitialized()");
-            try{
-            indexDir = getIndexDirName();
-            log.info("Lucene indexDir: " + indexDir);
-
-            setBoolMax();
-            
-            HashSet dataPropertyBlacklist = new HashSet<String>();
-            context.setAttribute(LuceneSetup.SEARCH_DATAPROPERTY_BLACKLIST, dataPropertyBlacklist);
-            
-            HashSet objectPropertyBlacklist = new HashSet<String>();
-            objectPropertyBlacklist.add("http://www.w3.org/2002/07/owl#differentFrom");
-            context.setAttribute(LuceneSetup.SEARCH_OBJECTPROPERTY_BLACKLIST, objectPropertyBlacklist);
-<<<<<<< HEAD
-            
-            //here we want to put the LuceneIndex object into the application scope
-            LuceneIndexer indexer = new LuceneIndexer(indexDir, null, getAnalyzer());            
-            context.setAttribute(LuceneSetup.ANALYZER, getAnalyzer());
-            context.setAttribute(LuceneSetup.INDEX_DIR, indexDir);
-            indexer.addObj2Doc(new Entity2LuceneDoc());
-
-            //This is where to get a LucenIndex from.  The indexer will
-            //need to reference this to notify it of updates to the index           
-            LuceneIndexFactory lif = LuceneIndexFactory.getLuceneIndexFactoryFromContext(context);
-=======
+
+/**
+ * Setup objects for lucene searching and indexing.
+ *
+ * The indexing and search objects, IndexBuilder and Searcher are found by the
+ * controllers IndexController and SearchController through the servletContext.
+ * This object will have the method contextInitialized() called when the tomcat
+ * server starts this webapp.
+ *
+ *  The contextInitialized() will try to find the lucene index directory,
+ *  make a LueceneIndexer and a LuceneSearcher.  The LuceneIndexer will
+ *  also get a list of Obj2Doc objects so it can translate object to lucene docs.
+ *
+ * To execute this at context creation put this in web.xml:
+    <listener>
+        <listener-class>
+            edu.cornell.mannlib.vitro.search.setup.LuceneSetup
+        </listener-class>
+    </listener>
+
+ * @author bdc34
+ *
+ */
+public class LuceneSetupCJK implements javax.servlet.ServletContextListener {
+        private static String indexDir = null;
+        private static final Log log = LogFactory.getLog(LuceneSetupCJK.class.getName());
+
+        /**
+         * Gets run to set up DataSource when the webapp servlet context gets created.
+         */
+        @SuppressWarnings("unchecked")
+        public void contextInitialized(ServletContextEvent sce) {
+            ServletContext context = sce.getServletContext();
+            log.info("**** Running "+this.getClass().getName()+".contextInitialized()");
+            try{
+            indexDir = getIndexDirName();
+            log.info("Lucene indexDir: " + indexDir);
+
+            setBoolMax();
+            
+            HashSet dataPropertyBlacklist = new HashSet<String>();
+            context.setAttribute(LuceneSetup.SEARCH_DATAPROPERTY_BLACKLIST, dataPropertyBlacklist);
+            
+            HashSet objectPropertyBlacklist = new HashSet<String>();
+            objectPropertyBlacklist.add("http://www.w3.org/2002/07/owl#differentFrom");
+            context.setAttribute(LuceneSetup.SEARCH_OBJECTPROPERTY_BLACKLIST, objectPropertyBlacklist);
             
             //This is where to get a LucenIndex from.  The indexer will
             //need to reference this to notify it of updates to the index
             LuceneIndexFactory lif = LuceneIndexFactory.setup(context, indexDir);            
             String liveIndexDir = lif.getLiveIndexDir(context);
-            
-            //here we want to put the LuceneIndex object into the application scope
-            LuceneIndexer indexer = new LuceneIndexer(indexDir, liveIndexDir, null, getAnalyzer());            
+            
+            //here we want to put the LuceneIndex object into the application scope
+            LuceneIndexer indexer = new LuceneIndexer(indexDir, liveIndexDir, null, getAnalyzer());            
             context.setAttribute(LuceneSetup.ANALYZER, getAnalyzer());
             
             OntModel displayOntModel = (OntModel) sce.getServletContext().getAttribute("displayOntModel");
@@ -105,25 +93,24 @@
                     new IndividualProhibitedFromSearch(context) );                                  
             indexer.addObj2Doc(translator);     
                                               
->>>>>>> 6163b094
             indexer.setLuceneIndexFactory(lif);
-            
-            //This is where the builder gets the list of places to try to 
-            //get objects to index. It is filtered so that non-public text
-            //does not get into the search index.            
-            WebappDaoFactory wadf = 
-                (WebappDaoFactory) context.getAttribute("webappDaoFactory");
-            VitroFilters vf = 
-                VitroFilterUtils.getDisplayFilterByRoleLevel(RoleLevel.PUBLIC, wadf); 
-            wadf = new WebappDaoFactoryFiltering(wadf,vf);
-            
-            List sources = new ArrayList();
-            sources.add(wadf.getIndividualDao());
-
-            IndexBuilder builder = new IndexBuilder(context,indexer,sources);
-
-            // here we add the IndexBuilder with the LuceneIndexer
-            // to the servlet context so we can access it later in the webapp.
+            
+            //This is where the builder gets the list of places to try to 
+            //get objects to index. It is filtered so that non-public text
+            //does not get into the search index.            
+            WebappDaoFactory wadf = 
+                (WebappDaoFactory) context.getAttribute("webappDaoFactory");
+            VitroFilters vf = 
+                VitroFilterUtils.getDisplayFilterByRoleLevel(RoleLevel.PUBLIC, wadf); 
+            wadf = new WebappDaoFactoryFiltering(wadf,vf);
+            
+            List sources = new ArrayList();
+            sources.add(wadf.getIndividualDao());
+
+            IndexBuilder builder = new IndexBuilder(context,indexer,sources);
+
+            // here we add the IndexBuilder with the LuceneIndexer
+            // to the servlet context so we can access it later in the webapp.
             context.setAttribute(IndexBuilder.class.getName(),builder);
             
             //set up listeners so search index builder is notified of changes to model            
@@ -131,35 +118,35 @@
             OntModel jenaOntModel = (OntModel)sce.getServletContext().getAttribute("jenaOntModel");
             SearchReindexingListener srl = new SearchReindexingListener( builder );
             ModelContext.registerListenerForChanges(sce.getServletContext(), srl);
-        	
-            }catch(Exception ex){
-                log.error("Could not setup lucene full text search." , ex);
-            }
-            
-            log.debug("**** End of "+this.getClass().getName()+".contextInitialized()");
-        }
-
-        /**
-         * Gets run when the webApp Context gets destroyed.
-         */
+        	
+            }catch(Exception ex){
+                log.error("Could not setup lucene full text search." , ex);
+            }
+            
+            log.debug("**** End of "+this.getClass().getName()+".contextInitialized()");
+        }
+
+        /**
+         * Gets run when the webApp Context gets destroyed.
+         */
         public void contextDestroyed(ServletContextEvent sce) {
-        	
+        	
             log.info("**** Running "+this.getClass().getName()+".contextDestroyed()");
             IndexBuilder builder = (IndexBuilder)sce.getServletContext().getAttribute(IndexBuilder.class.getName());
-        	builder.stopIndexingThread();
-        }
-
-        /**
-         * In wild card searches the query is first broken into many boolean searches
-         * OR'ed together.  So if there is a query that would match a lot of records
-         * we need a high max boolean limit for the lucene search.
-         *
-         * This sets some static method in the lucene library to achieve this.
-         */
-        public static void setBoolMax() {
-            BooleanQuery.setMaxClauseCount(16384);
-        }
-
+        	builder.stopIndexingThread();
+        }
+
+        /**
+         * In wild card searches the query is first broken into many boolean searches
+         * OR'ed together.  So if there is a query that would match a lot of records
+         * we need a high max boolean limit for the lucene search.
+         *
+         * This sets some static method in the lucene library to achieve this.
+         */
+        public static void setBoolMax() {
+            BooleanQuery.setMaxClauseCount(16384);
+        }
+
     	/**
     	 * Gets the name of the directory to store the lucene index in. The
     	 * {@link ConfigurationProperties} should have a property named
@@ -194,15 +181,15 @@
 
     		return dirName;
     	}
-
-    /**
-     * Gets the analyzer that will be used when building the indexing
-     * and when analyzing the incoming search terms.
-     *
-     * @return
-     */
-    private Analyzer getAnalyzer() {
-        return new CJKAnalyzer();        
-    }
-    
-}
+
+    /**
+     * Gets the analyzer that will be used when building the indexing
+     * and when analyzing the incoming search terms.
+     *
+     * @return
+     */
+    private Analyzer getAnalyzer() {
+        return new CJKAnalyzer();        
+    }
+    
+}