/* $This file is distributed under the terms of the license in /doc/license.txt$ */

package edu.cornell.mannlib.vitro.webapp.servlet.setup;

import java.io.BufferedReader;
import java.io.IOException;
import java.io.InputStream;
import java.io.InputStreamReader;
import java.util.ArrayList;
import java.util.List;

import javax.servlet.ServletContext;
import javax.servlet.ServletContextEvent;
import javax.servlet.ServletContextListener;
import javax.sql.DataSource;

import org.apache.commons.logging.Log;
import org.apache.commons.logging.LogFactory;

import com.hp.hpl.jena.query.Dataset;
import com.hp.hpl.jena.rdf.model.Model;
import com.hp.hpl.jena.vocabulary.OWL;

import edu.cornell.mannlib.vitro.webapp.dao.ModelAccess;
import edu.cornell.mannlib.vitro.webapp.dao.WebappDaoFactory;
import edu.cornell.mannlib.vitro.webapp.dao.jena.OntModelSelector;
import edu.cornell.mannlib.vitro.webapp.dao.jena.RDFServiceDataset;
import edu.cornell.mannlib.vitro.webapp.dao.jena.WebappDaoFactoryJena;
import edu.cornell.mannlib.vitro.webapp.dao.jena.pellet.PelletListener;
import edu.cornell.mannlib.vitro.webapp.dao.jena.pellet.ReasonerConfiguration;
import edu.cornell.mannlib.vitro.webapp.rdfservice.RDFService;
import edu.cornell.mannlib.vitro.webapp.rdfservice.impl.RDFServiceUtils;
import edu.cornell.mannlib.vitro.webapp.reasoner.ReasonerPlugin;
import edu.cornell.mannlib.vitro.webapp.reasoner.SimpleReasoner;
import edu.cornell.mannlib.vitro.webapp.reasoner.SimpleReasonerTBoxListener;
import edu.cornell.mannlib.vitro.webapp.startup.StartupStatus;
import edu.cornell.mannlib.vitro.webapp.utils.threads.VitroBackgroundThread;

public class SimpleReasonerSetup implements ServletContextListener {

    private static final Log log = LogFactory.getLog(SimpleReasonerSetup.class.getName());
    
    public static final String FILE_OF_PLUGINS = "/WEB-INF/resources/reasoner_plugins.txt";
    
    // Models used during a full recompute of the ABox
    public static final String JENA_INF_MODEL_REBUILD = "http://vitro.mannlib.cornell.edu/default/vitro-kb-inf-rebuild";
    public static final String JENA_INF_MODEL_SCRATCHPAD = "http://vitro.mannlib.cornell.edu/default/vitro-kb-inf-scratchpad";

    @Override
    public void contextInitialized(ServletContextEvent sce) {
    	ServletContext ctx = sce.getServletContext();
        
        try {    
            // set up Pellet reasoning for the TBox    
            OntModelSelector assertionsOms = ModelAccess.on(ctx).getBaseOntModelSelector();
            OntModelSelector inferencesOms = ModelAccess.on(ctx).getInferenceOntModelSelector();
            OntModelSelector unionOms = ModelAccess.on(ctx).getUnionOntModelSelector();

			WebappDaoFactory wadf = ModelAccess.on(ctx).getWebappDaoFactory();
            
            if (!assertionsOms.getTBoxModel().getProfile().NAMESPACE().equals(OWL.NAMESPACE.getNameSpace())) {        
                log.error("Not connecting Pellet reasoner - the TBox assertions model is not an OWL model");
                return;
            }
            
            // Set various Pellet options for incremental consistency checking, etc.
            //PelletOptions.DL_SAFE_RULES = true;
            //PelletOptions.USE_COMPLETION_QUEUE = true;
            //PelletOptions.USE_TRACING = true;
            //PelletOptions.TRACK_BRANCH_EFFECTS = true;
            //PelletOptions.USE_INCREMENTAL_CONSISTENCY = true;
            //PelletOptions.USE_INCREMENTAL_DELETION = true;
             
            PelletListener pelletListener = new PelletListener(unionOms.getTBoxModel(),assertionsOms.getTBoxModel(),inferencesOms.getTBoxModel(),ReasonerConfiguration.DEFAULT);
            sce.getServletContext().setAttribute("pelletListener",pelletListener);
            sce.getServletContext().setAttribute("pelletOntModel", pelletListener.getPelletModel());
            
            if (wadf instanceof WebappDaoFactoryJena) {
                ((WebappDaoFactoryJena) wadf).setPelletListener(pelletListener);
            }
            
            log.info("Pellet reasoner connected for the TBox");
     
<<<<<<< HEAD
           // set up simple reasoning for the ABox
                    
            ServletContext ctx = sce.getServletContext();
            DataSource bds = JenaDataSourceSetupBase
                                    .getApplicationDataSource(ctx);
            String dbType = ConfigurationProperties.getBean(ctx).getProperty( // database type
                    "VitroConnection.DataSource.dbtype","MySQL");
            
=======
            waitForTBoxReasoning(sce); 
            
            // set up simple reasoning for the ABox
                                
>>>>>>> 9f19f2c3
            RDFService rdfService = RDFServiceUtils.getRDFServiceFactory(ctx).getRDFService();            
            Dataset dataset = new RDFServiceDataset(rdfService);
            
            Model rebuildModel = dataset.getNamedModel(JENA_INF_MODEL_REBUILD); 
<<<<<<< HEAD
            Model scratchModel = dataset.getNamedModel(JENA_INF_MODEL_SCRATCHPAD); 
=======
            Model scratchModel = dataset.getNamedModel(JENA_INF_MODEL_SCRATCHPAD);
            Model inferenceModel = dataset.getNamedModel(JenaDataSourceSetupBase.JENA_INF_MODEL);
>>>>>>> 9f19f2c3

            // the simple reasoner will register itself as a listener to the ABox assertions
            SimpleReasoner simpleReasoner = new SimpleReasoner(
                    unionOms.getTBoxModel(), rdfService, inferenceModel, rebuildModel, scratchModel);
            sce.getServletContext().setAttribute(SimpleReasoner.class.getName(),simpleReasoner);
            
            StartupStatus ss = StartupStatus.getBean(ctx);
            List<ReasonerPlugin> pluginList = new ArrayList<ReasonerPlugin>();
            List<String> pluginClassnameList = this.readFileOfListeners(ctx);
            for (String classname : pluginClassnameList) {
                try {
                    ReasonerPlugin plugin = (ReasonerPlugin) Class.forName(
                            classname).getConstructors()[0].newInstance();
                    plugin.setSimpleReasoner(simpleReasoner);
                    if (!plugin.isConfigurationOnlyPlugin()) {
                        pluginList.add(plugin);
                        log.info("adding reasoner plugin " + plugin.getClass().getName());
                    }
                } catch(Throwable t) {              
                    ss.info(this, "Could not instantiate reasoner plugin " + classname);
                }
            }
            simpleReasoner.setPluginList(pluginList);
            
            SimpleReasonerTBoxListener simpleReasonerTBoxListener = new SimpleReasonerTBoxListener(simpleReasoner);
            sce.getServletContext().setAttribute(SimpleReasonerTBoxListener.class.getName(),simpleReasonerTBoxListener);
            assertionsOms.getTBoxModel().register(simpleReasonerTBoxListener);
            inferencesOms.getTBoxModel().register(simpleReasonerTBoxListener);
            
            RecomputeMode mode = getRecomputeRequired(ctx);
            if (RecomputeMode.FOREGROUND.equals(mode)) {
                log.info("ABox inference recompute required.");
                simpleReasoner.recompute();
            } else if (RecomputeMode.BACKGROUND.equals(mode)) {
                log.info("starting ABox inference recompute in a separate thread.");
                new VitroBackgroundThread(
                        new ABoxRecomputer(
                                simpleReasoner),"ABoxRecomputer").start();
            }    
            
        } catch (Throwable t) {
            t.printStackTrace();
        }        
    }
    
    public static void waitForTBoxReasoning(ServletContextEvent sce) 
        throws InterruptedException {
        PelletListener pelletListener = (PelletListener) sce.getServletContext().getAttribute("pelletListener");
        if (pelletListener == null) {
            return ;
        }
        int sleeps = 0;
        // sleep at least once to make sure the TBox reasoning gets started
        while ((0 == sleeps) || ((sleeps < 1000) && pelletListener.isReasoning())) {
            if (((sleeps - 1) % 10) == 0) { // print message at 10 second intervals
                log.info("Waiting for initial TBox reasoning to complete");
            }
            Thread.sleep(1000);   
            sleeps++;
        }
    }
    
    @Override
    public void contextDestroyed(ServletContextEvent sce) {
        log.info("received contextDestroyed notification");
   
        SimpleReasoner simpleReasoner = getSimpleReasonerFromServletContext(sce.getServletContext());   
        if (simpleReasoner != null) {
            log.info("sending stop request to SimpleReasoner");
            simpleReasoner.setStopRequested();
        } 
    
        SimpleReasonerTBoxListener simpleReasonerTBoxListener = getSimpleReasonerTBoxListenerFromContext(sce.getServletContext());   
        if (simpleReasonerTBoxListener != null) {
            log.info("sending stop request to simpleReasonerTBoxListener");
            simpleReasonerTBoxListener.setStopRequested();
        } 
        
    }
    
    public static SimpleReasoner getSimpleReasonerFromServletContext(ServletContext ctx) {
        Object simpleReasoner = ctx.getAttribute(SimpleReasoner.class.getName());
        
        if (simpleReasoner instanceof SimpleReasoner) {
            return (SimpleReasoner) simpleReasoner;
        } else {
            return null;
        }
    }
    
    public static SimpleReasonerTBoxListener getSimpleReasonerTBoxListenerFromContext(ServletContext ctx) {
        Object simpleReasonerTBoxListener = ctx.getAttribute(SimpleReasonerTBoxListener.class.getName());
        
        if (simpleReasonerTBoxListener instanceof SimpleReasonerTBoxListener) {
            return (SimpleReasonerTBoxListener) simpleReasonerTBoxListener;
        } else {
            return null;
        }
    }
    
    public enum RecomputeMode {
        FOREGROUND, BACKGROUND
    }
    
    private static final String RECOMPUTE_REQUIRED_ATTR = 
            SimpleReasonerSetup.class.getName() + ".recomputeRequired";
    
    public static void setRecomputeRequired(ServletContext ctx, RecomputeMode mode) {
        ctx.setAttribute(RECOMPUTE_REQUIRED_ATTR, mode);
    }
    
    public static RecomputeMode getRecomputeRequired(ServletContext ctx) {
        return (RecomputeMode) ctx.getAttribute(RECOMPUTE_REQUIRED_ATTR);
    }
  
    private static final String MSTCOMPUTE_REQUIRED_ATTR = 
        SimpleReasonerSetup.class.getName() + ".MSTComputeRequired";

    public static void setMSTComputeRequired(ServletContext ctx) {
        ctx.setAttribute(MSTCOMPUTE_REQUIRED_ATTR, true);
    }
    
    private static boolean isMSTComputeRequired(ServletContext ctx) {
        return (ctx.getAttribute(MSTCOMPUTE_REQUIRED_ATTR) != null);
    }
        
    /**
     * Read the names of the plugin classes classes.
     * 
     * If there is a problem, set a fatal error, and return an empty list.
     */
    private List<String> readFileOfListeners(ServletContext ctx) {
        List<String> list = new ArrayList<String>();

        StartupStatus ss = StartupStatus.getBean(ctx);
        
        InputStream is = null;
        BufferedReader br = null;
        try {
            is = ctx.getResourceAsStream(FILE_OF_PLUGINS);
            br = new BufferedReader(new InputStreamReader(is));

            String line;
            while (null != (line = br.readLine())) {
                String trimmed = line.trim();
                if (!trimmed.isEmpty() && !trimmed.startsWith("#")) {
                    list.add(trimmed);
                }
            }
        } catch (NullPointerException e) {
            // ignore the lack of file
        } catch (IOException e) {
            ss.fatal(this,
                    "Failed while processing the list of startup listeners:  "
                            + FILE_OF_PLUGINS, e);
        } finally {
            if (br != null) {
                try {
                    br.close();
                } catch (IOException e) {
                    log.error(e);
                }
            }
            if (is != null) {
                try {
                    is.close();
                } catch (IOException e) {
                    log.error(e);
                }
            }
        }
        
        log.debug("Classnames of reasoner plugins = " + list);
        return list;
    }
    
    private class ABoxRecomputer implements Runnable {

        private SimpleReasoner simpleReasoner;

        public ABoxRecomputer(SimpleReasoner simpleReasoner) {
            this.simpleReasoner = simpleReasoner;
        }

        public void run() {
            simpleReasoner.recompute();
        }
    }
}<|MERGE_RESOLUTION|>--- conflicted
+++ resolved
@@ -81,31 +81,16 @@
             
             log.info("Pellet reasoner connected for the TBox");
      
-<<<<<<< HEAD
-           // set up simple reasoning for the ABox
-                    
-            ServletContext ctx = sce.getServletContext();
-            DataSource bds = JenaDataSourceSetupBase
-                                    .getApplicationDataSource(ctx);
-            String dbType = ConfigurationProperties.getBean(ctx).getProperty( // database type
-                    "VitroConnection.DataSource.dbtype","MySQL");
-            
-=======
             waitForTBoxReasoning(sce); 
             
             // set up simple reasoning for the ABox
                                 
->>>>>>> 9f19f2c3
             RDFService rdfService = RDFServiceUtils.getRDFServiceFactory(ctx).getRDFService();            
             Dataset dataset = new RDFServiceDataset(rdfService);
             
             Model rebuildModel = dataset.getNamedModel(JENA_INF_MODEL_REBUILD); 
-<<<<<<< HEAD
-            Model scratchModel = dataset.getNamedModel(JENA_INF_MODEL_SCRATCHPAD); 
-=======
             Model scratchModel = dataset.getNamedModel(JENA_INF_MODEL_SCRATCHPAD);
             Model inferenceModel = dataset.getNamedModel(JenaDataSourceSetupBase.JENA_INF_MODEL);
->>>>>>> 9f19f2c3
 
             // the simple reasoner will register itself as a listener to the ABox assertions
             SimpleReasoner simpleReasoner = new SimpleReasoner(
