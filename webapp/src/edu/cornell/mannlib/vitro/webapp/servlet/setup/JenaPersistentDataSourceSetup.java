/* $This file is distributed under the terms of the license in /doc/license.txt$ */

package edu.cornell.mannlib.vitro.webapp.servlet.setup;

import java.io.File;
import java.io.FileOutputStream;

import javax.servlet.ServletContext;
import javax.servlet.ServletContextEvent;
import javax.servlet.ServletContextListener;

import org.apache.commons.dbcp.BasicDataSource;
import org.apache.commons.logging.Log;
import org.apache.commons.logging.LogFactory;
import org.joda.time.DateTime;
import org.joda.time.format.ISODateTimeFormat;

import com.hp.hpl.jena.ontology.OntDocumentManager;
import com.hp.hpl.jena.ontology.OntModel;
import com.hp.hpl.jena.query.Query;
import com.hp.hpl.jena.query.QueryExecution;
import com.hp.hpl.jena.query.QueryExecutionFactory;
import com.hp.hpl.jena.query.QueryFactory;
import com.hp.hpl.jena.rdf.model.Model;
import com.hp.hpl.jena.rdf.model.ModelFactory;

import edu.cornell.mannlib.vitro.webapp.dao.jena.ModelSynchronizer;
import edu.cornell.mannlib.vitro.webapp.startup.StartupStatus;

public class JenaPersistentDataSourceSetup extends JenaDataSourceSetupBase 
                                           implements ServletContextListener {
	
	private static final Log log = LogFactory.getLog(
	        JenaPersistentDataSourceSetup.class.getName());
	
	@Override	
	public void contextInitialized(ServletContextEvent sce) {	    
        ServletContext ctx = sce.getServletContext();
<<<<<<< HEAD
		
	    if (AbortStartup.isStartupAborted(ctx)) {
            return;
        }

        OntDocumentManager.getInstance().setProcessImports(false);
=======
        StartupStatus ss = StartupStatus.getBean(ctx);
>>>>>>> 6663421b
        
        // we do not want to fetch imports when we wrap Models in OntModels
        OntDocumentManager.getInstance().setProcessImports(false);
        
        BasicDataSource bds = makeDataSourceFromConfigurationProperties(ctx);
        setApplicationDataSource(bds, ctx);
		
        // user accounts Model
        try {
        	Model userAccountsDbModel = makeDBModel(bds,
        	        JENA_USER_ACCOUNTS_MODEL, DB_ONT_MODEL_SPEC, ctx);
			if (userAccountsDbModel.size() == 0) {
				firstStartup = true;
				readOntologyFilesInPathSet(AUTHPATH, ctx,
						userAccountsDbModel);
			}
        	OntModel userAccountsModel = ModelFactory.createOntologyModel(
        	        MEM_ONT_MODEL_SPEC);
        	userAccountsModel.add(userAccountsDbModel);
        	userAccountsModel.getBaseModel().register(
        	        new ModelSynchronizer(userAccountsDbModel));
        	ctx.setAttribute("userAccountsOntModel", userAccountsModel);
        	
        	if (userAccountsModel.isEmpty()) {
        		initializeUserAccounts(ctx, userAccountsModel);
        	}
        } catch (Throwable t) {
        	log.error("Unable to load user accounts model from DB", t);
        	ss.fatal(this, "Unable to load user accounts model from DB", t);
        }
             
        // display, editing and navigation Model 
	    try {
<<<<<<< HEAD
	    	Model displayDbModel = makeDBModelFromConfigurationProperties(
=======
	    	Model displayDbModel = makeDBModel(bds,
>>>>>>> 6663421b
	    	        JENA_DISPLAY_METADATA_MODEL, DB_ONT_MODEL_SPEC, ctx);
			if (displayDbModel.size() == 0) {
				readOntologyFilesInPathSet(APPPATH, ctx,displayDbModel);
			}
	    	OntModel displayModel = ModelFactory.createOntologyModel(MEM_ONT_MODEL_SPEC);
	    	displayModel.add(displayDbModel);	    	
	    	displayModel.getBaseModel().register(new ModelSynchronizer(displayDbModel));	    	
	    	ctx.setAttribute("displayOntModel", displayModel);
	    	
	    	//at each startup load all RDF files from directory to sub-models of display model  
	    	initializeDisplayLoadedAtStartup(ctx, displayModel);		    	
	    } catch (Throwable t) {
	    	log.error("Unable to load user application configuration model", t);
<<<<<<< HEAD
=======
	    	ss.fatal(this, "Unable to load user application configuration model", t);
>>>>>>> 6663421b
	    }
	    
	    //display tbox - currently reading in every time
	    try {
	    	Model displayTboxModel = makeDBModel(bds,
	    	        JENA_DISPLAY_TBOX_MODEL, DB_ONT_MODEL_SPEC, ctx);
	    	//Reading in single file every time
	    	//TODO: Check if original needs to be cleared/removed every time?
	    	readOntologyFileFromPath(APPPATH_LOAD + "displayTBOX.n3", displayTboxModel, ctx);	
	    	OntModel appTBOXModel = ModelFactory.createOntologyModel(
	    	        MEM_ONT_MODEL_SPEC);
	    	appTBOXModel.add(displayTboxModel);
	    	appTBOXModel.getBaseModel().register(new ModelSynchronizer(displayTboxModel));
	    	ctx.setAttribute("displayOntModelTBOX", appTBOXModel);
	    	log.debug("Loaded file " + APPPATH_LOAD + "displayTBOX.n3 into display tbox model");
	    } catch (Throwable t) {
	    	log.error("Unable to load user application configuration model TBOX", t);
<<<<<<< HEAD
=======
	    	ss.fatal(this, "Unable to load user application configuration model TBOX", t);
>>>>>>> 6663421b
	    }
	    
	    //Display Display model, currently empty, create if doesn't exist but no files to load
	    try {
	    	Model displayDisplayModel = makeDBModel(bds,
	    	        JENA_DISPLAY_DISPLAY_MODEL, DB_ONT_MODEL_SPEC, ctx);
	    	//Reading in single file every time
	    	//TODO: Check if original needs to be cleared/removed every time?
	    	readOntologyFileFromPath(APPPATH_LOAD + "displayDisplay.n3", displayDisplayModel, ctx);	

	    	OntModel appDisplayDisplayModel = ModelFactory.createOntologyModel(
	    	        MEM_ONT_MODEL_SPEC);
	    	appDisplayDisplayModel.add(displayDisplayModel);
	    	appDisplayDisplayModel.getBaseModel().register(new ModelSynchronizer(displayDisplayModel));
	    	ctx.setAttribute("displayOntModelDisplayModel", appDisplayDisplayModel);
	    	log.debug("Loaded file " + APPPATH_LOAD + "displayDisplay.n3 into display display model");
	    } catch (Throwable t) {
	    	log.error("Unable to load user application configuration model Display Model", t);
<<<<<<< HEAD
=======
	    	ss.fatal(this, "Unable to load user application configuration model Display Model", t);
>>>>>>> 6663421b
	    }
	}
	
	@Override
	public void contextDestroyed(ServletContextEvent sce) {
		// Nothing to do.
	}
	
	private void initializeUserAccounts(ServletContext ctx, 
										Model userAccountsModel) {
		readOntologyFilesInPathSet(AUTHPATH, ctx, userAccountsModel);
	}
	
	/**
	 * Load the RDF found in the directory DISPLAY_MODEL_LOAD_AT_STARTUP_DIR
	 * a sub-models of displayModel.  The RDF from thes files will not be saved 
	 * in the database and it will be reloaded each time the system starts up.
	 */
	private void initializeDisplayLoadedAtStartup(ServletContext ctx, OntModel displayModel){
	    Model displayLoadAtStartup = readInDisplayModelLoadAtStartup(ctx);
	    	    
	    if( log.isDebugEnabled() ){
	        log.debug("loaded display model from files in " + ctx.getRealPath(DISPLAY_MODEL_LOAD_AT_STARTUP_DIR) );
	        displayLoadAtStartup.write(System.out, "N3-PP");
	    }
	    	    
	    checkForOldListViews(ctx,displayModel,displayLoadAtStartup);	    
	    displayModel.addSubModel( displayLoadAtStartup );      
	}
	
	/**
	 * All of the list views should now reside in files in DISPLAY_MODEL_LOAD_AT_STARTUP_DIR.
	 * This will check for custom list view annotation statements in the displayModel, check
	 * if they exist in the files in DISPLAY_MODEL_LOAD_AT_STARTUP_DIR, and write any that don't
	 * exist there to a file in DISPLAY_MODEL_LOAD_AT_STARTUP_DIR.  After that the statements
	 * will be removed from the displayDBModel.
	 * 
	 *   returns true if there were old list view statements in the DB, returns false
	 *   if there were none.  displayLoadAlways should be reloaded from the file system
	 *   if this returns true as this method may have changed the files.
	 *   
	 *   displayLoadAtStartup and displayModel may be modified.
	 */
	private void checkForOldListViews( ServletContext ctx, OntModel displayModel, Model displayLoadAtStartup){	    
	    // run construct for old custom list view statements from displayModel
	    Model oldListViewModel = getOldListViewStatements( displayModel );
	    if( log.isDebugEnabled() ){
	        log.debug("Printing the old list view statements from the display model to System.out.");
	        oldListViewModel.write(System.out,"N3-PP");
	    }
	    
	    // find statements in old stmts that are not in loadedAtStartup and 
	    // save them in a new file in DISPLAY_MODEL_LOAD_AT_STARTUP_DIR
	    // so that in the future they will be in loadedAtStartup
	    Model stmtsInOldAndFiles = displayLoadAtStartup.intersection( displayModel );
	    Model unhandledOldListViewStmts = oldListViewModel.difference( stmtsInOldAndFiles );
	    
	    boolean saved = false;
	    boolean neededSave = false;
	    
	    if( unhandledOldListViewStmts != null && !unhandledOldListViewStmts.isEmpty() ){
	        log.debug("need to deal with old list view statements from the display model");
	        neededSave = true;
	        try{
    	        //create a file for the old statements in the loadAtStartup directory
	            String newFileName = ctx.getRealPath( 
	                    DISPLAY_MODEL_LOAD_AT_STARTUP_DIR + File.separator 
	                    + new DateTime().toString(ISODateTimeFormat.basicDateTime()) + ".n3" );	            
    	        File file = new File( newFileName );    	            	            	        
    	        file.createNewFile();
    	        
    	        log.info("Relocating " + unhandledOldListViewStmts.size() + " custom list view statements from DB and saving to " 
    	                + file.getAbsolutePath()+ File.separator + file.getName() 
    	                + ". These will be loaded from this file when the system starts up.");
    	        
    	        FileOutputStream fileOut = new FileOutputStream(file);
    	        unhandledOldListViewStmts.write(fileOut, "N3-PP");
    	        fileOut.close();
    	        saved = true;
	        }catch(Throwable th){
	            log.warn("Could not save old list view statements.  Leaving them in the DB",th);
	        }
	        
	        //need to reload displayLoadAlways because DISPLAY_MODEL_LOAD_AT_STARTUP_DIR may have changed
	        displayLoadAtStartup.removeAll().add(readInDisplayModelLoadAtStartup(ctx));
	    }
	     
	    
	    if( oldListViewModel != null && ! oldListViewModel.isEmpty() ){	        
	        //At this point, there are old list view statements in the DB but they
	        //should are all redundant with ones in DISPLAY_MODEL_LOAD_AT_STARTUP_DIR	
	        if( (neededSave && saved) || (!neededSave) ){
	            //if there was nothing to save, just remove the old stuff
	            //if there was stuff to save, only remove if it was saved.
	            log.debug("removing old statements from displayModel");
	            displayModel.remove(oldListViewModel);
	        }
	    }
	    
	}
	
	private Model getOldListViewStatements(OntModel displayModel) {
	    //run a construct on displayModel to get all list view statements
	    Query query = QueryFactory.create ( listViewQuery );
	    QueryExecution qexec = QueryExecutionFactory.create(query, displayModel) ;
	    Model oldModel = null;
	    
	    try {
	        oldModel = qexec.execConstruct();
	    } catch( Throwable th ){
	        log.error("could not check for old custom list views, query exception",th);
	    }finally { 
	        qexec.close() ; 
	    }
	    
	    if( oldModel != null)
	        return oldModel;
	    else
	        return ModelFactory.createDefaultModel();
    }

	private static final String listViewQuery = "" +
			"PREFIX d: <http://vitro.mannlib.cornell.edu/ontologies/display/1.1#>\n" +			
			"CONSTRUCT { \n" +
			"  ?a d:listViewConfigFile ?b . \n" +
			"} WHERE {\n" +			
			"  ?a d:listViewConfigFile ?b . \n" +
			"} ";
	
    protected Model readInDisplayModelLoadAtStartup( ServletContext ctx ){
	    return getModelFromDir( new File( ctx.getRealPath( DISPLAY_MODEL_LOAD_AT_STARTUP_DIR )));  
	}
}<|MERGE_RESOLUTION|>--- conflicted
+++ resolved
@@ -36,16 +36,7 @@
 	@Override	
 	public void contextInitialized(ServletContextEvent sce) {	    
         ServletContext ctx = sce.getServletContext();
-<<<<<<< HEAD
-		
-	    if (AbortStartup.isStartupAborted(ctx)) {
-            return;
-        }
-
-        OntDocumentManager.getInstance().setProcessImports(false);
-=======
         StartupStatus ss = StartupStatus.getBean(ctx);
->>>>>>> 6663421b
         
         // we do not want to fetch imports when we wrap Models in OntModels
         OntDocumentManager.getInstance().setProcessImports(false);
@@ -79,11 +70,7 @@
              
         // display, editing and navigation Model 
 	    try {
-<<<<<<< HEAD
-	    	Model displayDbModel = makeDBModelFromConfigurationProperties(
-=======
 	    	Model displayDbModel = makeDBModel(bds,
->>>>>>> 6663421b
 	    	        JENA_DISPLAY_METADATA_MODEL, DB_ONT_MODEL_SPEC, ctx);
 			if (displayDbModel.size() == 0) {
 				readOntologyFilesInPathSet(APPPATH, ctx,displayDbModel);
@@ -97,10 +84,7 @@
 	    	initializeDisplayLoadedAtStartup(ctx, displayModel);		    	
 	    } catch (Throwable t) {
 	    	log.error("Unable to load user application configuration model", t);
-<<<<<<< HEAD
-=======
 	    	ss.fatal(this, "Unable to load user application configuration model", t);
->>>>>>> 6663421b
 	    }
 	    
 	    //display tbox - currently reading in every time
@@ -118,10 +102,7 @@
 	    	log.debug("Loaded file " + APPPATH_LOAD + "displayTBOX.n3 into display tbox model");
 	    } catch (Throwable t) {
 	    	log.error("Unable to load user application configuration model TBOX", t);
-<<<<<<< HEAD
-=======
 	    	ss.fatal(this, "Unable to load user application configuration model TBOX", t);
->>>>>>> 6663421b
 	    }
 	    
 	    //Display Display model, currently empty, create if doesn't exist but no files to load
@@ -140,10 +121,7 @@
 	    	log.debug("Loaded file " + APPPATH_LOAD + "displayDisplay.n3 into display display model");
 	    } catch (Throwable t) {
 	    	log.error("Unable to load user application configuration model Display Model", t);
-<<<<<<< HEAD
-=======
 	    	ss.fatal(this, "Unable to load user application configuration model Display Model", t);
->>>>>>> 6663421b
 	    }
 	}
 	
