--- conflicted
+++ resolved
@@ -89,15 +89,11 @@
 			putReportingPathsIntoSettings(ctx, settings);
 			putNonReportingPathsIntoSettings(ctx, settings);
 
-<<<<<<< HEAD
-            PelletReasonerSetup.waitForTBoxReasoning(sce); 
-=======
 			try {
 				ApplicationUtils.instance().getTBoxReasonerModule().waitForTBoxReasoning();
 			} catch (Exception e) {
 				// Should mean that the reasoner is not even started yet.
 			}
->>>>>>> fb97bae6
 			
 			WebappDaoFactory wadf = ModelAccess.on(ctx).getWebappDaoFactory();
 			settings.setDefaultNamespace(wadf.getDefaultNamespace());
