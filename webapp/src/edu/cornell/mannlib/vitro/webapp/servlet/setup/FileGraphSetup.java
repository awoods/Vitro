--- conflicted
+++ resolved
@@ -181,7 +181,6 @@
                         log.warn("Ignoring " + type + " file graph " + p + " because the file extension is unrecognized.");
                     }
 
-<<<<<<< HEAD
                     if ( !model.isEmpty() && baseModel != null ) {
                         if (useSubmodels) {
                             baseModel.addSubModel(model);
@@ -189,11 +188,7 @@
                             baseModel.add(model);
                         }
                         log.info("Attached file graph as " + type + " submodel " + p.getFileName());
-=======
-                    if ( !model.isEmpty() ) {							
-                        baseModel.addSubModel(model);
-                        log.debug("Attached file graph as " + type + " submodel " + p.getFileName());
->>>>>>> b3a0b4ce
+
                     } 
 
                     modelChanged = modelChanged | updateGraphInDB(dataset, model, type, p);
