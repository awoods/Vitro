--- conflicted
+++ resolved
@@ -34,29 +34,7 @@
 			.getLog(MultipartHttpServletRequest.class);
 
     private int maxFileSize = 0;
-<<<<<<< HEAD
-    private File tempDir = null;
-
-    /** 
-     * Parse the multipart request. Store the info about the request parameters.
-     * Don't store the uploaded files to a temporary directory to allow streaming.
-     *
-     * Only use this constructor if you plan to consume the FileItems using streaming
-     * to deal with inputs of very large sizes.
-     *
-     * In all other case you should use the maxFileSize constructor to deal with
-     * the size of the uploaded file in a safe way.
-     */
-    public MultipartHttpServletRequest(HttpServletRequest request)
-        throws IOException{
-        super(request);
-        storeFilesToTempDir = false;
-        setup(request);
-        
-    }
-=======
     private File tempDir = null; 
->>>>>>> 969569c3
             
 	/**
 	 * Parse the multipart request. Store the info about the request parameters
@@ -71,53 +49,6 @@
 		
         this.maxFileSize = maxFileSize;
         this.tempDir = figureTemporaryDirectory(request);
-<<<<<<< HEAD
-        setup(request);
-	}
-
-    private void setup(HttpServletRequest request){
-		Map<String, List<String>> parameters = new HashMap<String, List<String>>();
-		Map<String, List<FileItem>> files = new HashMap<String, List<FileItem>>();
-
-		ServletFileUpload upload = createUploadHandler();
-        
-		//File tempDir = figureTemporaryDirectory(request);
-		//ServletFileUpload upload = createUploadHandler(maxFileSize, tempDir);
-
-		parseQueryString(request.getQueryString(), parameters);
-
-		try {
-			List<FileItem> items = parseRequestIntoFileItems(request, upload);
-
-			for (FileItem item : items) {
-				// Process a regular form field
-				if (item.isFormField()) {
-					addToParameters(parameters, item.getFieldName(), item
-							.getString("UTF-8"));
-					log.debug("Form field (parameter) " + item.getFieldName()
-							+ "=" + item.getString());
-				} else {
-					addToFileItems(files, item);
-					log.debug("File " + item.getFieldName() + ": "
-							+ item.getName());
-				}
-			}
-		} catch (FileUploadException e) {
-			fileUploadException = e;
-			request.setAttribute(
-					FileUploadServletRequest.FILE_UPLOAD_EXCEPTION, e);
-		} catch (UnsupportedEncodingException e) {
-		    log.error("could not convert to UTF-8",e);
-        }
-
-		this.parameters = Collections.unmodifiableMap(parameters);
-		log.debug("Parameters are: " + this.parameters);
-		this.files = Collections.unmodifiableMap(files);
-		log.debug("Files are: " + this.files);
-		request.setAttribute(FILE_ITEM_MAP, this.files);
-    }
-=======
->>>>>>> 969569c3
 
         //use an upload handler that will stash the file items in a temporary directory.
         ServletFileUpload upload = createUploadHandler( this.maxFileSize, this.tempDir );
