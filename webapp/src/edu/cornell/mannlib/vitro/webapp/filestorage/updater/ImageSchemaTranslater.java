/* $This file is distributed under the terms of the license in /doc/license.txt$ */

package edu.cornell.mannlib.vitro.webapp.filestorage.updater;

import java.io.File;
import java.io.FileInputStream;
import java.io.IOException;
import java.io.InputStream;
import java.util.Collection;
import java.util.List;
import java.util.SortedSet;
import java.util.TreeSet;

import org.apache.commons.io.FilenameUtils;

import com.hp.hpl.jena.rdf.model.ResIterator;
import com.hp.hpl.jena.rdf.model.Resource;

import edu.cornell.mannlib.vitro.webapp.filestorage.UploadedFileHelper;
import edu.cornell.mannlib.vitro.webapp.filestorage.backend.FileStorage;
import edu.cornell.mannlib.vitro.webapp.filestorage.model.FileInfo;

/**
 * Make copies of the main image and thumbnail in the new file storage system,
 * and in the model. Remove the old properties, but don't remove the old files
 * yet, in case someone else is referring to them also.
 */
public class ImageSchemaTranslater extends FsuScanner {
	private final ImageDirectoryWithBackup imageDirectoryWithBackup;
<<<<<<< HEAD
	protected final FileModelHelper fileModelHelper;
=======
>>>>>>> 6163b094
	protected final FileStorage fileStorage;
	protected final UploadedFileHelper uploadedFileHelper;

	public ImageSchemaTranslater(FSUController controller) {
		super(controller);
		this.imageDirectoryWithBackup = controller
				.getImageDirectoryWithBackup();
		this.fileStorage = controller.getFileStorage();
		this.uploadedFileHelper = controller.getUploadedFileHelper();
	}

	/**
	 * By the time we get here, any individual with a main image also has a
	 * thumbnail, and vice versa, and exactly one of each. For each one,
	 * translate the main image and the thumbnail into the new system.
	 */
	public Collection<String> translate() {
		updateLog.section("Copying images into the new file storage, "
				+ "and adding them to the new model.");

		SortedSet<String> translated = new TreeSet<String>();
		ResIterator haveImage = model.listResourcesWithProperty(imageProperty);
		try {
			while (haveImage.hasNext()) {
				Resource resource = haveImage.next();
				translateImages(resource, translated);
			}
		} finally {
			haveImage.close();
		}
		return translated;
	}

	/**
	 * This individual should have exactly one main image and exactly one
	 * thumbnail.
	 * <ul>
	 * <li>Translate the first main image into the new system.</li>
	 * <li>Translate the first thumbnail into the new system.</li>
	 * <li>Remove all old-style main image properties.</li>
	 * <li>Remove all old-style thumbnail properties.</li>
	 * </ul>
	 */
	private void translateImages(Resource resource,
			Collection<String> translated) {
		List<String> mainImages = getValues(resource, imageProperty);
		if (mainImages.size() != 1) {
			updateLog.error(resource, "has " + mainImages.size()
					+ " main images: " + mainImages);
			return;
		}

<<<<<<< HEAD
		translateMainImage(resource, mainImages.get(0));
		translated.add(mainImages.get(0));
		ResourceWrapper.removeAll(resource, imageProperty);

=======
>>>>>>> 6163b094
		List<String> thumbnails = getValues(resource, thumbProperty);
		if (thumbnails.size() != 1) {
			updateLog.error(resource, "has " + thumbnails.size()
					+ " thumbnails: " + thumbnails);
			return;
		}

<<<<<<< HEAD
		translateThumbnail(resource, thumbnails.get(0));
		translated.add(thumbnails.get(0));
		ResourceWrapper.removeAll(resource, thumbProperty);
	}
=======
		FileInfo main = translateFile(resource, mainImages.get(0), "main image");
		FileInfo thumb = translateFile(resource, thumbnails.get(0), "thumbnail");
		if ((main == null) || (thumb == null)) {
			return;
		}
		uploadedFileHelper.setImagesOnEntity(resource.getURI(), main, thumb);
>>>>>>> 6163b094

		translated.add(mainImages.get(0));
		ResourceWrapper.removeAll(resource, imageProperty);

		translated.add(thumbnails.get(0));
		ResourceWrapper.removeAll(resource, thumbProperty);

	}

	/**
	 * Translate an image file into the new system
	 * <ul>
	 * <li>Attempt to infer MIME type.</li>
	 * <li>Copy into the File system.</li>
	 * <li>Create the File and Bytestream individuals in the model.</li>
	 * </ul>
	 */
<<<<<<< HEAD
	private Individual translateFile(Resource resource, String path,
			String label) {
=======
	private FileInfo translateFile(Resource resource, String path, String label) {
>>>>>>> 6163b094
		File oldFile = imageDirectoryWithBackup.getExistingFile(path);
		String filename = getSimpleFilename(path);
		String mimeType = guessMimeType(resource, filename);

		InputStream inputStream = null;
		try {
			inputStream = new FileInputStream(oldFile);
			// Create the file individuals in the model
			FileInfo fileInfo = uploadedFileHelper.createFile(filename,
					mimeType, inputStream);
			updateLog.log(resource, "translating " + label + " '" + path
					+ "' into the file storage as '" + fileInfo.getUri() + "'");
			return fileInfo;
		} catch (IOException e) {
			updateLog.error(resource, "Can't create the " + label + " file. ",
					e);
			return null;
		} finally {
			if (inputStream != null) {
				try {
					inputStream.close();
				} catch (IOException e) {
					e.printStackTrace();
				}
			}
		}
	}

	/**
	 * Remove any path parts, and just get the filename and extension.
	 */
	private String getSimpleFilename(String path) {
		return FilenameUtils.getName(path);
	}

	/**
	 * Guess what the MIME type might be.
	 */
	private String guessMimeType(Resource resource, String filename) {
		if (filename.endsWith(".gif") || filename.endsWith(".GIF")) {
			return "image/gif";
		} else if (filename.endsWith(".png") || filename.endsWith(".PNG")) {
			return "image/png";
		} else if (filename.endsWith(".jpg") || filename.endsWith(".JPG")) {
			return "image/jpeg";
		} else if (filename.endsWith(".jpeg") || filename.endsWith(".JPEG")) {
			return "image/jpeg";
		} else if (filename.endsWith(".jpe") || filename.endsWith(".JPE")) {
			return "image/jpeg";
		} else {
			updateLog.warn(resource,
					"can't recognize the MIME type of this image file: '"
							+ filename + "'");
			return "image";
		}
	}

}
<|MERGE_RESOLUTION|>--- conflicted
+++ resolved
@@ -1,193 +1,170 @@
-/* $This file is distributed under the terms of the license in /doc/license.txt$ */
-
-package edu.cornell.mannlib.vitro.webapp.filestorage.updater;
-
-import java.io.File;
-import java.io.FileInputStream;
-import java.io.IOException;
-import java.io.InputStream;
-import java.util.Collection;
-import java.util.List;
-import java.util.SortedSet;
-import java.util.TreeSet;
-
-import org.apache.commons.io.FilenameUtils;
-
-import com.hp.hpl.jena.rdf.model.ResIterator;
-import com.hp.hpl.jena.rdf.model.Resource;
-
-import edu.cornell.mannlib.vitro.webapp.filestorage.UploadedFileHelper;
-import edu.cornell.mannlib.vitro.webapp.filestorage.backend.FileStorage;
-import edu.cornell.mannlib.vitro.webapp.filestorage.model.FileInfo;
-
-/**
- * Make copies of the main image and thumbnail in the new file storage system,
- * and in the model. Remove the old properties, but don't remove the old files
- * yet, in case someone else is referring to them also.
- */
-public class ImageSchemaTranslater extends FsuScanner {
-	private final ImageDirectoryWithBackup imageDirectoryWithBackup;
-<<<<<<< HEAD
-	protected final FileModelHelper fileModelHelper;
-=======
->>>>>>> 6163b094
-	protected final FileStorage fileStorage;
-	protected final UploadedFileHelper uploadedFileHelper;
-
-	public ImageSchemaTranslater(FSUController controller) {
-		super(controller);
-		this.imageDirectoryWithBackup = controller
-				.getImageDirectoryWithBackup();
-		this.fileStorage = controller.getFileStorage();
-		this.uploadedFileHelper = controller.getUploadedFileHelper();
-	}
-
-	/**
-	 * By the time we get here, any individual with a main image also has a
-	 * thumbnail, and vice versa, and exactly one of each. For each one,
-	 * translate the main image and the thumbnail into the new system.
-	 */
-	public Collection<String> translate() {
-		updateLog.section("Copying images into the new file storage, "
-				+ "and adding them to the new model.");
-
-		SortedSet<String> translated = new TreeSet<String>();
-		ResIterator haveImage = model.listResourcesWithProperty(imageProperty);
-		try {
-			while (haveImage.hasNext()) {
-				Resource resource = haveImage.next();
-				translateImages(resource, translated);
-			}
-		} finally {
-			haveImage.close();
-		}
-		return translated;
-	}
-
-	/**
-	 * This individual should have exactly one main image and exactly one
-	 * thumbnail.
-	 * <ul>
-	 * <li>Translate the first main image into the new system.</li>
-	 * <li>Translate the first thumbnail into the new system.</li>
-	 * <li>Remove all old-style main image properties.</li>
-	 * <li>Remove all old-style thumbnail properties.</li>
-	 * </ul>
-	 */
-	private void translateImages(Resource resource,
-			Collection<String> translated) {
-		List<String> mainImages = getValues(resource, imageProperty);
-		if (mainImages.size() != 1) {
-			updateLog.error(resource, "has " + mainImages.size()
-					+ " main images: " + mainImages);
-			return;
-		}
-
-<<<<<<< HEAD
-		translateMainImage(resource, mainImages.get(0));
-		translated.add(mainImages.get(0));
-		ResourceWrapper.removeAll(resource, imageProperty);
-
-=======
->>>>>>> 6163b094
-		List<String> thumbnails = getValues(resource, thumbProperty);
-		if (thumbnails.size() != 1) {
-			updateLog.error(resource, "has " + thumbnails.size()
-					+ " thumbnails: " + thumbnails);
-			return;
-		}
-
-<<<<<<< HEAD
-		translateThumbnail(resource, thumbnails.get(0));
-		translated.add(thumbnails.get(0));
-		ResourceWrapper.removeAll(resource, thumbProperty);
-	}
-=======
-		FileInfo main = translateFile(resource, mainImages.get(0), "main image");
-		FileInfo thumb = translateFile(resource, thumbnails.get(0), "thumbnail");
-		if ((main == null) || (thumb == null)) {
-			return;
-		}
-		uploadedFileHelper.setImagesOnEntity(resource.getURI(), main, thumb);
->>>>>>> 6163b094
-
-		translated.add(mainImages.get(0));
-		ResourceWrapper.removeAll(resource, imageProperty);
-
-		translated.add(thumbnails.get(0));
-		ResourceWrapper.removeAll(resource, thumbProperty);
-
-	}
-
-	/**
-	 * Translate an image file into the new system
-	 * <ul>
-	 * <li>Attempt to infer MIME type.</li>
-	 * <li>Copy into the File system.</li>
-	 * <li>Create the File and Bytestream individuals in the model.</li>
-	 * </ul>
-	 */
-<<<<<<< HEAD
-	private Individual translateFile(Resource resource, String path,
-			String label) {
-=======
-	private FileInfo translateFile(Resource resource, String path, String label) {
->>>>>>> 6163b094
-		File oldFile = imageDirectoryWithBackup.getExistingFile(path);
-		String filename = getSimpleFilename(path);
-		String mimeType = guessMimeType(resource, filename);
-
-		InputStream inputStream = null;
-		try {
-			inputStream = new FileInputStream(oldFile);
-			// Create the file individuals in the model
-			FileInfo fileInfo = uploadedFileHelper.createFile(filename,
-					mimeType, inputStream);
-			updateLog.log(resource, "translating " + label + " '" + path
-					+ "' into the file storage as '" + fileInfo.getUri() + "'");
-			return fileInfo;
-		} catch (IOException e) {
-			updateLog.error(resource, "Can't create the " + label + " file. ",
-					e);
-			return null;
-		} finally {
-			if (inputStream != null) {
-				try {
-					inputStream.close();
-				} catch (IOException e) {
-					e.printStackTrace();
-				}
-			}
-		}
-	}
-
-	/**
-	 * Remove any path parts, and just get the filename and extension.
-	 */
-	private String getSimpleFilename(String path) {
-		return FilenameUtils.getName(path);
-	}
-
-	/**
-	 * Guess what the MIME type might be.
-	 */
-	private String guessMimeType(Resource resource, String filename) {
-		if (filename.endsWith(".gif") || filename.endsWith(".GIF")) {
-			return "image/gif";
-		} else if (filename.endsWith(".png") || filename.endsWith(".PNG")) {
-			return "image/png";
-		} else if (filename.endsWith(".jpg") || filename.endsWith(".JPG")) {
-			return "image/jpeg";
-		} else if (filename.endsWith(".jpeg") || filename.endsWith(".JPEG")) {
-			return "image/jpeg";
-		} else if (filename.endsWith(".jpe") || filename.endsWith(".JPE")) {
-			return "image/jpeg";
-		} else {
-			updateLog.warn(resource,
-					"can't recognize the MIME type of this image file: '"
-							+ filename + "'");
-			return "image";
-		}
-	}
-
-}
+/* $This file is distributed under the terms of the license in /doc/license.txt$ */
+
+package edu.cornell.mannlib.vitro.webapp.filestorage.updater;
+
+import java.io.File;
+import java.io.FileInputStream;
+import java.io.IOException;
+import java.io.InputStream;
+import java.util.Collection;
+import java.util.List;
+import java.util.SortedSet;
+import java.util.TreeSet;
+
+import org.apache.commons.io.FilenameUtils;
+
+import com.hp.hpl.jena.rdf.model.ResIterator;
+import com.hp.hpl.jena.rdf.model.Resource;
+
+import edu.cornell.mannlib.vitro.webapp.filestorage.UploadedFileHelper;
+import edu.cornell.mannlib.vitro.webapp.filestorage.backend.FileStorage;
+import edu.cornell.mannlib.vitro.webapp.filestorage.model.FileInfo;
+
+/**
+ * Make copies of the main image and thumbnail in the new file storage system,
+ * and in the model. Remove the old properties, but don't remove the old files
+ * yet, in case someone else is referring to them also.
+ */
+public class ImageSchemaTranslater extends FsuScanner {
+	private final ImageDirectoryWithBackup imageDirectoryWithBackup;
+	protected final FileStorage fileStorage;
+	protected final UploadedFileHelper uploadedFileHelper;
+
+	public ImageSchemaTranslater(FSUController controller) {
+		super(controller);
+		this.imageDirectoryWithBackup = controller
+				.getImageDirectoryWithBackup();
+		this.fileStorage = controller.getFileStorage();
+		this.uploadedFileHelper = controller.getUploadedFileHelper();
+	}
+
+	/**
+	 * By the time we get here, any individual with a main image also has a
+	 * thumbnail, and vice versa, and exactly one of each. For each one,
+	 * translate the main image and the thumbnail into the new system.
+	 */
+	public Collection<String> translate() {
+		updateLog.section("Copying images into the new file storage, "
+				+ "and adding them to the new model.");
+
+		SortedSet<String> translated = new TreeSet<String>();
+		ResIterator haveImage = model.listResourcesWithProperty(imageProperty);
+		try {
+			while (haveImage.hasNext()) {
+				Resource resource = haveImage.next();
+				translateImages(resource, translated);
+			}
+		} finally {
+			haveImage.close();
+		}
+		return translated;
+	}
+
+	/**
+	 * This individual should have exactly one main image and exactly one
+	 * thumbnail.
+	 * <ul>
+	 * <li>Translate the first main image into the new system.</li>
+	 * <li>Translate the first thumbnail into the new system.</li>
+	 * <li>Remove all old-style main image properties.</li>
+	 * <li>Remove all old-style thumbnail properties.</li>
+	 * </ul>
+	 */
+	private void translateImages(Resource resource,
+			Collection<String> translated) {
+		List<String> mainImages = getValues(resource, imageProperty);
+		if (mainImages.size() != 1) {
+			updateLog.error(resource, "has " + mainImages.size()
+					+ " main images: " + mainImages);
+			return;
+		}
+
+		List<String> thumbnails = getValues(resource, thumbProperty);
+		if (thumbnails.size() != 1) {
+			updateLog.error(resource, "has " + thumbnails.size()
+					+ " thumbnails: " + thumbnails);
+			return;
+		}
+
+		FileInfo main = translateFile(resource, mainImages.get(0), "main image");
+		FileInfo thumb = translateFile(resource, thumbnails.get(0), "thumbnail");
+		if ((main == null) || (thumb == null)) {
+			return;
+		}
+		uploadedFileHelper.setImagesOnEntity(resource.getURI(), main, thumb);
+
+		translated.add(mainImages.get(0));
+		ResourceWrapper.removeAll(resource, imageProperty);
+
+		translated.add(thumbnails.get(0));
+		ResourceWrapper.removeAll(resource, thumbProperty);
+
+	}
+
+	/**
+	 * Translate an image file into the new system
+	 * <ul>
+	 * <li>Attempt to infer MIME type.</li>
+	 * <li>Copy into the File system.</li>
+	 * <li>Create the File and Bytestream individuals in the model.</li>
+	 * </ul>
+	 */
+	private FileInfo translateFile(Resource resource, String path, String label) {
+		File oldFile = imageDirectoryWithBackup.getExistingFile(path);
+		String filename = getSimpleFilename(path);
+		String mimeType = guessMimeType(resource, filename);
+
+		InputStream inputStream = null;
+		try {
+			inputStream = new FileInputStream(oldFile);
+			// Create the file individuals in the model
+			FileInfo fileInfo = uploadedFileHelper.createFile(filename,
+					mimeType, inputStream);
+			updateLog.log(resource, "translating " + label + " '" + path
+					+ "' into the file storage as '" + fileInfo.getUri() + "'");
+			return fileInfo;
+		} catch (IOException e) {
+			updateLog.error(resource, "Can't create the " + label + " file. ",
+					e);
+			return null;
+		} finally {
+			if (inputStream != null) {
+				try {
+					inputStream.close();
+				} catch (IOException e) {
+					e.printStackTrace();
+				}
+			}
+		}
+	}
+
+	/**
+	 * Remove any path parts, and just get the filename and extension.
+	 */
+	private String getSimpleFilename(String path) {
+		return FilenameUtils.getName(path);
+	}
+
+	/**
+	 * Guess what the MIME type might be.
+	 */
+	private String guessMimeType(Resource resource, String filename) {
+		if (filename.endsWith(".gif") || filename.endsWith(".GIF")) {
+			return "image/gif";
+		} else if (filename.endsWith(".png") || filename.endsWith(".PNG")) {
+			return "image/png";
+		} else if (filename.endsWith(".jpg") || filename.endsWith(".JPG")) {
+			return "image/jpeg";
+		} else if (filename.endsWith(".jpeg") || filename.endsWith(".JPEG")) {
+			return "image/jpeg";
+		} else if (filename.endsWith(".jpe") || filename.endsWith(".JPE")) {
+			return "image/jpeg";
+		} else {
+			updateLog.warn(resource,
+					"can't recognize the MIME type of this image file: '"
+							+ filename + "'");
+			return "image";
+		}
+	}
+
+}