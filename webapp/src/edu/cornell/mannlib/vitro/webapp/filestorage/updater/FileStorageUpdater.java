/* $This file is distributed under the terms of the license in /doc/license.txt$ */

package edu.cornell.mannlib.vitro.webapp.filestorage.updater;

import java.io.File;
import java.io.IOException;
import java.util.Collection;

import org.apache.commons.logging.Log;
import org.apache.commons.logging.LogFactory;

import com.hp.hpl.jena.rdf.model.Model;

import edu.cornell.mannlib.vitro.webapp.dao.VitroVocabulary;
import edu.cornell.mannlib.vitro.webapp.dao.WebappDaoFactory;
import edu.cornell.mannlib.vitro.webapp.filestorage.UploadedFileHelper;
import edu.cornell.mannlib.vitro.webapp.filestorage.backend.FileStorage;

/**
 * <p>
 * Clean up any files that are stored in the old directory structure and
 * referenced by old-style image properties.
 * </p>
 * <p>
 * Besides converting the files to the new framework, this process will produce
 * these artifacts:
 * <ul>
 * <li>A log file in the uploaded files directory, with a timestamped name, such
 * as <code>upgrade/upgradeLog2010-06-20T14-55-00.txt</code>, for example. If
 * for any reason, the upgrade process must run again, the log will not be
 * overwritten.</li>
 * <li>A directory of "deleted" files - these were extra thumbnail files or
 * extra main image files -- see the details below.</li>
 * <li>A directory of "unreferenced" files - these were in the image directory,
 * but not connected to any entity.</li>
 * </ul>
 * </p>
 * <p>
 * We consider some special cases:
 * <ul>
 * <li>An individual may refer to an image file that does not actually exist. If
 * so, that reference will be deleted.</li>
 * <li>There may be more than one reference to the same image file. If so, all
 * but the first such reference will be deleted.</li>
 * <li>
 * In the old style, it was possible to have a main image without a thumbnail.
 * If we find that, we will generate a scaled down copy of the main image, store
 * that as a thumbnail image file, and then proceed.</li>
 * <li>
 * In the old style, it was possible to have a thumbnail without a main image.
 * If we find that, we will make a copy of the thumbnail image file, declare
 * that copy to be the main image, and then proceed.</li>
 * <li>
 * We may find individuals with more than one main image, or more than one
 * thumbnail. If so, we will discard all but the first one (move them to the
 * "deleted" directory).</li>
 * </ul>
 * </p>
 * <p>
 * Aside from these special cases, we will:
 * <ul>
 * <li>Translate the main image.
 * <ul>
 * <li>Store the image in the new file system.</li>
 * <li>Delete the image from the old images directory.</li>
 * <li>Create a ByteStream individual for the main image.</li>
 * <li>Create a Surrogate individual for the main image.</li>
 * <li>Tie these together and attach to the entity that owns the image.</li>
 * </ul>
 * </li>
 * <li>Translate the thumbnail.
 * <ul>
 * <li>Store the thumbnail in the new file system.</li>
 * <li>Create a ByteStream individual for the thumbnail.</li>
 * <li>Create a Surrogate individual for the thumbnail.</li>
 * <li>Tie these together and attach to the Surrogate for the main image.</li>
 * </ul>
 * </li>
 * </ul>
 * </p>
 * <p>
 * After processing all of these cases, there may be some images remaining in
 * the "images" directory. These will be moved to the "unreferenced" directory,
 * while preserving any internal tree structure.
 * </p>
 */
public class FileStorageUpdater implements FSUController {
	private static final Log log = LogFactory.getLog(FileStorageUpdater.class);

	/** How wide should a generated thumbnail image be (in pixels)? */
	public static final int THUMBNAIL_WIDTH = 200;

	/** How high should a generated thumbnail image be (in pixels)? */
	public static final int THUMBNAIL_HEIGHT = 200;

	/** How is the main image referenced in the old scheme? */
	public static final String IMAGEFILE = VitroVocabulary.vitroURI
			+ "imageFile";

	/** How is the thumbnail referenced in the old scheme? */
	public static final String IMAGETHUMB = VitroVocabulary.vitroURI
			+ "imageThumb";

	private final Model model;

	private final FileStorage fileStorage;
<<<<<<< HEAD
	private final FileModelHelper fileModelHelper;
=======
	private final UploadedFileHelper uploadedFileHelper;
>>>>>>> 6163b094
	private final ImageDirectoryWithBackup imageDirectoryWithBackup;
	private final File upgradeDirectory;

	private FSULog updateLog;

	public FileStorageUpdater(WebappDaoFactory wadf, Model model,
			FileStorage fileStorage, File uploadDirectory,
			File webappImageDirectory) {
		this.model = model;
		this.fileStorage = fileStorage;
<<<<<<< HEAD
		this.fileModelHelper = new FileModelHelper(wadf);
=======
		this.uploadedFileHelper = new UploadedFileHelper(fileStorage, wadf);
>>>>>>> 6163b094
		this.upgradeDirectory = new File(uploadDirectory, "upgrade");

		this.imageDirectoryWithBackup = new ImageDirectoryWithBackup(new File(
				uploadDirectory, "images"), webappImageDirectory);
	}

	/**
	 * <p>
	 * Go through all of the individuals who have image files or thumbnail
	 * files, adjusting them to the new way.
	 * </p>
	 * <p>
	 * If there is nothing to do, don't even create a log file, just exit.
	 * </p>
	 * <p>
	 * If there is something to do, go through the whole process.
	 * </p>
	 * <p>
	 * At the end, there should be nothing to do. If that's true, clean out the
	 * old images directory.
	 * </p>
	 */
	public void update() {
		// If there is nothing to do, we're done: don't even create a log file.
		if (!isThereAnythingToDo()) {
			log.debug("Found no pre-1.1 file references.");
			return;
		}

		// Create the upgrade directory and the log file.
		setup();

		try {
			// Remove any image properties that don't point to literals.
			new NonLiteralPropertyRemover(this).remove();

			// Remove any image properties that point to files that don't exist.
			new DeadEndPropertyRemover(this).remove();

			// No resource may have multiple main images or multiple thumbnails.
			new MultiplePropertyRemover(this).remove();

			// Create a main image for any thumbnail that doesn't have one.
			new AllThumbsAdjuster(this).adjust();

			// Create a thumbnail for any main image that doesn't have one.
			new NoThumbsAdjuster(this).adjust();

			// Copy all images into the new file storage system, translating
			// into the new schema. Get a list of all the images we translated.
			ImageSchemaTranslater translater = new ImageSchemaTranslater(this);
			Collection<String> translatedFiles = translater.translate();

			if (isThereAnythingToDo()) {
				throw new IllegalStateException(
						"FileStorageUpdate was unsuccessful -- "
								+ "model still contains pre-1.1 file references.");
			}

			// Clean out the old image directory, separating into files which
			// were translated, and files for which we found no reference.
			new ImageDirectoryCleaner(this).clean(translatedFiles);

			updateLog.section("File Storage update is complete.");
		} finally {
			updateLog.close();
		}

		log.info("Finished updating pre-1.1 file references.");
	}

	/**
	 * Query the model. If there are any resources with old-style image
	 * properties, we have work to do.
	 */
	private boolean isThereAnythingToDo() {
		if (!ModelWrapper.listResourcesWithProperty(model,
				model.createProperty(IMAGEFILE)).isEmpty()) {
			return true;
		}

		if (!ModelWrapper.listResourcesWithProperty(model,
				model.createProperty(IMAGETHUMB)).isEmpty()) {
			return true;
		}
		
		return false;
	}

	/**
	 * Create the upgrade directory. Create the log file. If we fail, drop dead.
	 */
	private void setup() {
		try {
			this.upgradeDirectory.mkdirs();
			updateLog = new FSULog(this.upgradeDirectory,
					"FileStorageUpdater-log");
			log.info("Updating pre-1.1 file references. Log file is "
					+ updateLog.getFilename());
		} catch (IOException e) {
			if (updateLog != null) {
				updateLog.close();
			}
			throw new IllegalStateException("can't create log file: '"
					+ updateLog.getFilename() + "'", e);
		}
	}

	// ----------------------------------------------------------------------
	// Methods to set up the individual scanners.
	// ----------------------------------------------------------------------

	@Override
	public Model getModel() {
		return this.model;
	}

	@Override
	public FSULog getUpdateLog() {
		return this.updateLog;
	}

	@Override
	public UploadedFileHelper getUploadedFileHelper() {
		return this.uploadedFileHelper;
	}

	@Override
	public FileStorage getFileStorage() {
		return this.fileStorage;
	}

	@Override
	public ImageDirectoryWithBackup getImageDirectoryWithBackup() {
		return this.imageDirectoryWithBackup;
	}

	@Override
	public File getTranslatedDirectory() {
		return new File(this.upgradeDirectory, "translatedImages");
	}

	@Override
	public File getUnreferencedDirectory() {
		return new File(this.upgradeDirectory, "unreferencedImages");
	}

}
<|MERGE_RESOLUTION|>--- conflicted
+++ resolved
@@ -1,274 +1,266 @@
-/* $This file is distributed under the terms of the license in /doc/license.txt$ */
-
-package edu.cornell.mannlib.vitro.webapp.filestorage.updater;
-
-import java.io.File;
-import java.io.IOException;
-import java.util.Collection;
-
-import org.apache.commons.logging.Log;
-import org.apache.commons.logging.LogFactory;
-
-import com.hp.hpl.jena.rdf.model.Model;
-
-import edu.cornell.mannlib.vitro.webapp.dao.VitroVocabulary;
-import edu.cornell.mannlib.vitro.webapp.dao.WebappDaoFactory;
-import edu.cornell.mannlib.vitro.webapp.filestorage.UploadedFileHelper;
-import edu.cornell.mannlib.vitro.webapp.filestorage.backend.FileStorage;
-
-/**
- * <p>
- * Clean up any files that are stored in the old directory structure and
- * referenced by old-style image properties.
- * </p>
- * <p>
- * Besides converting the files to the new framework, this process will produce
- * these artifacts:
- * <ul>
- * <li>A log file in the uploaded files directory, with a timestamped name, such
- * as <code>upgrade/upgradeLog2010-06-20T14-55-00.txt</code>, for example. If
- * for any reason, the upgrade process must run again, the log will not be
- * overwritten.</li>
- * <li>A directory of "deleted" files - these were extra thumbnail files or
- * extra main image files -- see the details below.</li>
- * <li>A directory of "unreferenced" files - these were in the image directory,
- * but not connected to any entity.</li>
- * </ul>
- * </p>
- * <p>
- * We consider some special cases:
- * <ul>
- * <li>An individual may refer to an image file that does not actually exist. If
- * so, that reference will be deleted.</li>
- * <li>There may be more than one reference to the same image file. If so, all
- * but the first such reference will be deleted.</li>
- * <li>
- * In the old style, it was possible to have a main image without a thumbnail.
- * If we find that, we will generate a scaled down copy of the main image, store
- * that as a thumbnail image file, and then proceed.</li>
- * <li>
- * In the old style, it was possible to have a thumbnail without a main image.
- * If we find that, we will make a copy of the thumbnail image file, declare
- * that copy to be the main image, and then proceed.</li>
- * <li>
- * We may find individuals with more than one main image, or more than one
- * thumbnail. If so, we will discard all but the first one (move them to the
- * "deleted" directory).</li>
- * </ul>
- * </p>
- * <p>
- * Aside from these special cases, we will:
- * <ul>
- * <li>Translate the main image.
- * <ul>
- * <li>Store the image in the new file system.</li>
- * <li>Delete the image from the old images directory.</li>
- * <li>Create a ByteStream individual for the main image.</li>
- * <li>Create a Surrogate individual for the main image.</li>
- * <li>Tie these together and attach to the entity that owns the image.</li>
- * </ul>
- * </li>
- * <li>Translate the thumbnail.
- * <ul>
- * <li>Store the thumbnail in the new file system.</li>
- * <li>Create a ByteStream individual for the thumbnail.</li>
- * <li>Create a Surrogate individual for the thumbnail.</li>
- * <li>Tie these together and attach to the Surrogate for the main image.</li>
- * </ul>
- * </li>
- * </ul>
- * </p>
- * <p>
- * After processing all of these cases, there may be some images remaining in
- * the "images" directory. These will be moved to the "unreferenced" directory,
- * while preserving any internal tree structure.
- * </p>
- */
-public class FileStorageUpdater implements FSUController {
-	private static final Log log = LogFactory.getLog(FileStorageUpdater.class);
-
-	/** How wide should a generated thumbnail image be (in pixels)? */
-	public static final int THUMBNAIL_WIDTH = 200;
-
-	/** How high should a generated thumbnail image be (in pixels)? */
-	public static final int THUMBNAIL_HEIGHT = 200;
-
-	/** How is the main image referenced in the old scheme? */
-	public static final String IMAGEFILE = VitroVocabulary.vitroURI
-			+ "imageFile";
-
-	/** How is the thumbnail referenced in the old scheme? */
-	public static final String IMAGETHUMB = VitroVocabulary.vitroURI
-			+ "imageThumb";
-
-	private final Model model;
-
-	private final FileStorage fileStorage;
-<<<<<<< HEAD
-	private final FileModelHelper fileModelHelper;
-=======
-	private final UploadedFileHelper uploadedFileHelper;
->>>>>>> 6163b094
-	private final ImageDirectoryWithBackup imageDirectoryWithBackup;
-	private final File upgradeDirectory;
-
-	private FSULog updateLog;
-
-	public FileStorageUpdater(WebappDaoFactory wadf, Model model,
-			FileStorage fileStorage, File uploadDirectory,
-			File webappImageDirectory) {
-		this.model = model;
-		this.fileStorage = fileStorage;
-<<<<<<< HEAD
-		this.fileModelHelper = new FileModelHelper(wadf);
-=======
-		this.uploadedFileHelper = new UploadedFileHelper(fileStorage, wadf);
->>>>>>> 6163b094
-		this.upgradeDirectory = new File(uploadDirectory, "upgrade");
-
-		this.imageDirectoryWithBackup = new ImageDirectoryWithBackup(new File(
-				uploadDirectory, "images"), webappImageDirectory);
-	}
-
-	/**
-	 * <p>
-	 * Go through all of the individuals who have image files or thumbnail
-	 * files, adjusting them to the new way.
-	 * </p>
-	 * <p>
-	 * If there is nothing to do, don't even create a log file, just exit.
-	 * </p>
-	 * <p>
-	 * If there is something to do, go through the whole process.
-	 * </p>
-	 * <p>
-	 * At the end, there should be nothing to do. If that's true, clean out the
-	 * old images directory.
-	 * </p>
-	 */
-	public void update() {
-		// If there is nothing to do, we're done: don't even create a log file.
-		if (!isThereAnythingToDo()) {
-			log.debug("Found no pre-1.1 file references.");
-			return;
-		}
-
-		// Create the upgrade directory and the log file.
-		setup();
-
-		try {
-			// Remove any image properties that don't point to literals.
-			new NonLiteralPropertyRemover(this).remove();
-
-			// Remove any image properties that point to files that don't exist.
-			new DeadEndPropertyRemover(this).remove();
-
-			// No resource may have multiple main images or multiple thumbnails.
-			new MultiplePropertyRemover(this).remove();
-
-			// Create a main image for any thumbnail that doesn't have one.
-			new AllThumbsAdjuster(this).adjust();
-
-			// Create a thumbnail for any main image that doesn't have one.
-			new NoThumbsAdjuster(this).adjust();
-
-			// Copy all images into the new file storage system, translating
-			// into the new schema. Get a list of all the images we translated.
-			ImageSchemaTranslater translater = new ImageSchemaTranslater(this);
-			Collection<String> translatedFiles = translater.translate();
-
-			if (isThereAnythingToDo()) {
-				throw new IllegalStateException(
-						"FileStorageUpdate was unsuccessful -- "
-								+ "model still contains pre-1.1 file references.");
-			}
-
-			// Clean out the old image directory, separating into files which
-			// were translated, and files for which we found no reference.
-			new ImageDirectoryCleaner(this).clean(translatedFiles);
-
-			updateLog.section("File Storage update is complete.");
-		} finally {
-			updateLog.close();
-		}
-
-		log.info("Finished updating pre-1.1 file references.");
-	}
-
-	/**
-	 * Query the model. If there are any resources with old-style image
-	 * properties, we have work to do.
-	 */
-	private boolean isThereAnythingToDo() {
-		if (!ModelWrapper.listResourcesWithProperty(model,
-				model.createProperty(IMAGEFILE)).isEmpty()) {
-			return true;
-		}
-
-		if (!ModelWrapper.listResourcesWithProperty(model,
-				model.createProperty(IMAGETHUMB)).isEmpty()) {
-			return true;
-		}
-		
-		return false;
-	}
-
-	/**
-	 * Create the upgrade directory. Create the log file. If we fail, drop dead.
-	 */
-	private void setup() {
-		try {
-			this.upgradeDirectory.mkdirs();
-			updateLog = new FSULog(this.upgradeDirectory,
-					"FileStorageUpdater-log");
-			log.info("Updating pre-1.1 file references. Log file is "
-					+ updateLog.getFilename());
-		} catch (IOException e) {
-			if (updateLog != null) {
-				updateLog.close();
-			}
-			throw new IllegalStateException("can't create log file: '"
-					+ updateLog.getFilename() + "'", e);
-		}
-	}
-
-	// ----------------------------------------------------------------------
-	// Methods to set up the individual scanners.
-	// ----------------------------------------------------------------------
-
-	@Override
-	public Model getModel() {
-		return this.model;
-	}
-
-	@Override
-	public FSULog getUpdateLog() {
-		return this.updateLog;
-	}
-
-	@Override
-	public UploadedFileHelper getUploadedFileHelper() {
-		return this.uploadedFileHelper;
-	}
-
-	@Override
-	public FileStorage getFileStorage() {
-		return this.fileStorage;
-	}
-
-	@Override
-	public ImageDirectoryWithBackup getImageDirectoryWithBackup() {
-		return this.imageDirectoryWithBackup;
-	}
-
-	@Override
-	public File getTranslatedDirectory() {
-		return new File(this.upgradeDirectory, "translatedImages");
-	}
-
-	@Override
-	public File getUnreferencedDirectory() {
-		return new File(this.upgradeDirectory, "unreferencedImages");
-	}
-
-}
+/* $This file is distributed under the terms of the license in /doc/license.txt$ */
+
+package edu.cornell.mannlib.vitro.webapp.filestorage.updater;
+
+import java.io.File;
+import java.io.IOException;
+import java.util.Collection;
+
+import org.apache.commons.logging.Log;
+import org.apache.commons.logging.LogFactory;
+
+import com.hp.hpl.jena.rdf.model.Model;
+
+import edu.cornell.mannlib.vitro.webapp.dao.VitroVocabulary;
+import edu.cornell.mannlib.vitro.webapp.dao.WebappDaoFactory;
+import edu.cornell.mannlib.vitro.webapp.filestorage.UploadedFileHelper;
+import edu.cornell.mannlib.vitro.webapp.filestorage.backend.FileStorage;
+
+/**
+ * <p>
+ * Clean up any files that are stored in the old directory structure and
+ * referenced by old-style image properties.
+ * </p>
+ * <p>
+ * Besides converting the files to the new framework, this process will produce
+ * these artifacts:
+ * <ul>
+ * <li>A log file in the uploaded files directory, with a timestamped name, such
+ * as <code>upgrade/upgradeLog2010-06-20T14-55-00.txt</code>, for example. If
+ * for any reason, the upgrade process must run again, the log will not be
+ * overwritten.</li>
+ * <li>A directory of "deleted" files - these were extra thumbnail files or
+ * extra main image files -- see the details below.</li>
+ * <li>A directory of "unreferenced" files - these were in the image directory,
+ * but not connected to any entity.</li>
+ * </ul>
+ * </p>
+ * <p>
+ * We consider some special cases:
+ * <ul>
+ * <li>An individual may refer to an image file that does not actually exist. If
+ * so, that reference will be deleted.</li>
+ * <li>There may be more than one reference to the same image file. If so, all
+ * but the first such reference will be deleted.</li>
+ * <li>
+ * In the old style, it was possible to have a main image without a thumbnail.
+ * If we find that, we will generate a scaled down copy of the main image, store
+ * that as a thumbnail image file, and then proceed.</li>
+ * <li>
+ * In the old style, it was possible to have a thumbnail without a main image.
+ * If we find that, we will make a copy of the thumbnail image file, declare
+ * that copy to be the main image, and then proceed.</li>
+ * <li>
+ * We may find individuals with more than one main image, or more than one
+ * thumbnail. If so, we will discard all but the first one (move them to the
+ * "deleted" directory).</li>
+ * </ul>
+ * </p>
+ * <p>
+ * Aside from these special cases, we will:
+ * <ul>
+ * <li>Translate the main image.
+ * <ul>
+ * <li>Store the image in the new file system.</li>
+ * <li>Delete the image from the old images directory.</li>
+ * <li>Create a ByteStream individual for the main image.</li>
+ * <li>Create a Surrogate individual for the main image.</li>
+ * <li>Tie these together and attach to the entity that owns the image.</li>
+ * </ul>
+ * </li>
+ * <li>Translate the thumbnail.
+ * <ul>
+ * <li>Store the thumbnail in the new file system.</li>
+ * <li>Create a ByteStream individual for the thumbnail.</li>
+ * <li>Create a Surrogate individual for the thumbnail.</li>
+ * <li>Tie these together and attach to the Surrogate for the main image.</li>
+ * </ul>
+ * </li>
+ * </ul>
+ * </p>
+ * <p>
+ * After processing all of these cases, there may be some images remaining in
+ * the "images" directory. These will be moved to the "unreferenced" directory,
+ * while preserving any internal tree structure.
+ * </p>
+ */
+public class FileStorageUpdater implements FSUController {
+	private static final Log log = LogFactory.getLog(FileStorageUpdater.class);
+
+	/** How wide should a generated thumbnail image be (in pixels)? */
+	public static final int THUMBNAIL_WIDTH = 200;
+
+	/** How high should a generated thumbnail image be (in pixels)? */
+	public static final int THUMBNAIL_HEIGHT = 200;
+
+	/** How is the main image referenced in the old scheme? */
+	public static final String IMAGEFILE = VitroVocabulary.vitroURI
+			+ "imageFile";
+
+	/** How is the thumbnail referenced in the old scheme? */
+	public static final String IMAGETHUMB = VitroVocabulary.vitroURI
+			+ "imageThumb";
+
+	private final Model model;
+
+	private final FileStorage fileStorage;
+	private final UploadedFileHelper uploadedFileHelper;
+	private final ImageDirectoryWithBackup imageDirectoryWithBackup;
+	private final File upgradeDirectory;
+
+	private FSULog updateLog;
+
+	public FileStorageUpdater(WebappDaoFactory wadf, Model model,
+			FileStorage fileStorage, File uploadDirectory,
+			File webappImageDirectory) {
+		this.model = model;
+		this.fileStorage = fileStorage;
+		this.uploadedFileHelper = new UploadedFileHelper(fileStorage, wadf);
+		this.upgradeDirectory = new File(uploadDirectory, "upgrade");
+
+		this.imageDirectoryWithBackup = new ImageDirectoryWithBackup(new File(
+				uploadDirectory, "images"), webappImageDirectory);
+	}
+
+	/**
+	 * <p>
+	 * Go through all of the individuals who have image files or thumbnail
+	 * files, adjusting them to the new way.
+	 * </p>
+	 * <p>
+	 * If there is nothing to do, don't even create a log file, just exit.
+	 * </p>
+	 * <p>
+	 * If there is something to do, go through the whole process.
+	 * </p>
+	 * <p>
+	 * At the end, there should be nothing to do. If that's true, clean out the
+	 * old images directory.
+	 * </p>
+	 */
+	public void update() {
+		// If there is nothing to do, we're done: don't even create a log file.
+		if (!isThereAnythingToDo()) {
+			log.debug("Found no pre-1.1 file references.");
+			return;
+		}
+
+		// Create the upgrade directory and the log file.
+		setup();
+
+		try {
+			// Remove any image properties that don't point to literals.
+			new NonLiteralPropertyRemover(this).remove();
+
+			// Remove any image properties that point to files that don't exist.
+			new DeadEndPropertyRemover(this).remove();
+
+			// No resource may have multiple main images or multiple thumbnails.
+			new MultiplePropertyRemover(this).remove();
+
+			// Create a main image for any thumbnail that doesn't have one.
+			new AllThumbsAdjuster(this).adjust();
+
+			// Create a thumbnail for any main image that doesn't have one.
+			new NoThumbsAdjuster(this).adjust();
+
+			// Copy all images into the new file storage system, translating
+			// into the new schema. Get a list of all the images we translated.
+			ImageSchemaTranslater translater = new ImageSchemaTranslater(this);
+			Collection<String> translatedFiles = translater.translate();
+
+			if (isThereAnythingToDo()) {
+				throw new IllegalStateException(
+						"FileStorageUpdate was unsuccessful -- "
+								+ "model still contains pre-1.1 file references.");
+			}
+
+			// Clean out the old image directory, separating into files which
+			// were translated, and files for which we found no reference.
+			new ImageDirectoryCleaner(this).clean(translatedFiles);
+
+			updateLog.section("File Storage update is complete.");
+		} finally {
+			updateLog.close();
+		}
+
+		log.info("Finished updating pre-1.1 file references.");
+	}
+
+	/**
+	 * Query the model. If there are any resources with old-style image
+	 * properties, we have work to do.
+	 */
+	private boolean isThereAnythingToDo() {
+		if (!ModelWrapper.listResourcesWithProperty(model,
+				model.createProperty(IMAGEFILE)).isEmpty()) {
+			return true;
+		}
+
+		if (!ModelWrapper.listResourcesWithProperty(model,
+				model.createProperty(IMAGETHUMB)).isEmpty()) {
+			return true;
+		}
+
+		return false;
+	}
+
+	/**
+	 * Create the upgrade directory. Create the log file. If we fail, drop dead.
+	 */
+	private void setup() {
+		try {
+			this.upgradeDirectory.mkdirs();
+			updateLog = new FSULog(this.upgradeDirectory,
+					"FileStorageUpdater-log");
+			log.info("Updating pre-1.1 file references. Log file is "
+					+ updateLog.getFilename());
+		} catch (IOException e) {
+			if (updateLog != null) {
+				updateLog.close();
+			}
+			throw new IllegalStateException("can't create log file: '"
+					+ updateLog.getFilename() + "'", e);
+		}
+	}
+
+	// ----------------------------------------------------------------------
+	// Methods to set up the individual scanners.
+	// ----------------------------------------------------------------------
+
+	@Override
+	public Model getModel() {
+		return this.model;
+	}
+
+	@Override
+	public FSULog getUpdateLog() {
+		return this.updateLog;
+	}
+
+	@Override
+	public UploadedFileHelper getUploadedFileHelper() {
+		return this.uploadedFileHelper;
+	}
+
+	@Override
+	public FileStorage getFileStorage() {
+		return this.fileStorage;
+	}
+
+	@Override
+	public ImageDirectoryWithBackup getImageDirectoryWithBackup() {
+		return this.imageDirectoryWithBackup;
+	}
+
+	@Override
+	public File getTranslatedDirectory() {
+		return new File(this.upgradeDirectory, "translatedImages");
+	}
+
+	@Override
+	public File getUnreferencedDirectory() {
+		return new File(this.upgradeDirectory, "unreferencedImages");
+	}
+
+}