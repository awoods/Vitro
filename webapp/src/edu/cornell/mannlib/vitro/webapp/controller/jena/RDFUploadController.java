--- conflicted
+++ resolved
@@ -115,46 +115,6 @@
                 forwardToFileUploadError("Could not load from URL: " + 
                         e.getMessage(), req, response);                  
                 return;
-<<<<<<< HEAD
-			}			
-		} else {
-		    /* **************** upload RDF from POST ********************* */
-		    if( fileStreams.get("rdfStream") != null && fileStreams.get("rdfStream").size() > 0 ){
-		        FileItem rdfStream = fileStreams.get("rdfStream").get(0);
-		        try {
-		            uploadModel.enterCriticalSection(Lock.WRITE);
-		            try {
-		                uploadModel.read( rdfStream.getInputStream(), null, languageStr);
-		            } finally {
-		                uploadModel.leaveCriticalSection();
-		            }
-		            uploadDesc = verb + " RDF from file " + rdfStream.getName();                
-		        } catch (IOException e) {
-		            forwardToFileUploadError("Could not read file: " + e.getLocalizedMessage(), req, response);
-		            return;
-		        }catch (JenaException ex){
-		            forwardToFileUploadError("Could not parse file to " + languageStr + ": " + ex.getMessage(), req, response);
-		            return;
-		        }catch (Exception e) {                               
-	                forwardToFileUploadError("Could not load from file: " + e.getMessage(), req, response);                  
-	                return;
-	            }finally{		    
-		            rdfStream.delete();
-		        }
-		    }
-		}
-
-        if (!directRead) {
-           if (!uploadModel.getDocumentManager().getProcessImports()) {
-               uploadModel.loadImports();
-           }
-        }
-		
-		/* ********** Do the model changes *********** */
-		if( !directRead && uploadModel != null ){
-		    long tboxstmtCount = 0L;
-		    long aboxstmtCount = 0L;
-=======
             }            
         } else {
             /* **************** upload RDF from POST ********************* */
@@ -196,7 +156,6 @@
             
             long tboxstmtCount = 0L;
             long aboxstmtCount = 0L;
->>>>>>> 6663421b
 
             JenaModelUtils xutil = new JenaModelUtils();
             
