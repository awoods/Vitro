/* $This file is distributed under the terms of the license in /doc/license.txt$ */

package edu.cornell.mannlib.vitro.webapp.controller.jena;

import java.io.ByteArrayInputStream;
import java.io.ByteArrayOutputStream;
import java.io.File;
import java.io.IOException;
import java.io.InputStream;
import java.net.URL;
import java.util.List;
import java.util.Map;

import javax.servlet.RequestDispatcher;
import javax.servlet.ServletContext;
import javax.servlet.ServletException;
import javax.servlet.http.HttpServletRequest;
import javax.servlet.http.HttpServletResponse;
import javax.servlet.http.HttpSession;

import org.apache.commons.fileupload.FileItem;
import org.apache.commons.logging.Log;
import org.apache.commons.logging.LogFactory;

import com.hp.hpl.jena.ontology.OntModel;
import com.hp.hpl.jena.ontology.OntModelSpec;
import com.hp.hpl.jena.rdf.model.Model;
import com.hp.hpl.jena.rdf.model.ModelFactory;
import com.hp.hpl.jena.rdf.model.ModelMaker;
import com.hp.hpl.jena.shared.JenaException;
import com.hp.hpl.jena.shared.Lock;

import edu.cornell.mannlib.vedit.beans.LoginStatusBean;
import edu.cornell.mannlib.vitro.webapp.auth.permissions.SimplePermission;
import edu.cornell.mannlib.vitro.webapp.controller.Controllers;
import edu.cornell.mannlib.vitro.webapp.controller.VitroRequest;
import edu.cornell.mannlib.vitro.webapp.dao.WebappDaoFactory;
import edu.cornell.mannlib.vitro.webapp.dao.jena.JenaModelUtils;
import edu.cornell.mannlib.vitro.webapp.dao.jena.ModelContext;
import edu.cornell.mannlib.vitro.webapp.dao.jena.OntModelSelector;
import edu.cornell.mannlib.vitro.webapp.dao.jena.event.BulkUpdateEvent;
import edu.cornell.mannlib.vitro.webapp.dao.jena.event.EditEvent;
import edu.cornell.mannlib.vitro.webapp.filestorage.uploadrequest.FileUploadServletRequest;
import edu.cornell.mannlib.vitro.webapp.rdfservice.ChangeSet;
import edu.cornell.mannlib.vitro.webapp.rdfservice.RDFService;
import edu.cornell.mannlib.vitro.webapp.rdfservice.RDFServiceException;
import edu.cornell.mannlib.vitro.webapp.rdfservice.impl.RDFServiceUtils;
import edu.cornell.mannlib.vitro.webapp.rdfservice.impl.jena.model.RDFServiceModel;
import edu.cornell.mannlib.vitro.webapp.servlet.setup.JenaDataSourceSetupBase;

public class RDFUploadController extends JenaIngestController {
    
    private static int maxFileSizeInBytes = 1024 * 1024 * 2000; //2000mb
    private static FileItem fileStream = null; 
    private static final String INGEST_MENU_JSP = "/jenaIngest/ingestMenu.jsp";
    private static final String LOAD_RDF_DATA_JSP="/jenaIngest/loadRDFData.jsp";
    private static final String LIST_MODELS_JSP = "/jenaIngest/listModels.jsp";
    
    public void doPost(HttpServletRequest rawRequest,
            HttpServletResponse response) throws ServletException, IOException {
<<<<<<< HEAD
        if (!isAuthorizedToDisplayPage(rawRequest, response, new Actions(
                new UseAdvancedDataToolsPages()))) {
=======
		if (!isAuthorizedToDisplayPage(rawRequest, response,
				SimplePermission.USE_ADVANCED_DATA_TOOLS_PAGES.ACTIONS)) {
>>>>>>> 96b93a0f
            return;
        }

        FileUploadServletRequest req = FileUploadServletRequest.parseRequest(
                rawRequest, maxFileSizeInBytes);
        if (req.hasFileUploadException()) {
            forwardToFileUploadError(
                    req.getFileUploadException().getLocalizedMessage(), 
                            req, response);
            return;
        }

        Map<String, List<FileItem>> fileStreams = req.getFiles();
        
        VitroRequest request = new VitroRequest(req);        
        LoginStatusBean loginBean = LoginStatusBean.getBean(request);
        
        String modelName = req.getParameter("modelName");
        if(modelName!=null){
            loadRDF(req,request,response);
            return;
        }            
                       
        boolean remove = "remove".equals(request.getParameter("mode"));
        String verb = remove?"Removed":"Added";
        
        String languageStr = request.getParameter("language");
        
        boolean makeClassgroups = ("true".equals(request.getParameter(
                "makeClassgroups")));
        
        // add directly to the ABox model without reading first into 
        // a temporary in-memory model
        boolean directRead = ("directAddABox".equals(request.getParameter(
                "mode")));
          
        String uploadDesc ="";        
                
        OntModel uploadModel = (directRead) 
            ? getABoxModel(request.getSession(), getServletContext())
            : ModelFactory.createOntologyModel(OntModelSpec.OWL_MEM);
        
        /* ********************* GET RDF by URL ********************** */
        String RDFUrlStr =  request.getParameter("rdfUrl");
        if (RDFUrlStr != null && RDFUrlStr.length() > 0) {
            try {
                uploadModel.enterCriticalSection(Lock.WRITE);
                try {
                    uploadModel.read(RDFUrlStr, languageStr); 
                    // languageStr may be null and default would be RDF/XML
                } finally {
                    uploadModel.leaveCriticalSection();
                }
                uploadDesc = verb + " RDF from " + RDFUrlStr;                
            } catch (JenaException ex){
                    forwardToFileUploadError("Could not parse file to " + 
                           languageStr + ": " + ex.getMessage(), req, response);
                    return;
            }catch (Exception e) {                               
                forwardToFileUploadError("Could not load from URL: " + 
                        e.getMessage(), req, response);                  
                return;
            }            
        } else {
            /* **************** upload RDF from POST ********************* */
            if( fileStreams.get("rdfStream") != null 
                    && fileStreams.get("rdfStream").size() > 0 ) {
                FileItem rdfStream = fileStreams.get("rdfStream").get(0);
                try {
<<<<<<< HEAD
                    uploadModel.enterCriticalSection(Lock.WRITE);
                    try {
                        uploadModel.read(
                                rdfStream.getInputStream(), null, languageStr);
                    } finally {
                        uploadModel.leaveCriticalSection();
=======
                    if (directRead) {
                        addUsingRDFService(rdfStream.getInputStream(), languageStr,
                                request.getRDFService());
                    } else {
                        uploadModel.enterCriticalSection(Lock.WRITE);
                        try {
                            uploadModel.read(
                                    rdfStream.getInputStream(), null, languageStr);
                        } finally {
                            uploadModel.leaveCriticalSection();
                        }
>>>>>>> 96b93a0f
                    }
                    uploadDesc = verb + " RDF from file " + rdfStream.getName();                
                } catch (IOException e) {
                    forwardToFileUploadError("Could not read file: " + 
                            e.getLocalizedMessage(), req, response);
                    return;
                }catch (JenaException ex){
                    forwardToFileUploadError("Could not parse file to " + 
                            languageStr + ": " + ex.getMessage(), 
                                    req, response);
                    return;
                }catch (Exception e) {                               
                    forwardToFileUploadError("Could not load from file: " + 
                            e.getMessage(), req, response);                  
                    return;
                }finally{            
                    rdfStream.delete();
                }
            }
        }
        
        /* ********** Do the model changes *********** */
        if( !directRead && uploadModel != null ){
            
            uploadModel.loadImports();
            
            long tboxstmtCount = 0L;
            long aboxstmtCount = 0L;

            JenaModelUtils xutil = new JenaModelUtils();
            
            OntModel tboxModel = getTBoxModel(
                    request.getSession(), getServletContext());
            OntModel aboxModel = getABoxModel(
                    request.getSession(), getServletContext());
            OntModel tboxChangeModel = null;
            Model aboxChangeModel = null;
            OntModelSelector ontModelSelector = ModelContext.getOntModelSelector(
                    getServletContext());
            
            if (tboxModel != null) {
                boolean AGGRESSIVE = true;
                tboxChangeModel = xutil.extractTBox(uploadModel, AGGRESSIVE);
                // aggressively seek all statements that are part of the TBox  
                tboxstmtCount = operateOnModel(request.getFullWebappDaoFactory(),
                        tboxModel, tboxChangeModel, ontModelSelector,
                                remove, makeClassgroups, loginBean.getUserURI());
            }
            if (aboxModel != null) {
                aboxChangeModel = uploadModel.remove(tboxChangeModel);
                aboxstmtCount = operateOnModel(request.getFullWebappDaoFactory(),
                        aboxModel, aboxChangeModel, ontModelSelector, 
                                remove, makeClassgroups, loginBean.getUserURI());
            }
            request.setAttribute("uploadDesc", uploadDesc + ". " + verb + " " + 
                    (tboxstmtCount + aboxstmtCount) + "  statements.");
        } else {
            request.setAttribute("uploadDesc", "RDF upload successful.");
        }
        
        RequestDispatcher rd = request.getRequestDispatcher(
                Controllers.BASIC_JSP);
        request.setAttribute(
                "bodyJsp", "/templates/edit/specific/upload_rdf_result.jsp");
        request.setAttribute("title","Ingest RDF Data");

        try {
            rd.forward(request, response);
        } catch (Exception e) {
            log.error("Could not forward to view: " + e.getLocalizedMessage());            
        }
    }

<<<<<<< HEAD
=======
    private void addUsingRDFService(InputStream in, String languageStr, 
            RDFService rdfService) {
        ChangeSet changeSet = rdfService.manufactureChangeSet();
        RDFService.ModelSerializationFormat format = 
                ("RDF/XML".equals(languageStr) 
                        || "RDF/XML-ABBREV".equals(languageStr))
                                ? RDFService.ModelSerializationFormat.RDFXML
                                : RDFService.ModelSerializationFormat.N3;
        changeSet.addAddition(in, format, 
                JenaDataSourceSetupBase.JENA_DB_MODEL);
        try {
            rdfService.changeSetUpdate(changeSet);
        } catch (RDFServiceException rdfse) {
            log.error(rdfse);
            throw new RuntimeException(rdfse);
        }
    }
    
>>>>>>> 96b93a0f
    public void loadRDF(FileUploadServletRequest req,
                        VitroRequest request,
                        HttpServletResponse response) 
                                throws ServletException, IOException {
        Map<String, List<FileItem>> fileStreams = req.getFiles();
        String filePath = fileStreams.get("filePath").get(0).getName();
        fileStream = fileStreams.get("filePath").get(0);
        String modelName = req.getParameter("modelName");
        String docLoc = req.getParameter("docLoc");
        String languageStr = request.getParameter("language");
        ModelMaker maker = getVitroJenaModelMaker(request);
        
        if (docLoc!=null && modelName != null) {
<<<<<<< HEAD
            doLoadRDFData(modelName, docLoc, filePath, languageStr, maker);
=======
            RDFService rdfService = RDFServiceUtils.getRDFServiceFactory(
                    getServletContext()).getRDFService();
            try {
                doLoadRDFData(modelName, docLoc, filePath, languageStr, rdfService);
            } finally {
                rdfService.close();
            }
>>>>>>> 96b93a0f
            String modelType = getModelType(request, maker);
            showModelList(request, maker, modelType);
        } else {
            request.setAttribute("title","Load RDF Data");
            request.setAttribute("bodyJsp",LOAD_RDF_DATA_JSP);
        }
        
        RequestDispatcher rd = request.getRequestDispatcher(
                Controllers.BASIC_JSP);      

        try {
            rd.forward(request, response);
        } catch (Exception e) {
            String errMsg = " could not forward to view.";
            log.error(errMsg, e);
            throw new ServletException(errMsg, e);
        }
        
    }
    
    private long operateOnModel(WebappDaoFactory webappDaoFactory, 
                                OntModel mainModel, 
                                Model changesModel, 
                                OntModelSelector ontModelSelector,
                                boolean remove, 
                                boolean makeClassgroups,  
                                String userURI) {
            
        EditEvent startEvent = null, endEvent = null;
        
        if (remove) {
            startEvent = new BulkUpdateEvent(userURI, true);
            endEvent = new BulkUpdateEvent(userURI, false);
        } else {
            startEvent = new EditEvent(userURI, true);
            endEvent = new EditEvent(userURI, false);
        }
         
        Model[] classgroupModel = null;
        
        if (makeClassgroups) {
            classgroupModel = JenaModelUtils.makeClassGroupsFromRootClasses(
                        webappDaoFactory, changesModel);
            OntModel appMetadataModel = ontModelSelector
                    .getApplicationMetadataModel(); 
            appMetadataModel.enterCriticalSection(Lock.WRITE);
            try {
                appMetadataModel.add(classgroupModel[0]);
            } finally {
                appMetadataModel.leaveCriticalSection();
            }
        }
            
        mainModel.enterCriticalSection(Lock.WRITE);
        try {
            
            mainModel.getBaseModel().notifyEvent(startEvent);
            try {                                                 
                if (remove) {
                    RDFService rdfService = new RDFServiceModel(mainModel);
                    ByteArrayOutputStream out = new ByteArrayOutputStream();
                    changesModel.write(out, "N-TRIPLE");
                    ChangeSet cs = rdfService.manufactureChangeSet();
                    ByteArrayInputStream in = new ByteArrayInputStream(out.toByteArray());
                    cs.addRemoval(in, RDFService.ModelSerializationFormat.NTRIPLE, null);
                    try {
                        rdfService.changeSetUpdate(cs);
                    } catch (RDFServiceException e) {
                        throw new RuntimeException(e);
                    }
                    //mainModel.remove(changesModel);
                } else {
                    mainModel.add(changesModel);
                    if (classgroupModel != null) {
                        mainModel.add(classgroupModel[1]);
                    }
                } 
            } finally {
                mainModel.getBaseModel().notifyEvent(endEvent);
            }
        } finally {
            mainModel.leaveCriticalSection();
        }
        return changesModel.size();        
    }
    
    private void doLoadRDFData(String modelName, 
                               String docLoc, 
                               String filePath, 
                               String language, 
<<<<<<< HEAD
                               ModelMaker modelMaker) {
        Model m = modelMaker.getModel(modelName);
        m.enterCriticalSection(Lock.WRITE);
        try {
            if ( (docLoc != null) && (docLoc.length()>0) ) {
                m.read(docLoc, language);
=======
                               RDFService rdfService) {
        try {
            if ( (docLoc != null) && (docLoc.length()>0) ) {
                URL docLocURL = new URL(docLoc);
                InputStream in = docLocURL.openStream();
                readIntoModel(in, language, rdfService, modelName);
>>>>>>> 96b93a0f
            } else if ( (filePath != null) && (filePath.length()>0) ) {
                File file = new File(filePath);
                File[] files;
                if (file.isDirectory()) {
                    files = file.listFiles();
                } else {
                    files = new File[1];
                    files[0] = file;
                }
                for (int i=0; i<files.length; i++) {
                    File currentFile = files[i];
                    log.debug("Reading file " + currentFile.getName());
                    try {
<<<<<<< HEAD
                        m.read(fileStream.getInputStream(), null, language);
=======
                        readIntoModel(fileStream.getInputStream(), language, 
                                rdfService, modelName);
>>>>>>> 96b93a0f
                        fileStream.delete();
                    } catch (IOException ioe) {
                        String errMsg = "Error loading RDF from " + 
                                currentFile.getName();
                        log.error(errMsg, ioe);
                        throw new RuntimeException(errMsg, ioe);
                    }
                }
            }
<<<<<<< HEAD
        } finally { 
            m.leaveCriticalSection();
=======
        } catch (IOException e) {
            throw new RuntimeException(e);
        }
    }
    
    private void readIntoModel(InputStream in, String language, 
            RDFService rdfService, String modelName) {
        ChangeSet cs = rdfService.manufactureChangeSet();
        cs.addAddition(in, RDFServiceUtils.getSerializationFormatFromJenaString(
                        language), modelName);
        try {
            rdfService.changeSetUpdate(cs);
        } catch (RDFServiceException e) {
            throw new RuntimeException(e);
>>>>>>> 96b93a0f
        }
    }
    
     private void forwardToFileUploadError( String errrorMsg , 
                                            HttpServletRequest req, 
                                            HttpServletResponse response) 
                                                    throws ServletException{
         VitroRequest vreq = new VitroRequest(req);
         req.setAttribute("title","RDF Upload Error ");
         req.setAttribute("bodyJsp","/jsp/fileUploadError.jsp");
         req.setAttribute("errors", errrorMsg);
         
         RequestDispatcher rd = req.getRequestDispatcher(
                 Controllers.BASIC_JSP);      
         req.setAttribute("css", 
                 "<link rel=\"stylesheet\" type=\"text/css\" href=\"" + 
                 vreq.getAppBean().getThemeDir() + "css/edit.css\"/>");
         try {
             rd.forward(req, response);
         } catch (IOException e1) {
             log.error(e1);
             throw new ServletException(e1);
         }            
         return;
     }
     
     private OntModel getABoxModel(HttpSession session, ServletContext ctx) {   
         if (session != null 
                 && session.getAttribute("baseOntModelSelector")
                         instanceof OntModelSelector) {
             return ((OntModelSelector) 
                     session.getAttribute("baseOntModelSelector"))
                     .getABoxModel();   
         } else {
             return ((OntModelSelector) 
                     ctx.getAttribute("baseOntModelSelector")).getABoxModel();
         }
     }    

     private OntModel getTBoxModel(HttpSession session, ServletContext ctx) {   
         if (session != null 
                 && session.getAttribute("baseOntModelSelector")
                         instanceof OntModelSelector) {
             return ((OntModelSelector) 
                     session.getAttribute("baseOntModelSelector"))
                     .getTBoxModel();   
         } else {
             return ((OntModelSelector) 
                     ctx.getAttribute("baseOntModelSelector")).getTBoxModel();
         }
     }    
     
    private static final Log log = LogFactory.getLog(
            RDFUploadController.class.getName());
}<|MERGE_RESOLUTION|>--- conflicted
+++ resolved
@@ -58,13 +58,8 @@
     
     public void doPost(HttpServletRequest rawRequest,
             HttpServletResponse response) throws ServletException, IOException {
-<<<<<<< HEAD
-        if (!isAuthorizedToDisplayPage(rawRequest, response, new Actions(
-                new UseAdvancedDataToolsPages()))) {
-=======
 		if (!isAuthorizedToDisplayPage(rawRequest, response,
 				SimplePermission.USE_ADVANCED_DATA_TOOLS_PAGES.ACTIONS)) {
->>>>>>> 96b93a0f
             return;
         }
 
@@ -134,14 +129,6 @@
                     && fileStreams.get("rdfStream").size() > 0 ) {
                 FileItem rdfStream = fileStreams.get("rdfStream").get(0);
                 try {
-<<<<<<< HEAD
-                    uploadModel.enterCriticalSection(Lock.WRITE);
-                    try {
-                        uploadModel.read(
-                                rdfStream.getInputStream(), null, languageStr);
-                    } finally {
-                        uploadModel.leaveCriticalSection();
-=======
                     if (directRead) {
                         addUsingRDFService(rdfStream.getInputStream(), languageStr,
                                 request.getRDFService());
@@ -153,7 +140,6 @@
                         } finally {
                             uploadModel.leaveCriticalSection();
                         }
->>>>>>> 96b93a0f
                     }
                     uploadDesc = verb + " RDF from file " + rdfStream.getName();                
                 } catch (IOException e) {
@@ -227,8 +213,6 @@
         }
     }
 
-<<<<<<< HEAD
-=======
     private void addUsingRDFService(InputStream in, String languageStr, 
             RDFService rdfService) {
         ChangeSet changeSet = rdfService.manufactureChangeSet();
@@ -247,7 +231,6 @@
         }
     }
     
->>>>>>> 96b93a0f
     public void loadRDF(FileUploadServletRequest req,
                         VitroRequest request,
                         HttpServletResponse response) 
@@ -261,9 +244,6 @@
         ModelMaker maker = getVitroJenaModelMaker(request);
         
         if (docLoc!=null && modelName != null) {
-<<<<<<< HEAD
-            doLoadRDFData(modelName, docLoc, filePath, languageStr, maker);
-=======
             RDFService rdfService = RDFServiceUtils.getRDFServiceFactory(
                     getServletContext()).getRDFService();
             try {
@@ -271,7 +251,6 @@
             } finally {
                 rdfService.close();
             }
->>>>>>> 96b93a0f
             String modelType = getModelType(request, maker);
             showModelList(request, maker, modelType);
         } else {
@@ -362,21 +341,12 @@
                                String docLoc, 
                                String filePath, 
                                String language, 
-<<<<<<< HEAD
-                               ModelMaker modelMaker) {
-        Model m = modelMaker.getModel(modelName);
-        m.enterCriticalSection(Lock.WRITE);
-        try {
-            if ( (docLoc != null) && (docLoc.length()>0) ) {
-                m.read(docLoc, language);
-=======
                                RDFService rdfService) {
         try {
             if ( (docLoc != null) && (docLoc.length()>0) ) {
                 URL docLocURL = new URL(docLoc);
                 InputStream in = docLocURL.openStream();
                 readIntoModel(in, language, rdfService, modelName);
->>>>>>> 96b93a0f
             } else if ( (filePath != null) && (filePath.length()>0) ) {
                 File file = new File(filePath);
                 File[] files;
@@ -390,12 +360,8 @@
                     File currentFile = files[i];
                     log.debug("Reading file " + currentFile.getName());
                     try {
-<<<<<<< HEAD
-                        m.read(fileStream.getInputStream(), null, language);
-=======
                         readIntoModel(fileStream.getInputStream(), language, 
                                 rdfService, modelName);
->>>>>>> 96b93a0f
                         fileStream.delete();
                     } catch (IOException ioe) {
                         String errMsg = "Error loading RDF from " + 
@@ -405,10 +371,6 @@
                     }
                 }
             }
-<<<<<<< HEAD
-        } finally { 
-            m.leaveCriticalSection();
-=======
         } catch (IOException e) {
             throw new RuntimeException(e);
         }
@@ -423,7 +385,6 @@
             rdfService.changeSetUpdate(cs);
         } catch (RDFServiceException e) {
             throw new RuntimeException(e);
->>>>>>> 96b93a0f
         }
     }
     
