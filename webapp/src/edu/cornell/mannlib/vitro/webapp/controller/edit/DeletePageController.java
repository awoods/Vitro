--- conflicted
+++ resolved
@@ -1,4 +1,3 @@
-<<<<<<< HEAD
 /* $This file is distributed under the terms of the license in /doc/license.txt$ */
 
 package edu.cornell.mannlib.vitro.webapp.controller.edit;
@@ -167,175 +166,4 @@
     }
     
     Log log = LogFactory.getLog(MenuManagementEdit.class);
-}
-=======
-/* $This file is distributed under the terms of the license in /doc/license.txt$ */
-
-package edu.cornell.mannlib.vitro.webapp.controller.edit;
-
-
-import java.io.IOException;
-import java.io.StringWriter;
-
-import javax.servlet.ServletException;
-import javax.servlet.http.HttpServletRequest;
-import javax.servlet.http.HttpServletResponse;
-
-import org.apache.commons.logging.Log;
-import org.apache.commons.logging.LogFactory;
-
-import com.hp.hpl.jena.ontology.OntModel;
-import com.hp.hpl.jena.rdf.model.Model;
-import com.hp.hpl.jena.rdf.model.ModelFactory;
-import com.hp.hpl.jena.rdf.model.RDFNode;
-import com.hp.hpl.jena.rdf.model.Resource;
-import com.hp.hpl.jena.rdf.model.ResourceFactory;
-import com.hp.hpl.jena.rdf.model.Statement;
-import com.hp.hpl.jena.rdf.model.StmtIterator;
-import com.hp.hpl.jena.shared.Lock;
-
-import edu.cornell.mannlib.vitro.webapp.auth.permissions.SimplePermission;
-import edu.cornell.mannlib.vitro.webapp.controller.VitroHttpServlet;
-import edu.cornell.mannlib.vitro.webapp.controller.VitroRequest;
-import edu.cornell.mannlib.vitro.webapp.dao.DisplayVocabulary;
-
-/**
- *Process deletions for page, deleting page, data getters and any associated menu items.
- */
-public class DeletePageController extends VitroHttpServlet {
-   
-   private final static String REDIRECT_URL = "/pageList";
-   private static Model removeStatements = null; 
-    
-    @Override
-    protected void doPost(HttpServletRequest rawRequest, HttpServletResponse resp)
-            throws ServletException, IOException {
-    	if (!isAuthorizedToDisplayPage(rawRequest, resp, SimplePermission.MANAGE_MENUS.ACTION)) {
-    		return;
-    	}
-    	removeStatements = ModelFactory.createDefaultModel();
-    	VitroRequest vreq = new VitroRequest(rawRequest);
-    	String pageUri = vreq.getParameter("pageURI");
-     	if(pageUri != null) {
-    		doDeletePage(pageUri, vreq, resp);
-    	}
-		resp.sendRedirect(rawRequest.getContextPath() + REDIRECT_URL);
-    }
-
-    protected void doGet(HttpServletRequest rawRequest, HttpServletResponse resp)  throws ServletException, IOException {
-    	doPost(rawRequest, resp);
-    }
-    
-    
-    //Parameter retrieval is identical, but in one case an entirey new menu item needs to be created
-    //along with a new page
-    public void doDeletePage(String pageUri, VitroRequest vreq, HttpServletResponse resp) {
-    	
-    	OntModel displayModel = getDisplayModel(vreq);
-    	if(displayModel == null) {
-    		//Throw some kind of exception
-    		log.error("Display model not being retrieved correctly");
-    	}
-    	
-    	String errorMessage = "";
-    		processDelete(pageUri, displayModel, vreq);
-    	
-    	//Edits to model occur here
-    	displayModel.enterCriticalSection(Lock.WRITE);
-    	try {
-    		log.debug("Statement to be removed are ");
-    		StringWriter r = new StringWriter();
-			removeStatements.write(r, "N3");
-    		log.debug(r.toString());
-    		r.close();
-    		displayModel.remove(removeStatements);
-    	
-    	} catch(Exception ex) {
-    		log.error("An error occurred in processing command", ex);
-    		errorMessage += "An error occurred and the operation could not be completed successfully.";
-    	}finally {
-    		displayModel.leaveCriticalSection();
-    	}
-    }
-    
-   
-	
-		
-
-	private void processDelete(String pageUri, OntModel displayModel, VitroRequest vreq) {
-		//get the page resource
-		Resource pageResource = getExistingPage(pageUri, displayModel);
-		//if the page is related to a menu item, get the menu item information 
-    	Resource menuItemResource = getExistingMenuItem(pageResource, displayModel);
-    	
-		//What statements should be added and removed
-   		removeStatements.add(getStatementsToRemove(displayModel, menuItemResource, pageResource));
-   		//No statements to add
-	}
-
-	
-	
-
-	
-	//What statements need to be removed
-	private Model getStatementsToRemove(OntModel displayModel,
-			Resource menuItemResource, Resource pageResource) {
-		Model removeModel = ModelFactory.createDefaultModel();		
-		removeModel.add(displayModel.listStatements(pageResource, null, (RDFNode) null));
-		//if menu item exists for this page, get all statements related to menu item and page
-		if(menuItemResource != null) {
-			removeModel.add(displayModel.listStatements(menuItemResource, null, (RDFNode) null));
-			//Also remove any statements where menu item resource is an object
-			removeModel.add(displayModel.listStatements(null, null, menuItemResource));
-		}
-		//Get all data getter statements
-		Model associatedDataGettersModel = getDataGettersStatements(pageResource, displayModel);
-		removeModel.add(associatedDataGettersModel);
-		return removeModel;
-	}
-
-	//Get all data getters associated with page
-	private Model getDataGettersStatements(Resource pageResource, OntModel displayModel) {
-		Model dataGettersModel = ModelFactory.createDefaultModel();		
-		//To iterate through to get all data getters and then all their statements
-		//PAge to data getter statements have already been added when all page statements were added
-		StmtIterator dataGetterIt = displayModel.listStatements(
-				pageResource, 
-				ResourceFactory.createProperty(DisplayVocabulary.HAS_DATA_GETTER), 
-				(RDFNode) null);
-		while(dataGetterIt.hasNext()) {
-			Statement dataGetterStmt = dataGetterIt.nextStatement();
-			Resource dataGetterResource = dataGetterStmt.getResource();
-			dataGettersModel.add(displayModel.listStatements(dataGetterResource, null, (RDFNode) null));
-		}
-		return dataGettersModel;
-	}
-
-
-
-
-	private Resource getExistingPage(String pageUri, OntModel displayModel) {
-		return ResourceFactory.createResource(pageUri);
-	}
-
-	private Resource getExistingMenuItem(Resource pageResource,  OntModel displayModel) {
-		Resource menuItemResource = null;
-		StmtIterator menuItemIt = displayModel.listStatements(null, 
-				DisplayVocabulary.TO_PAGE, 
-				pageResource);
-		while(menuItemIt.hasNext()) {
-			Statement menuStmt = menuItemIt.nextStatement();
-			menuItemResource = menuStmt.getSubject();
-		}
-		return menuItemResource;
-	}
-
-	//This code is called without model switching, so in this case
-	//we just want the regular model
-    private OntModel getDisplayModel(VitroRequest vreq) {
-    	return vreq.getDisplayModel();    
-    }
-    
-    Log log = LogFactory.getLog(MenuManagementEdit.class);
-}
->>>>>>> 9f19f2c3
+}