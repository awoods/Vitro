/* $This file is distributed under the terms of the license in /doc/license.txt$ */

package edu.cornell.mannlib.vitro.webapp.controller.freemarker;

import static edu.cornell.mannlib.vitro.webapp.controller.freemarker.ImageUploadController.MAXIMUM_FILE_SIZE;
import static edu.cornell.mannlib.vitro.webapp.controller.freemarker.ImageUploadController.PARAMETER_UPLOADED_FILE;
import static edu.cornell.mannlib.vitro.webapp.controller.freemarker.ImageUploadController.THUMBNAIL_HEIGHT;
import static edu.cornell.mannlib.vitro.webapp.controller.freemarker.ImageUploadController.THUMBNAIL_WIDTH;
import static edu.cornell.mannlib.vitro.webapp.filestorage.uploadrequest.FileUploadServletRequest.FILE_ITEM_MAP;
import static edu.cornell.mannlib.vitro.webapp.filestorage.uploadrequest.FileUploadServletRequest.FILE_UPLOAD_EXCEPTION;

import java.io.FileNotFoundException;
import java.io.IOException;
import java.io.InputStream;
import java.util.Collections;
import java.util.HashMap;
import java.util.List;
import java.util.Map;

import javax.media.jai.JAI;
import javax.media.jai.RenderedOp;
import javax.media.jai.util.ImagingListener;
import javax.servlet.http.HttpServletRequest;

import org.apache.commons.fileupload.FileItem;
import org.apache.commons.io.FilenameUtils;
import org.apache.commons.logging.Log;
import org.apache.commons.logging.LogFactory;

import com.sun.media.jai.codec.JPEGEncodeParam;
import com.sun.media.jai.codec.MemoryCacheSeekableStream;

import edu.cornell.mannlib.vitro.webapp.beans.Individual;
import edu.cornell.mannlib.vitro.webapp.controller.VitroRequest;
import edu.cornell.mannlib.vitro.webapp.controller.freemarker.ImageUploadController.CropRectangle;
import edu.cornell.mannlib.vitro.webapp.controller.freemarker.ImageUploadController.Dimensions;
import edu.cornell.mannlib.vitro.webapp.controller.freemarker.ImageUploadController.UserMistakeException;
import edu.cornell.mannlib.vitro.webapp.dao.WebappDaoFactory;
import edu.cornell.mannlib.vitro.webapp.filestorage.TempFileHolder;
import edu.cornell.mannlib.vitro.webapp.filestorage.UploadedFileHelper;
import edu.cornell.mannlib.vitro.webapp.filestorage.backend.FileAlreadyExistsException;
import edu.cornell.mannlib.vitro.webapp.filestorage.backend.FileStorage;
import edu.cornell.mannlib.vitro.webapp.filestorage.model.FileInfo;
import edu.cornell.mannlib.vitro.webapp.filestorage.uploadrequest.FileUploadServletRequest;

/**
 * Handle the mechanics of validating, storing, and deleting file images.
 */
public class ImageUploadHelper {
	private static final Log log = LogFactory.getLog(ImageUploadHelper.class);

	/**
	 * When they upload a new image, store it as this session attribute until
	 * we're ready to attach it to the Individual.
	 */
	public static final String ATTRIBUTE_TEMP_FILE = "ImageUploadHelper.tempFile";

	/**
	 * If the main image is larger than this, it will be displayed at reduced
	 * scale.
	 */
	public static final int MAXIMUM_IMAGE_DISPLAY_WIDTH = 500;

	/** Recognized file extensions mapped to MIME-types. */
	private static final Map<String, String> RECOGNIZED_FILE_TYPES = createFileTypesMap();

	/** Browser-specific MIME-types mapped to recognized MIME-types. */
	private static final Map<String, String> NON_STANDARD_MIME_TYPES = createNonStandardMimeTypesMap();

	private static Map<String, String> createFileTypesMap() {
		Map<String, String> map = new HashMap<String, String>();
		map.put(".gif", "image/gif");
		map.put(".png", "image/png");
		map.put(".jpg", "image/jpeg");
		map.put(".jpeg", "image/jpeg");
		map.put(".jpe", "image/jpeg");
		return Collections.unmodifiableMap(map);
	}

	/**
	 * Internet Explorer can tell us that an image has a funky
	 * Microsoft-specific MIME-type, and we can replace it with one that
	 * everyone recognizes. This table records those types.
	 */
	private static Map<String, String> createNonStandardMimeTypesMap() {
		Map<String, String> map = new HashMap<String, String>();
		map.put("image/x-png", "image/png");
		map.put("image/pjpeg", "image/jpeg");
		return Collections.unmodifiableMap(map);
	}

	/*
	 * Prevent Java Advanced Imaging from complaining about the lack of
	 * accelerator classes.
	 */
	static {
		JAI.getDefaultInstance().setImagingListener(
				new NonNoisyImagingListener());
	}

	private final FileStorage fileStorage;
	private final UploadedFileHelper uploadedFileHelper;

	ImageUploadHelper(FileStorage fileStorage, WebappDaoFactory webAppDaoFactory) {
		this.fileStorage = fileStorage;
		this.uploadedFileHelper = new UploadedFileHelper(fileStorage,
				webAppDaoFactory);
	}

	/**
	 * The image must be present and non-empty, and must have a mime-type that
	 * represents an image we support.
	 * 
	 * We rely on the fact that a {@link FileUploadServletRequest} will always
	 * have a map of {@link FileItem}s, even if it is empty. However, that map
	 * may not contain the field that we want, or that field may contain an
	 * empty file.
	 * 
	 * @throws UserMistakeException
	 *             if there is no file, if it is empty, or if it is not an image
	 *             file.
	 */
	@SuppressWarnings("unchecked")
	FileItem validateImageFromRequest(HttpServletRequest request)
			throws UserMistakeException {
		Object exception = request.getAttribute(FILE_UPLOAD_EXCEPTION);
		if (exception != null) {
			int limit = MAXIMUM_FILE_SIZE / (1024 * 1024);
			throw new UserMistakeException(
					"Please upload an image smaller than " + limit
							+ " megabytes");
		}

		Map<String, List<FileItem>> map = (Map<String, List<FileItem>>) request
				.getAttribute(FILE_ITEM_MAP);
		if (map == null) {
			throw new IllegalStateException("Failed to parse the "
					+ "multi-part request for uploading an image.");
		}
		List<FileItem> list = map.get(PARAMETER_UPLOADED_FILE);
		if ((list == null) || list.isEmpty()) {
			throw new UserMistakeException("The form did not contain a '"
					+ PARAMETER_UPLOADED_FILE + "' field.");
		}

		FileItem file = list.get(0);
		if (file.getSize() == 0) {
			throw new UserMistakeException("Please browse and select a photo.");
		}

		String filename = getSimpleFilename(file);
		String mimeType = getMimeType(file);
		if (!RECOGNIZED_FILE_TYPES.containsValue(mimeType)) {
			log.debug("Unrecognized MIME type: '" + mimeType + "'");
			throw new UserMistakeException("'" + filename
					+ "' is not a recognized image file type. "
					+ "Please upload JPEG, GIF, or PNG files only.");
		}

		return file;
	}

	/**
	 * The user has uploaded a new main image, but we're not ready to assign it
	 * to them.
	 * 
	 * Put it into the file storage system, and attach it as a temp file on the
	 * session until we need it.
	 */
	FileInfo storeNewImage(FileItem fileItem, VitroRequest vreq) {
		InputStream inputStream = null;
		try {
			inputStream = fileItem.getInputStream();
			String mimeType = getMimeType(fileItem);
			String filename = getSimpleFilename(fileItem);
			FileInfo fileInfo = uploadedFileHelper.createFile(filename,
					mimeType, inputStream);

			TempFileHolder.attach(vreq.getSession(), ATTRIBUTE_TEMP_FILE,
					fileInfo);

			return fileInfo;
		} catch (FileAlreadyExistsException e) {
			throw new IllegalStateException("Can't create the new image file.",
					e);
		} catch (IOException e) {
			throw new IllegalStateException("Can't create the new image file.",
					e);
		} finally {
			if (inputStream != null) {
				try {
					inputStream.close();
				} catch (IOException e) {
					e.printStackTrace();
				}
			}
		}
	}

	/**
	 * Find out how big this image is.
	 * 
	 * @throws UserMistakeException
	 *             if the image is smaller than a thumbnail.
	 */
	Dimensions getNewImageSize(FileInfo fileInfo) throws UserMistakeException {
		InputStream source = null;
		try {
			String uri = fileInfo.getBytestreamUri();
			String filename = fileInfo.getFilename();

			source = fileStorage.getInputStream(uri, filename);
			MemoryCacheSeekableStream stream = new MemoryCacheSeekableStream(
					source);
			RenderedOp image = JAI.create("stream", stream);

			Dimensions size = new Dimensions(image.getWidth(),
					image.getHeight());
			log.debug("new image size is " + size);

			if ((size.height < THUMBNAIL_HEIGHT)
					|| (size.width < THUMBNAIL_WIDTH)) {
				throw new UserMistakeException(
						"The uploaded image should be at least "
								+ THUMBNAIL_HEIGHT + " pixels high and "
								+ THUMBNAIL_WIDTH + " pixels wide.");
			}

			return size;
		} catch (FileNotFoundException e) {
			throw new IllegalStateException("File not found: " + fileInfo, e);
		} catch (IOException e) {
			throw new IllegalStateException("Can't read image file: "
					+ fileInfo, e);
		} catch (UserMistakeException e) {
			throw e;
		} catch (Exception e) {
			log.warn("Unexpected exception in image handling", e);
			throw new UserMistakeException("Sorry, we were unable to process "
					+ "the photo you provided. Please try another photo.");
		} finally {
			if (source != null) {
				try {
					source.close();
				} catch (IOException e) {
					e.printStackTrace();
				}
			}
		}
	}

	/**
	 * Get the info for the new image, from where we stored it in the session.
	 * 
	 * @throws UserMistakeException
	 *             if it isn't there.
	 */
	FileInfo getNewImageInfo(VitroRequest vreq) throws UserMistakeException {
		FileInfo fileInfo = TempFileHolder.remove(vreq.getSession(),
				ATTRIBUTE_TEMP_FILE);

		if (fileInfo == null) {
			throw new UserMistakeException(
					"There is no image file to be cropped.");
		}

		return fileInfo;
	}

	/**
	 * Crop the main image to create the thumbnail, and put it into the file
	 * storage system.
	 */
	FileInfo generateThumbnail(CropRectangle crop, FileInfo newImage) {
		InputStream mainStream = null;
		InputStream thumbStream = null;
		try {
			String mainBytestreamUri = newImage.getBytestreamUri();
			String mainFilename = newImage.getFilename();
			mainStream = fileStorage.getInputStream(mainBytestreamUri,
					mainFilename);

			thumbStream = new ImageUploadThumbnailer(THUMBNAIL_HEIGHT,
					THUMBNAIL_WIDTH).cropAndScale(mainStream, crop);

			String mimeType = RECOGNIZED_FILE_TYPES.get(".jpg");
			String filename = createThumbnailFilename(mainFilename);
			FileInfo fileInfo = uploadedFileHelper.createFile(filename,
					mimeType, thumbStream);

			log.debug("Created thumbnail: " + fileInfo);
			return fileInfo;
		} catch (FileAlreadyExistsException e) {
			throw new IllegalStateException("Can't create the thumbnail file: "
					+ e.getMessage(), e);
		} catch (IOException e) {
			throw new IllegalStateException("Can't create the thumbnail file",
					e);
		} finally {
			if (mainStream != null) {
				try {
					mainStream.close();
				} catch (IOException e) {
					e.printStackTrace();
				}
			}
			if (thumbStream != null) {
				try {
					thumbStream.close();
				} catch (IOException e) {
					e.printStackTrace();
				}
			}
		}
	}

	/**
	 * If this entity already had a main image, remove it. If the image and the
	 * thumbnail are no longer used by anyone, throw them away.
	 */
	void removeExistingImage(Individual person) {
		uploadedFileHelper.removeMainImage(person);
	}

	/**
	 * Store the image on the entity, and the thumbnail on the image.
	 */
	void storeImageFiles(Individual entity, FileInfo newImage,
			FileInfo thumbnail) {
		uploadedFileHelper.setImagesOnEntity(entity.getURI(), newImage,
				thumbnail);
	}

	/**
	 * Internet Explorer and Opera will give you the full path along with the
	 * filename. This will remove the path.
	 */
	private String getSimpleFilename(FileItem item) {
		String fileName = item.getName();
		if (fileName == null) {
			return null;
		} else {
			return FilenameUtils.getName(fileName);
		}
	}

	/**
	 * Get the MIME type as supplied by the browser. If none, try to infer it
	 * from the filename extension and the map of recognized MIME types.
	 */
	private String getMimeType(FileItem file) {
		String mimeType = file.getContentType();
		if (mimeType != null) {
			// If the browser supplied the MIME type, we may need to
			// replace it with the standard value.
			if (NON_STANDARD_MIME_TYPES.containsKey(mimeType)) {
				mimeType = NON_STANDARD_MIME_TYPES.get(mimeType);
			}
			return mimeType;
		}

		String filename = getSimpleFilename(file);
		int periodHere = filename.lastIndexOf('.');
		if (periodHere == -1) {
			return null;
		}

		String extension = filename.substring(periodHere);
		return RECOGNIZED_FILE_TYPES.get(extension);
	}

	/**
	 * Create a name for the thumbnail from the name of the original file.
	 * "myPicture.anything" becomes "thumbnail_myPicture.jpg".
	 */
	private String createThumbnailFilename(String filename) {
		String prefix = "thumbnail_";
		String extension = ".jpg";
		int periodHere = filename.lastIndexOf('.');
		if (periodHere == -1) {
			return prefix + filename + extension;
		} else {
			return prefix + filename.substring(0, periodHere) + extension;
		}
	}

	/**
<<<<<<< HEAD
	 * Create a thumbnail from a source image, given a cropping rectangle (x, y,
	 * width, height).
	 */
	private InputStream scaleImageForThumbnail(InputStream source,
			CropRectangle crop) throws IOException {
		try {
			// Read the main image.
			MemoryCacheSeekableStream stream = new MemoryCacheSeekableStream(
					source);
			RenderedOp mainImage = JAI.create("stream", stream);
			int imageWidth = mainImage.getWidth();
			int imageHeight = mainImage.getHeight();

			// Adjust the crop rectangle, if needed, to compensate for scaling
			// and to limit to the image size.
			crop = adjustCropRectangle(crop, imageWidth, imageHeight);

			// Crop the image.
			ParameterBlock cropParams = new ParameterBlock();
			cropParams.addSource(mainImage);
			cropParams.add((float) crop.x);
			cropParams.add((float) crop.y);
			cropParams.add((float) crop.width);
			cropParams.add((float) crop.height);
			RenderedOp croppedImage = JAI.create("crop", cropParams);

			// Figure the scales.
			float scaleWidth = ((float) THUMBNAIL_WIDTH) / ((float) crop.width);
			float scaleHeight = ((float) THUMBNAIL_HEIGHT)
					/ ((float) crop.height);
			log.debug("Generating a thumbnail, scales: " + scaleWidth + ", "
					+ scaleHeight);

			// Create the parameters for the scaling operation.
			Interpolation interpolation = Interpolation
					.getInstance(Interpolation.INTERP_BILINEAR);
			ParameterBlock scaleParams = new ParameterBlock();
			scaleParams.addSource(croppedImage);
			scaleParams.add(scaleWidth); // x scale factor
			scaleParams.add(scaleHeight); // y scale factor
			scaleParams.add(0.0F); // x translate
			scaleParams.add(0.0F); // y translate
			scaleParams.add(interpolation);
			RenderedOp image2 = JAI.create("scale", scaleParams);

			JPEGEncodeParam encodeParam = new JPEGEncodeParam();
			encodeParam.setQuality(1.0F);

			ByteArrayOutputStream bytes = new ByteArrayOutputStream();
			JAI.create("encode", image2, bytes, "JPEG", encodeParam);
			bytes.close();
			return new ByteArrayInputStream(bytes.toByteArray());
		} catch (Exception e) {
			throw new IllegalStateException("Failed to scale the image", e);
		}
	}

	/**
	 * The bounds of the cropping rectangle should be limited to the bounds of
	 * the image.
	 */
	private CropRectangle adjustCropRectangle(CropRectangle crop,
			int imageWidth, int imageHeight) {
		log.debug("Generating a thumbnail, initial crop info: " + crop);

		// Insure that x and y fall within the image dimensions.
		int x = Math.max(0, Math.min(imageWidth, Math.abs(crop.x)));
		int y = Math.max(0, Math.min(imageHeight, Math.abs(crop.y)));

		// Insure that width and height are reasonable.
		int w = Math.max(5, Math.min(imageWidth - x, crop.width));
		int h = Math.max(5, Math.min(imageHeight - y, crop.height));

		CropRectangle bounded = new CropRectangle(x, y, h, w);
		log.debug("Generating a thumbnail, bounded crop info: " + bounded);
		return bounded;
	}

	/**
=======
>>>>>>> 6163b094
	 * <p>
	 * This {@link ImagingListener} means that Java Advanced Imaging won't dump
	 * an exception log to {@link System#out}. It writes to the log, instead.
	 * </p>
	 * <p>
	 * Further, since the lack of native accelerator classes isn't an error, it
	 * is written as a simple log message.
	 * </p>
	 */
	static class NonNoisyImagingListener implements ImagingListener {
		@Override
		public boolean errorOccurred(String message, Throwable thrown,
				Object where, boolean isRetryable) throws RuntimeException {
			if (thrown instanceof RuntimeException) {
				throw (RuntimeException) thrown;
			}
			if ((thrown instanceof NoClassDefFoundError)
					&& (thrown.getMessage()
							.contains("com/sun/medialib/mlib/Image"))) {
				log.info("Java Advanced Imaging: Could not find mediaLib "
						+ "accelerator wrapper classes. "
						+ "Continuing in pure Java mode.");
				return false;
			}
			log.error(thrown, thrown);
			return false;
		}

	}
}
<|MERGE_RESOLUTION|>--- conflicted
+++ resolved
@@ -1,499 +1,416 @@
-/* $This file is distributed under the terms of the license in /doc/license.txt$ */
-
-package edu.cornell.mannlib.vitro.webapp.controller.freemarker;
-
-import static edu.cornell.mannlib.vitro.webapp.controller.freemarker.ImageUploadController.MAXIMUM_FILE_SIZE;
-import static edu.cornell.mannlib.vitro.webapp.controller.freemarker.ImageUploadController.PARAMETER_UPLOADED_FILE;
-import static edu.cornell.mannlib.vitro.webapp.controller.freemarker.ImageUploadController.THUMBNAIL_HEIGHT;
-import static edu.cornell.mannlib.vitro.webapp.controller.freemarker.ImageUploadController.THUMBNAIL_WIDTH;
-import static edu.cornell.mannlib.vitro.webapp.filestorage.uploadrequest.FileUploadServletRequest.FILE_ITEM_MAP;
-import static edu.cornell.mannlib.vitro.webapp.filestorage.uploadrequest.FileUploadServletRequest.FILE_UPLOAD_EXCEPTION;
-
-import java.io.FileNotFoundException;
-import java.io.IOException;
-import java.io.InputStream;
-import java.util.Collections;
-import java.util.HashMap;
-import java.util.List;
-import java.util.Map;
-
-import javax.media.jai.JAI;
-import javax.media.jai.RenderedOp;
-import javax.media.jai.util.ImagingListener;
-import javax.servlet.http.HttpServletRequest;
-
-import org.apache.commons.fileupload.FileItem;
-import org.apache.commons.io.FilenameUtils;
-import org.apache.commons.logging.Log;
-import org.apache.commons.logging.LogFactory;
-
-import com.sun.media.jai.codec.JPEGEncodeParam;
-import com.sun.media.jai.codec.MemoryCacheSeekableStream;
-
-import edu.cornell.mannlib.vitro.webapp.beans.Individual;
-import edu.cornell.mannlib.vitro.webapp.controller.VitroRequest;
-import edu.cornell.mannlib.vitro.webapp.controller.freemarker.ImageUploadController.CropRectangle;
-import edu.cornell.mannlib.vitro.webapp.controller.freemarker.ImageUploadController.Dimensions;
-import edu.cornell.mannlib.vitro.webapp.controller.freemarker.ImageUploadController.UserMistakeException;
-import edu.cornell.mannlib.vitro.webapp.dao.WebappDaoFactory;
-import edu.cornell.mannlib.vitro.webapp.filestorage.TempFileHolder;
-import edu.cornell.mannlib.vitro.webapp.filestorage.UploadedFileHelper;
-import edu.cornell.mannlib.vitro.webapp.filestorage.backend.FileAlreadyExistsException;
-import edu.cornell.mannlib.vitro.webapp.filestorage.backend.FileStorage;
-import edu.cornell.mannlib.vitro.webapp.filestorage.model.FileInfo;
-import edu.cornell.mannlib.vitro.webapp.filestorage.uploadrequest.FileUploadServletRequest;
-
-/**
- * Handle the mechanics of validating, storing, and deleting file images.
- */
-public class ImageUploadHelper {
-	private static final Log log = LogFactory.getLog(ImageUploadHelper.class);
-
-	/**
-	 * When they upload a new image, store it as this session attribute until
-	 * we're ready to attach it to the Individual.
-	 */
-	public static final String ATTRIBUTE_TEMP_FILE = "ImageUploadHelper.tempFile";
-
-	/**
-	 * If the main image is larger than this, it will be displayed at reduced
-	 * scale.
-	 */
-	public static final int MAXIMUM_IMAGE_DISPLAY_WIDTH = 500;
-
-	/** Recognized file extensions mapped to MIME-types. */
-	private static final Map<String, String> RECOGNIZED_FILE_TYPES = createFileTypesMap();
-
-	/** Browser-specific MIME-types mapped to recognized MIME-types. */
-	private static final Map<String, String> NON_STANDARD_MIME_TYPES = createNonStandardMimeTypesMap();
-
-	private static Map<String, String> createFileTypesMap() {
-		Map<String, String> map = new HashMap<String, String>();
-		map.put(".gif", "image/gif");
-		map.put(".png", "image/png");
-		map.put(".jpg", "image/jpeg");
-		map.put(".jpeg", "image/jpeg");
-		map.put(".jpe", "image/jpeg");
-		return Collections.unmodifiableMap(map);
-	}
-
-	/**
-	 * Internet Explorer can tell us that an image has a funky
-	 * Microsoft-specific MIME-type, and we can replace it with one that
-	 * everyone recognizes. This table records those types.
-	 */
-	private static Map<String, String> createNonStandardMimeTypesMap() {
-		Map<String, String> map = new HashMap<String, String>();
-		map.put("image/x-png", "image/png");
-		map.put("image/pjpeg", "image/jpeg");
-		return Collections.unmodifiableMap(map);
-	}
-
-	/*
-	 * Prevent Java Advanced Imaging from complaining about the lack of
-	 * accelerator classes.
-	 */
-	static {
-		JAI.getDefaultInstance().setImagingListener(
-				new NonNoisyImagingListener());
-	}
-
-	private final FileStorage fileStorage;
-	private final UploadedFileHelper uploadedFileHelper;
-
-	ImageUploadHelper(FileStorage fileStorage, WebappDaoFactory webAppDaoFactory) {
-		this.fileStorage = fileStorage;
-		this.uploadedFileHelper = new UploadedFileHelper(fileStorage,
-				webAppDaoFactory);
-	}
-
-	/**
-	 * The image must be present and non-empty, and must have a mime-type that
-	 * represents an image we support.
-	 * 
-	 * We rely on the fact that a {@link FileUploadServletRequest} will always
-	 * have a map of {@link FileItem}s, even if it is empty. However, that map
-	 * may not contain the field that we want, or that field may contain an
-	 * empty file.
-	 * 
-	 * @throws UserMistakeException
-	 *             if there is no file, if it is empty, or if it is not an image
-	 *             file.
-	 */
-	@SuppressWarnings("unchecked")
-	FileItem validateImageFromRequest(HttpServletRequest request)
-			throws UserMistakeException {
-		Object exception = request.getAttribute(FILE_UPLOAD_EXCEPTION);
-		if (exception != null) {
-			int limit = MAXIMUM_FILE_SIZE / (1024 * 1024);
-			throw new UserMistakeException(
-					"Please upload an image smaller than " + limit
-							+ " megabytes");
-		}
-
-		Map<String, List<FileItem>> map = (Map<String, List<FileItem>>) request
-				.getAttribute(FILE_ITEM_MAP);
-		if (map == null) {
-			throw new IllegalStateException("Failed to parse the "
-					+ "multi-part request for uploading an image.");
-		}
-		List<FileItem> list = map.get(PARAMETER_UPLOADED_FILE);
-		if ((list == null) || list.isEmpty()) {
-			throw new UserMistakeException("The form did not contain a '"
-					+ PARAMETER_UPLOADED_FILE + "' field.");
-		}
-
-		FileItem file = list.get(0);
-		if (file.getSize() == 0) {
-			throw new UserMistakeException("Please browse and select a photo.");
-		}
-
-		String filename = getSimpleFilename(file);
-		String mimeType = getMimeType(file);
-		if (!RECOGNIZED_FILE_TYPES.containsValue(mimeType)) {
-			log.debug("Unrecognized MIME type: '" + mimeType + "'");
-			throw new UserMistakeException("'" + filename
-					+ "' is not a recognized image file type. "
-					+ "Please upload JPEG, GIF, or PNG files only.");
-		}
-
-		return file;
-	}
-
-	/**
-	 * The user has uploaded a new main image, but we're not ready to assign it
-	 * to them.
-	 * 
-	 * Put it into the file storage system, and attach it as a temp file on the
-	 * session until we need it.
-	 */
-	FileInfo storeNewImage(FileItem fileItem, VitroRequest vreq) {
-		InputStream inputStream = null;
-		try {
-			inputStream = fileItem.getInputStream();
-			String mimeType = getMimeType(fileItem);
-			String filename = getSimpleFilename(fileItem);
-			FileInfo fileInfo = uploadedFileHelper.createFile(filename,
-					mimeType, inputStream);
-
-			TempFileHolder.attach(vreq.getSession(), ATTRIBUTE_TEMP_FILE,
-					fileInfo);
-
-			return fileInfo;
-		} catch (FileAlreadyExistsException e) {
-			throw new IllegalStateException("Can't create the new image file.",
-					e);
-		} catch (IOException e) {
-			throw new IllegalStateException("Can't create the new image file.",
-					e);
-		} finally {
-			if (inputStream != null) {
-				try {
-					inputStream.close();
-				} catch (IOException e) {
-					e.printStackTrace();
-				}
-			}
-		}
-	}
-
-	/**
-	 * Find out how big this image is.
-	 * 
-	 * @throws UserMistakeException
-	 *             if the image is smaller than a thumbnail.
-	 */
-	Dimensions getNewImageSize(FileInfo fileInfo) throws UserMistakeException {
-		InputStream source = null;
-		try {
-			String uri = fileInfo.getBytestreamUri();
-			String filename = fileInfo.getFilename();
-
-			source = fileStorage.getInputStream(uri, filename);
-			MemoryCacheSeekableStream stream = new MemoryCacheSeekableStream(
-					source);
-			RenderedOp image = JAI.create("stream", stream);
-
-			Dimensions size = new Dimensions(image.getWidth(),
-					image.getHeight());
-			log.debug("new image size is " + size);
-
-			if ((size.height < THUMBNAIL_HEIGHT)
-					|| (size.width < THUMBNAIL_WIDTH)) {
-				throw new UserMistakeException(
-						"The uploaded image should be at least "
-								+ THUMBNAIL_HEIGHT + " pixels high and "
-								+ THUMBNAIL_WIDTH + " pixels wide.");
-			}
-
-			return size;
-		} catch (FileNotFoundException e) {
-			throw new IllegalStateException("File not found: " + fileInfo, e);
-		} catch (IOException e) {
-			throw new IllegalStateException("Can't read image file: "
-					+ fileInfo, e);
-		} catch (UserMistakeException e) {
-			throw e;
-		} catch (Exception e) {
-			log.warn("Unexpected exception in image handling", e);
-			throw new UserMistakeException("Sorry, we were unable to process "
-					+ "the photo you provided. Please try another photo.");
-		} finally {
-			if (source != null) {
-				try {
-					source.close();
-				} catch (IOException e) {
-					e.printStackTrace();
-				}
-			}
-		}
-	}
-
-	/**
-	 * Get the info for the new image, from where we stored it in the session.
-	 * 
-	 * @throws UserMistakeException
-	 *             if it isn't there.
-	 */
-	FileInfo getNewImageInfo(VitroRequest vreq) throws UserMistakeException {
-		FileInfo fileInfo = TempFileHolder.remove(vreq.getSession(),
-				ATTRIBUTE_TEMP_FILE);
-
-		if (fileInfo == null) {
-			throw new UserMistakeException(
-					"There is no image file to be cropped.");
-		}
-
-		return fileInfo;
-	}
-
-	/**
-	 * Crop the main image to create the thumbnail, and put it into the file
-	 * storage system.
-	 */
-	FileInfo generateThumbnail(CropRectangle crop, FileInfo newImage) {
-		InputStream mainStream = null;
-		InputStream thumbStream = null;
-		try {
-			String mainBytestreamUri = newImage.getBytestreamUri();
-			String mainFilename = newImage.getFilename();
-			mainStream = fileStorage.getInputStream(mainBytestreamUri,
-					mainFilename);
-
-			thumbStream = new ImageUploadThumbnailer(THUMBNAIL_HEIGHT,
-					THUMBNAIL_WIDTH).cropAndScale(mainStream, crop);
-
-			String mimeType = RECOGNIZED_FILE_TYPES.get(".jpg");
-			String filename = createThumbnailFilename(mainFilename);
-			FileInfo fileInfo = uploadedFileHelper.createFile(filename,
-					mimeType, thumbStream);
-
-			log.debug("Created thumbnail: " + fileInfo);
-			return fileInfo;
-		} catch (FileAlreadyExistsException e) {
-			throw new IllegalStateException("Can't create the thumbnail file: "
-					+ e.getMessage(), e);
-		} catch (IOException e) {
-			throw new IllegalStateException("Can't create the thumbnail file",
-					e);
-		} finally {
-			if (mainStream != null) {
-				try {
-					mainStream.close();
-				} catch (IOException e) {
-					e.printStackTrace();
-				}
-			}
-			if (thumbStream != null) {
-				try {
-					thumbStream.close();
-				} catch (IOException e) {
-					e.printStackTrace();
-				}
-			}
-		}
-	}
-
-	/**
-	 * If this entity already had a main image, remove it. If the image and the
-	 * thumbnail are no longer used by anyone, throw them away.
-	 */
-	void removeExistingImage(Individual person) {
-		uploadedFileHelper.removeMainImage(person);
-	}
-
-	/**
-	 * Store the image on the entity, and the thumbnail on the image.
-	 */
-	void storeImageFiles(Individual entity, FileInfo newImage,
-			FileInfo thumbnail) {
-		uploadedFileHelper.setImagesOnEntity(entity.getURI(), newImage,
-				thumbnail);
-	}
-
-	/**
-	 * Internet Explorer and Opera will give you the full path along with the
-	 * filename. This will remove the path.
-	 */
-	private String getSimpleFilename(FileItem item) {
-		String fileName = item.getName();
-		if (fileName == null) {
-			return null;
-		} else {
-			return FilenameUtils.getName(fileName);
-		}
-	}
-
-	/**
-	 * Get the MIME type as supplied by the browser. If none, try to infer it
-	 * from the filename extension and the map of recognized MIME types.
-	 */
-	private String getMimeType(FileItem file) {
-		String mimeType = file.getContentType();
-		if (mimeType != null) {
-			// If the browser supplied the MIME type, we may need to
-			// replace it with the standard value.
-			if (NON_STANDARD_MIME_TYPES.containsKey(mimeType)) {
-				mimeType = NON_STANDARD_MIME_TYPES.get(mimeType);
-			}
-			return mimeType;
-		}
-
-		String filename = getSimpleFilename(file);
-		int periodHere = filename.lastIndexOf('.');
-		if (periodHere == -1) {
-			return null;
-		}
-
-		String extension = filename.substring(periodHere);
-		return RECOGNIZED_FILE_TYPES.get(extension);
-	}
-
-	/**
-	 * Create a name for the thumbnail from the name of the original file.
-	 * "myPicture.anything" becomes "thumbnail_myPicture.jpg".
-	 */
-	private String createThumbnailFilename(String filename) {
-		String prefix = "thumbnail_";
-		String extension = ".jpg";
-		int periodHere = filename.lastIndexOf('.');
-		if (periodHere == -1) {
-			return prefix + filename + extension;
-		} else {
-			return prefix + filename.substring(0, periodHere) + extension;
-		}
-	}
-
-	/**
-<<<<<<< HEAD
-	 * Create a thumbnail from a source image, given a cropping rectangle (x, y,
-	 * width, height).
-	 */
-	private InputStream scaleImageForThumbnail(InputStream source,
-			CropRectangle crop) throws IOException {
-		try {
-			// Read the main image.
-			MemoryCacheSeekableStream stream = new MemoryCacheSeekableStream(
-					source);
-			RenderedOp mainImage = JAI.create("stream", stream);
-			int imageWidth = mainImage.getWidth();
-			int imageHeight = mainImage.getHeight();
-
-			// Adjust the crop rectangle, if needed, to compensate for scaling
-			// and to limit to the image size.
-			crop = adjustCropRectangle(crop, imageWidth, imageHeight);
-
-			// Crop the image.
-			ParameterBlock cropParams = new ParameterBlock();
-			cropParams.addSource(mainImage);
-			cropParams.add((float) crop.x);
-			cropParams.add((float) crop.y);
-			cropParams.add((float) crop.width);
-			cropParams.add((float) crop.height);
-			RenderedOp croppedImage = JAI.create("crop", cropParams);
-
-			// Figure the scales.
-			float scaleWidth = ((float) THUMBNAIL_WIDTH) / ((float) crop.width);
-			float scaleHeight = ((float) THUMBNAIL_HEIGHT)
-					/ ((float) crop.height);
-			log.debug("Generating a thumbnail, scales: " + scaleWidth + ", "
-					+ scaleHeight);
-
-			// Create the parameters for the scaling operation.
-			Interpolation interpolation = Interpolation
-					.getInstance(Interpolation.INTERP_BILINEAR);
-			ParameterBlock scaleParams = new ParameterBlock();
-			scaleParams.addSource(croppedImage);
-			scaleParams.add(scaleWidth); // x scale factor
-			scaleParams.add(scaleHeight); // y scale factor
-			scaleParams.add(0.0F); // x translate
-			scaleParams.add(0.0F); // y translate
-			scaleParams.add(interpolation);
-			RenderedOp image2 = JAI.create("scale", scaleParams);
-
-			JPEGEncodeParam encodeParam = new JPEGEncodeParam();
-			encodeParam.setQuality(1.0F);
-
-			ByteArrayOutputStream bytes = new ByteArrayOutputStream();
-			JAI.create("encode", image2, bytes, "JPEG", encodeParam);
-			bytes.close();
-			return new ByteArrayInputStream(bytes.toByteArray());
-		} catch (Exception e) {
-			throw new IllegalStateException("Failed to scale the image", e);
-		}
-	}
-
-	/**
-	 * The bounds of the cropping rectangle should be limited to the bounds of
-	 * the image.
-	 */
-	private CropRectangle adjustCropRectangle(CropRectangle crop,
-			int imageWidth, int imageHeight) {
-		log.debug("Generating a thumbnail, initial crop info: " + crop);
-
-		// Insure that x and y fall within the image dimensions.
-		int x = Math.max(0, Math.min(imageWidth, Math.abs(crop.x)));
-		int y = Math.max(0, Math.min(imageHeight, Math.abs(crop.y)));
-
-		// Insure that width and height are reasonable.
-		int w = Math.max(5, Math.min(imageWidth - x, crop.width));
-		int h = Math.max(5, Math.min(imageHeight - y, crop.height));
-
-		CropRectangle bounded = new CropRectangle(x, y, h, w);
-		log.debug("Generating a thumbnail, bounded crop info: " + bounded);
-		return bounded;
-	}
-
-	/**
-=======
->>>>>>> 6163b094
-	 * <p>
-	 * This {@link ImagingListener} means that Java Advanced Imaging won't dump
-	 * an exception log to {@link System#out}. It writes to the log, instead.
-	 * </p>
-	 * <p>
-	 * Further, since the lack of native accelerator classes isn't an error, it
-	 * is written as a simple log message.
-	 * </p>
-	 */
-	static class NonNoisyImagingListener implements ImagingListener {
-		@Override
-		public boolean errorOccurred(String message, Throwable thrown,
-				Object where, boolean isRetryable) throws RuntimeException {
-			if (thrown instanceof RuntimeException) {
-				throw (RuntimeException) thrown;
-			}
-			if ((thrown instanceof NoClassDefFoundError)
-					&& (thrown.getMessage()
-							.contains("com/sun/medialib/mlib/Image"))) {
-				log.info("Java Advanced Imaging: Could not find mediaLib "
-						+ "accelerator wrapper classes. "
-						+ "Continuing in pure Java mode.");
-				return false;
-			}
-			log.error(thrown, thrown);
-			return false;
-		}
-
-	}
-}
+/* $This file is distributed under the terms of the license in /doc/license.txt$ */
+
+package edu.cornell.mannlib.vitro.webapp.controller.freemarker;
+
+import static edu.cornell.mannlib.vitro.webapp.controller.freemarker.ImageUploadController.MAXIMUM_FILE_SIZE;
+import static edu.cornell.mannlib.vitro.webapp.controller.freemarker.ImageUploadController.PARAMETER_UPLOADED_FILE;
+import static edu.cornell.mannlib.vitro.webapp.controller.freemarker.ImageUploadController.THUMBNAIL_HEIGHT;
+import static edu.cornell.mannlib.vitro.webapp.controller.freemarker.ImageUploadController.THUMBNAIL_WIDTH;
+import static edu.cornell.mannlib.vitro.webapp.filestorage.uploadrequest.FileUploadServletRequest.FILE_ITEM_MAP;
+import static edu.cornell.mannlib.vitro.webapp.filestorage.uploadrequest.FileUploadServletRequest.FILE_UPLOAD_EXCEPTION;
+
+import java.io.FileNotFoundException;
+import java.io.IOException;
+import java.io.InputStream;
+import java.util.Collections;
+import java.util.HashMap;
+import java.util.List;
+import java.util.Map;
+
+import javax.media.jai.JAI;
+import javax.media.jai.RenderedOp;
+import javax.media.jai.util.ImagingListener;
+import javax.servlet.http.HttpServletRequest;
+
+import org.apache.commons.fileupload.FileItem;
+import org.apache.commons.io.FilenameUtils;
+import org.apache.commons.logging.Log;
+import org.apache.commons.logging.LogFactory;
+
+import com.sun.media.jai.codec.MemoryCacheSeekableStream;
+
+import edu.cornell.mannlib.vitro.webapp.beans.Individual;
+import edu.cornell.mannlib.vitro.webapp.controller.VitroRequest;
+import edu.cornell.mannlib.vitro.webapp.controller.freemarker.ImageUploadController.CropRectangle;
+import edu.cornell.mannlib.vitro.webapp.controller.freemarker.ImageUploadController.Dimensions;
+import edu.cornell.mannlib.vitro.webapp.controller.freemarker.ImageUploadController.UserMistakeException;
+import edu.cornell.mannlib.vitro.webapp.dao.WebappDaoFactory;
+import edu.cornell.mannlib.vitro.webapp.filestorage.TempFileHolder;
+import edu.cornell.mannlib.vitro.webapp.filestorage.UploadedFileHelper;
+import edu.cornell.mannlib.vitro.webapp.filestorage.backend.FileAlreadyExistsException;
+import edu.cornell.mannlib.vitro.webapp.filestorage.backend.FileStorage;
+import edu.cornell.mannlib.vitro.webapp.filestorage.model.FileInfo;
+import edu.cornell.mannlib.vitro.webapp.filestorage.uploadrequest.FileUploadServletRequest;
+
+/**
+ * Handle the mechanics of validating, storing, and deleting file images.
+ */
+public class ImageUploadHelper {
+	private static final Log log = LogFactory.getLog(ImageUploadHelper.class);
+
+	/**
+	 * When they upload a new image, store it as this session attribute until
+	 * we're ready to attach it to the Individual.
+	 */
+	public static final String ATTRIBUTE_TEMP_FILE = "ImageUploadHelper.tempFile";
+
+	/**
+	 * If the main image is larger than this, it will be displayed at reduced
+	 * scale.
+	 */
+	public static final int MAXIMUM_IMAGE_DISPLAY_WIDTH = 500;
+
+	/** Recognized file extensions mapped to MIME-types. */
+	private static final Map<String, String> RECOGNIZED_FILE_TYPES = createFileTypesMap();
+
+	/** Browser-specific MIME-types mapped to recognized MIME-types. */
+	private static final Map<String, String> NON_STANDARD_MIME_TYPES = createNonStandardMimeTypesMap();
+
+	private static Map<String, String> createFileTypesMap() {
+		Map<String, String> map = new HashMap<String, String>();
+		map.put(".gif", "image/gif");
+		map.put(".png", "image/png");
+		map.put(".jpg", "image/jpeg");
+		map.put(".jpeg", "image/jpeg");
+		map.put(".jpe", "image/jpeg");
+		return Collections.unmodifiableMap(map);
+	}
+
+	/**
+	 * Internet Explorer can tell us that an image has a funky
+	 * Microsoft-specific MIME-type, and we can replace it with one that
+	 * everyone recognizes. This table records those types.
+	 */
+	private static Map<String, String> createNonStandardMimeTypesMap() {
+		Map<String, String> map = new HashMap<String, String>();
+		map.put("image/x-png", "image/png");
+		map.put("image/pjpeg", "image/jpeg");
+		return Collections.unmodifiableMap(map);
+	}
+
+	/*
+	 * Prevent Java Advanced Imaging from complaining about the lack of
+	 * accelerator classes.
+	 */
+	static {
+		JAI.getDefaultInstance().setImagingListener(
+				new NonNoisyImagingListener());
+	}
+
+	private final FileStorage fileStorage;
+	private final UploadedFileHelper uploadedFileHelper;
+
+	ImageUploadHelper(FileStorage fileStorage, WebappDaoFactory webAppDaoFactory) {
+		this.fileStorage = fileStorage;
+		this.uploadedFileHelper = new UploadedFileHelper(fileStorage,
+				webAppDaoFactory);
+	}
+
+	/**
+	 * The image must be present and non-empty, and must have a mime-type that
+	 * represents an image we support.
+	 * 
+	 * We rely on the fact that a {@link FileUploadServletRequest} will always
+	 * have a map of {@link FileItem}s, even if it is empty. However, that map
+	 * may not contain the field that we want, or that field may contain an
+	 * empty file.
+	 * 
+	 * @throws UserMistakeException
+	 *             if there is no file, if it is empty, or if it is not an image
+	 *             file.
+	 */
+	@SuppressWarnings("unchecked")
+	FileItem validateImageFromRequest(HttpServletRequest request)
+			throws UserMistakeException {
+		Object exception = request.getAttribute(FILE_UPLOAD_EXCEPTION);
+		if (exception != null) {
+			int limit = MAXIMUM_FILE_SIZE / (1024 * 1024);
+			throw new UserMistakeException(
+					"Please upload an image smaller than " + limit
+							+ " megabytes");
+		}
+
+		Map<String, List<FileItem>> map = (Map<String, List<FileItem>>) request
+				.getAttribute(FILE_ITEM_MAP);
+		if (map == null) {
+			throw new IllegalStateException("Failed to parse the "
+					+ "multi-part request for uploading an image.");
+		}
+		List<FileItem> list = map.get(PARAMETER_UPLOADED_FILE);
+		if ((list == null) || list.isEmpty()) {
+			throw new UserMistakeException("The form did not contain a '"
+					+ PARAMETER_UPLOADED_FILE + "' field.");
+		}
+
+		FileItem file = list.get(0);
+		if (file.getSize() == 0) {
+			throw new UserMistakeException("Please browse and select a photo.");
+		}
+
+		String filename = getSimpleFilename(file);
+		String mimeType = getMimeType(file);
+		if (!RECOGNIZED_FILE_TYPES.containsValue(mimeType)) {
+			log.debug("Unrecognized MIME type: '" + mimeType + "'");
+			throw new UserMistakeException("'" + filename
+					+ "' is not a recognized image file type. "
+					+ "Please upload JPEG, GIF, or PNG files only.");
+		}
+
+		return file;
+	}
+
+	/**
+	 * The user has uploaded a new main image, but we're not ready to assign it
+	 * to them.
+	 * 
+	 * Put it into the file storage system, and attach it as a temp file on the
+	 * session until we need it.
+	 */
+	FileInfo storeNewImage(FileItem fileItem, VitroRequest vreq) {
+		InputStream inputStream = null;
+		try {
+			inputStream = fileItem.getInputStream();
+			String mimeType = getMimeType(fileItem);
+			String filename = getSimpleFilename(fileItem);
+			FileInfo fileInfo = uploadedFileHelper.createFile(filename,
+					mimeType, inputStream);
+
+			TempFileHolder.attach(vreq.getSession(), ATTRIBUTE_TEMP_FILE,
+					fileInfo);
+
+			return fileInfo;
+		} catch (FileAlreadyExistsException e) {
+			throw new IllegalStateException("Can't create the new image file.",
+					e);
+		} catch (IOException e) {
+			throw new IllegalStateException("Can't create the new image file.",
+					e);
+		} finally {
+			if (inputStream != null) {
+				try {
+					inputStream.close();
+				} catch (IOException e) {
+					e.printStackTrace();
+				}
+			}
+		}
+	}
+
+	/**
+	 * Find out how big this image is.
+	 * 
+	 * @throws UserMistakeException
+	 *             if the image is smaller than a thumbnail.
+	 */
+	Dimensions getNewImageSize(FileInfo fileInfo) throws UserMistakeException {
+		InputStream source = null;
+		try {
+			String uri = fileInfo.getBytestreamUri();
+			String filename = fileInfo.getFilename();
+
+			source = fileStorage.getInputStream(uri, filename);
+			MemoryCacheSeekableStream stream = new MemoryCacheSeekableStream(
+					source);
+			RenderedOp image = JAI.create("stream", stream);
+
+			Dimensions size = new Dimensions(image.getWidth(),
+					image.getHeight());
+			log.debug("new image size is " + size);
+
+			if ((size.height < THUMBNAIL_HEIGHT)
+					|| (size.width < THUMBNAIL_WIDTH)) {
+				throw new UserMistakeException(
+						"The uploaded image should be at least "
+								+ THUMBNAIL_HEIGHT + " pixels high and "
+								+ THUMBNAIL_WIDTH + " pixels wide.");
+			}
+
+			return size;
+		} catch (FileNotFoundException e) {
+			throw new IllegalStateException("File not found: " + fileInfo, e);
+		} catch (IOException e) {
+			throw new IllegalStateException("Can't read image file: "
+					+ fileInfo, e);
+		} catch (UserMistakeException e) {
+			throw e;
+		} catch (Exception e) {
+			log.warn("Unexpected exception in image handling", e);
+			throw new UserMistakeException("Sorry, we were unable to process "
+					+ "the photo you provided. Please try another photo.");
+		} finally {
+			if (source != null) {
+				try {
+					source.close();
+				} catch (IOException e) {
+					e.printStackTrace();
+				}
+			}
+		}
+	}
+
+	/**
+	 * Get the info for the new image, from where we stored it in the session.
+	 * 
+	 * @throws UserMistakeException
+	 *             if it isn't there.
+	 */
+	FileInfo getNewImageInfo(VitroRequest vreq) throws UserMistakeException {
+		FileInfo fileInfo = TempFileHolder.remove(vreq.getSession(),
+				ATTRIBUTE_TEMP_FILE);
+
+		if (fileInfo == null) {
+			throw new UserMistakeException(
+					"There is no image file to be cropped.");
+		}
+
+		return fileInfo;
+	}
+
+	/**
+	 * Crop the main image to create the thumbnail, and put it into the file
+	 * storage system.
+	 */
+	FileInfo generateThumbnail(CropRectangle crop, FileInfo newImage) {
+		InputStream mainStream = null;
+		InputStream thumbStream = null;
+		try {
+			String mainBytestreamUri = newImage.getBytestreamUri();
+			String mainFilename = newImage.getFilename();
+			mainStream = fileStorage.getInputStream(mainBytestreamUri,
+					mainFilename);
+
+			thumbStream = new ImageUploadThumbnailer(THUMBNAIL_HEIGHT,
+					THUMBNAIL_WIDTH).cropAndScale(mainStream, crop);
+
+			String mimeType = RECOGNIZED_FILE_TYPES.get(".jpg");
+			String filename = createThumbnailFilename(mainFilename);
+			FileInfo fileInfo = uploadedFileHelper.createFile(filename,
+					mimeType, thumbStream);
+
+			log.debug("Created thumbnail: " + fileInfo);
+			return fileInfo;
+		} catch (FileAlreadyExistsException e) {
+			throw new IllegalStateException("Can't create the thumbnail file: "
+					+ e.getMessage(), e);
+		} catch (IOException e) {
+			throw new IllegalStateException("Can't create the thumbnail file",
+					e);
+		} finally {
+			if (mainStream != null) {
+				try {
+					mainStream.close();
+				} catch (IOException e) {
+					e.printStackTrace();
+				}
+			}
+			if (thumbStream != null) {
+				try {
+					thumbStream.close();
+				} catch (IOException e) {
+					e.printStackTrace();
+				}
+			}
+		}
+	}
+
+	/**
+	 * If this entity already had a main image, remove it. If the image and the
+	 * thumbnail are no longer used by anyone, throw them away.
+	 */
+	void removeExistingImage(Individual person) {
+		uploadedFileHelper.removeMainImage(person);
+	}
+
+	/**
+	 * Store the image on the entity, and the thumbnail on the image.
+	 */
+	void storeImageFiles(Individual entity, FileInfo newImage,
+			FileInfo thumbnail) {
+		uploadedFileHelper.setImagesOnEntity(entity.getURI(), newImage,
+				thumbnail);
+	}
+
+	/**
+	 * Internet Explorer and Opera will give you the full path along with the
+	 * filename. This will remove the path.
+	 */
+	private String getSimpleFilename(FileItem item) {
+		String fileName = item.getName();
+		if (fileName == null) {
+			return null;
+		} else {
+			return FilenameUtils.getName(fileName);
+		}
+	}
+
+	/**
+	 * Get the MIME type as supplied by the browser. If none, try to infer it
+	 * from the filename extension and the map of recognized MIME types.
+	 */
+	private String getMimeType(FileItem file) {
+		String mimeType = file.getContentType();
+		if (mimeType != null) {
+			// If the browser supplied the MIME type, we may need to
+			// replace it with the standard value.
+			if (NON_STANDARD_MIME_TYPES.containsKey(mimeType)) {
+				mimeType = NON_STANDARD_MIME_TYPES.get(mimeType);
+			}
+			return mimeType;
+		}
+
+		String filename = getSimpleFilename(file);
+		int periodHere = filename.lastIndexOf('.');
+		if (periodHere == -1) {
+			return null;
+		}
+
+		String extension = filename.substring(periodHere);
+		return RECOGNIZED_FILE_TYPES.get(extension);
+	}
+
+	/**
+	 * Create a name for the thumbnail from the name of the original file.
+	 * "myPicture.anything" becomes "thumbnail_myPicture.jpg".
+	 */
+	private String createThumbnailFilename(String filename) {
+		String prefix = "thumbnail_";
+		String extension = ".jpg";
+		int periodHere = filename.lastIndexOf('.');
+		if (periodHere == -1) {
+			return prefix + filename + extension;
+		} else {
+			return prefix + filename.substring(0, periodHere) + extension;
+		}
+	}
+
+	/**
+	 * <p>
+	 * This {@link ImagingListener} means that Java Advanced Imaging won't dump
+	 * an exception log to {@link System#out}. It writes to the log, instead.
+	 * </p>
+	 * <p>
+	 * Further, since the lack of native accelerator classes isn't an error, it
+	 * is written as a simple log message.
+	 * </p>
+	 */
+	static class NonNoisyImagingListener implements ImagingListener {
+		@Override
+		public boolean errorOccurred(String message, Throwable thrown,
+				Object where, boolean isRetryable) throws RuntimeException {
+			if (thrown instanceof RuntimeException) {
+				throw (RuntimeException) thrown;
+			}
+			if ((thrown instanceof NoClassDefFoundError)
+					&& (thrown.getMessage()
+							.contains("com/sun/medialib/mlib/Image"))) {
+				log.info("Java Advanced Imaging: Could not find mediaLib "
+						+ "accelerator wrapper classes. "
+						+ "Continuing in pure Java mode.");
+				return false;
+			}
+			log.error(thrown, thrown);
+			return false;
+		}
+
+	}
+}