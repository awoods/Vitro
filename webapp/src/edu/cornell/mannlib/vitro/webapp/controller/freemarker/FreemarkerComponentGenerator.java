--- conflicted
+++ resolved
@@ -32,11 +32,6 @@
    
         // Mimic what FreemarkerHttpServlet does for a new request
         VitroRequest vreq = new VitroRequest(request);       
-<<<<<<< HEAD
-        FreemarkerConfiguration config = getConfig(vreq);
-        vreq.setAttribute("freemarkerConfig", config);
-=======
->>>>>>> 96b93a0f
         Map<String, Object> map = getPageTemplateValues(vreq);
         
         request.setAttribute("ftl_head", getHead("head", map, vreq));
