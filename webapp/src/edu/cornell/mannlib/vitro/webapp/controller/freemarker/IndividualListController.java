--- conflicted
+++ resolved
@@ -80,13 +80,10 @@
             
             if (vclass != null) {
                 
-<<<<<<< HEAD
-=======
             	String vclassUri = vclass.getURI();
             	body.put("vclassId", vclassUri);
             	vreq.setAttribute("displayType", vclassUri); // used by the template model object
             	
->>>>>>> 6663421b
                 // Set title and subtitle. 
                 VClassGroup classGroup = vclass.getGroup();  
                 String title;
