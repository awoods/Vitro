--- conflicted
+++ resolved
@@ -23,13 +23,6 @@
 import edu.cornell.mannlib.vitro.webapp.dao.VClassGroupDao;
 
 public class AllClassGroupsListingController extends BaseEditController {
-<<<<<<< HEAD
-
-    private static final long serialVersionUID = 1L;
-
-    public void doGet(HttpServletRequest request, HttpServletResponse response) {
-=======
->>>>>>> 0b1fa8ab
 
     private static final long serialVersionUID = 1L;
 
@@ -54,35 +47,21 @@
         results.add("XX");
 
         if (groups != null) {
-<<<<<<< HEAD
-            Iterator<?> groupsIt = groups.iterator();
-            while (groupsIt.hasNext()) {
-                VClassGroup vcg = (VClassGroup) groupsIt.next();
-=======
         	for(VClassGroup vcg: groups) {
->>>>>>> 0b1fa8ab
                 results.add("XX");
                 String publicName = vcg.getPublicName();
                 if ( StringUtils.isBlank(publicName) ) {
                     publicName = "(unnamed group)";
                 }           
                 try {
-<<<<<<< HEAD
-                    results.add("<a href=\"./editForm?uri="+URLEncoder.encode(vcg.getURI(),"UTF-8")+"&amp;home="+portal.getPortalId()+"&amp;controller=Classgroup\">"+publicName+"</a>");
-=======
                     results.add("<a href=\"./editForm?uri="+URLEncoder.encode(vcg.getURI(),"UTF-8")+"&amp;controller=Classgroup\">"+publicName+"</a>");
->>>>>>> 0b1fa8ab
                 } catch (Exception e) {
                     results.add(publicName);
                 }
                 results.add(Integer.valueOf(vcg.getDisplayRank()).toString());
                 results.add("???"); // VClassGroup doesn't yet supprt getModTime()
                 results.add("XX");
-<<<<<<< HEAD
-                List<?> classList = vcg.getVitroClassList();
-=======
                 List<VClass> classList = vcg.getVitroClassList();
->>>>>>> 0b1fa8ab
                 if (classList != null && classList.size()>0) {
                     results.add("+");
                     results.add("XX");
@@ -90,11 +69,7 @@
                     results.add("example");
                     results.add("description");
                     results.add("@@entities");
-<<<<<<< HEAD
-                    Iterator<?> classIt = classList.iterator();
-=======
                     Iterator<VClass> classIt = classList.iterator();
->>>>>>> 0b1fa8ab
                     while (classIt.hasNext()) {
                         VClass vcw = classIt.next();
                         results.add("XX");
