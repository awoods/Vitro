/* $This file is distributed under the terms of the license in /doc/license.txt$ */

package edu.cornell.mannlib.vitro.webapp.controller.freemarker;

import java.io.File;
import java.io.IOException;
import java.util.ArrayList;
import java.util.HashMap;
import java.util.List;
import java.util.Map;

import javax.servlet.ServletContext;

import org.apache.commons.logging.Log;
import org.apache.commons.logging.LogFactory;

import edu.cornell.mannlib.vitro.webapp.beans.ApplicationBean;
import edu.cornell.mannlib.vitro.webapp.config.ConfigurationProperties;
import edu.cornell.mannlib.vitro.webapp.config.RevisionInfoBean;
import edu.cornell.mannlib.vitro.webapp.controller.freemarker.UrlBuilder.Route;
<<<<<<< HEAD
=======
import edu.cornell.mannlib.vitro.webapp.edit.n3editing.configuration.EditConfigurationConstants;
import edu.cornell.mannlib.vitro.webapp.web.directives.IndividualShortViewDirective;
import edu.cornell.mannlib.vitro.webapp.web.methods.IndividualLocalNameMethod;
import edu.cornell.mannlib.vitro.webapp.web.methods.IndividualPlaceholderImageUrlMethod;
import edu.cornell.mannlib.vitro.webapp.web.methods.IndividualProfileUrlMethod;
>>>>>>> 96b93a0f
import freemarker.cache.ClassTemplateLoader;
import freemarker.cache.FileTemplateLoader;
import freemarker.cache.MultiTemplateLoader;
import freemarker.cache.TemplateLoader;
import freemarker.ext.beans.BeansWrapper;
import freemarker.template.Configuration;
import freemarker.template.DefaultObjectWrapper;
import freemarker.template.TemplateException;
import freemarker.template.TemplateModelException;

public class FreemarkerConfiguration extends Configuration {

    private static final Log log = LogFactory.getLog(FreemarkerConfiguration.class);

    private final String themeDir;
    private final ServletContext context;
    private final ApplicationBean appBean;
<<<<<<< HEAD
    private final String appName;
=======
>>>>>>> 96b93a0f
    
    FreemarkerConfiguration(String themeDir, ApplicationBean appBean, ServletContext context) {
        
        this.themeDir = themeDir;
        this.context = context;
        this.appBean = appBean;
        
        String buildEnv = ConfigurationProperties.getBean(context).getProperty("Environment.build");
        log.debug("Current build environment: " + buildEnv);
        if ("development".equals(buildEnv)) { // Set Environment.build = development in deploy.properties
            log.debug("Disabling Freemarker template caching in development build.");
            setTemplateUpdateDelay(0); // no template caching in development 
        } else {
            int delay = 60;
            log.debug("Setting Freemarker template cache update delay to " + delay + ".");            
            setTemplateUpdateDelay(delay); // in seconds; Freemarker default is 5
        }
    
        // Specify how templates will see the data model. 
        // The Freemarker default wrapper exposes set methods and get methods that take
        // arguments. We block exposure to these methods by default. 
        BeansWrapper wrapper = new DefaultObjectWrapper();
        wrapper.setExposureLevel(BeansWrapper.EXPOSE_PROPERTIES_ONLY);
        setObjectWrapper(wrapper);
        
        // Set some formatting defaults. These can be overridden at the template
        // or environment (template-processing) level, or for an individual
        // token by using built-ins.
        setLocale(java.util.Locale.US);
        
        String dateFormat = "M/d/yyyy";
        setDateFormat(dateFormat);
        String timeFormat = "h:mm a";
        setTimeFormat(timeFormat);
        setDateTimeFormat(dateFormat + " " + timeFormat);
        
        //config.setNumberFormat("#,##0.##");
        
        try {
            setSetting("url_escaping_charset", "ISO-8859-1");
        } catch (TemplateException e) {
            log.error("Error setting value for url_escaping_charset.");
        }
        
        setTemplateLoader(createTemplateLoader());   

        setSharedVariables();

    }

    /**
     * These are values that are accessible to all
     * templates loaded by the Configuration's TemplateLoader. They
     * should be application- rather than request-specific.
<<<<<<< HEAD
     * @param VitroRequest vreq
=======
>>>>>>> 96b93a0f
     */
    private void setSharedVariables() {

        Map<String, Object> sharedVariables = new HashMap<String, Object>();
        
        sharedVariables.put("siteName", appBean.getApplicationName());        
        sharedVariables.put("version", getRevisionInfo());
        sharedVariables.put("urls", getSiteUrls());
        sharedVariables.put("themeDir", themeDir);
        sharedVariables.put("currentTheme", themeDir.substring(themeDir.lastIndexOf('/')+1));
        
        sharedVariables.putAll(getDirectives());
        sharedVariables.putAll(getMethods());
        sharedVariables.put("siteTagline", appBean.getShortHand()); 
        
        //Put in edit configuration constants - useful for freemarker templates/editing
        sharedVariables.put("editConfigurationConstants", EditConfigurationConstants.exportConstants());
        
        for ( Map.Entry<String, Object> variable : sharedVariables.entrySet() ) {
            try {
                setSharedVariable(variable.getKey(), variable.getValue());
            } catch (TemplateModelException e) {
                log.error("Could not set shared variable '" + variable.getKey() + "' in Freemarker configuration");
            }
        }      
    }
    
    private final Map<String, Object> getRevisionInfo() {
        Map<String, Object> map = new HashMap<String, Object>();
        map.put("label", RevisionInfoBean.getBean(context)
                .getReleaseLabel());
        map.put("moreInfoUrl", UrlBuilder.getUrl("/revisionInfo"));
        return map;
    }
    
    private final Map<String, String> getSiteUrls() {
        Map<String, String> urls = new HashMap<String, String>();

        // Templates use this to construct urls.
        urls.put("base", context.getContextPath());
        
        urls.put("home", UrlBuilder.getHomeUrl());
        urls.put("about", UrlBuilder.getUrl(Route.ABOUT));
        urls.put("search", UrlBuilder.getUrl(Route.SEARCH));  
        urls.put("termsOfUse", UrlBuilder.getUrl(Route.TERMS_OF_USE));  
        urls.put("login", UrlBuilder.getLoginUrl());          
        urls.put("logout", UrlBuilder.getLogoutUrl());       
        urls.put("siteAdmin", UrlBuilder.getUrl(Route.SITE_ADMIN));  
        urls.put("themeImages", UrlBuilder.getUrl(themeDir + "/images"));
        urls.put("images", UrlBuilder.getUrl("/images"));
        urls.put("theme", UrlBuilder.getUrl(themeDir));
        urls.put("index", UrlBuilder.getUrl("/browse"));
        
        return urls;
    }
 
    public static Map<String, Object> getDirectives() {
        Map<String, Object> map = new HashMap<String, Object>();
        map.put("dump", new freemarker.ext.dump.DumpDirective());
        map.put("dumpAll", new freemarker.ext.dump.DumpAllDirective());  
        map.put("help", new freemarker.ext.dump.HelpDirective());    
        map.put("shortView", new IndividualShortViewDirective());
        return map;
    }
    
    public static Map<String, Object> getMethods() {
        Map<String, Object> map = new HashMap<String, Object>();
        map.put("profileUrl", new IndividualProfileUrlMethod());
        map.put("localName", new IndividualLocalNameMethod());
        map.put("placeholderImageUrl", new IndividualPlaceholderImageUrlMethod());
        return map;
    }
    
    // Define template locations. Template loader will look first in the theme-specific
    // location, then in the vitro location.
    protected final TemplateLoader createTemplateLoader() {
    
        List<TemplateLoader> loaders = new ArrayList<TemplateLoader>();
        MultiTemplateLoader mtl = null;
        try {
            // Theme template loader
            String themeTemplatePath = context.getRealPath(themeDir) + "/templates";
            File themeTemplateDir = new File(themeTemplatePath);    
            // Handle the case where there's no theme template directory gracefully
            if (themeTemplateDir.exists()) {
                FileTemplateLoader themeFtl = new FileTemplateLoader(themeTemplateDir);
                loaders.add(themeFtl);
            } 
            
            // Vitro template loader
            String vitroTemplatePath = context.getRealPath("/templates/freemarker");
            loaders.add(new FlatteningTemplateLoader(new File(vitroTemplatePath)));
            
            loaders.add(new ClassTemplateLoader(getClass(), ""));
            
            TemplateLoader[] loaderArray = loaders.toArray(new TemplateLoader[loaders.size()]);
            mtl = new MultiTemplateLoader(loaderArray);
            
        } catch (IOException e) {
            log.error("Error creating template loaders");
        }
        
        return mtl;        
    }

}<|MERGE_RESOLUTION|>--- conflicted
+++ resolved
@@ -18,14 +18,11 @@
 import edu.cornell.mannlib.vitro.webapp.config.ConfigurationProperties;
 import edu.cornell.mannlib.vitro.webapp.config.RevisionInfoBean;
 import edu.cornell.mannlib.vitro.webapp.controller.freemarker.UrlBuilder.Route;
-<<<<<<< HEAD
-=======
 import edu.cornell.mannlib.vitro.webapp.edit.n3editing.configuration.EditConfigurationConstants;
 import edu.cornell.mannlib.vitro.webapp.web.directives.IndividualShortViewDirective;
 import edu.cornell.mannlib.vitro.webapp.web.methods.IndividualLocalNameMethod;
 import edu.cornell.mannlib.vitro.webapp.web.methods.IndividualPlaceholderImageUrlMethod;
 import edu.cornell.mannlib.vitro.webapp.web.methods.IndividualProfileUrlMethod;
->>>>>>> 96b93a0f
 import freemarker.cache.ClassTemplateLoader;
 import freemarker.cache.FileTemplateLoader;
 import freemarker.cache.MultiTemplateLoader;
@@ -43,10 +40,6 @@
     private final String themeDir;
     private final ServletContext context;
     private final ApplicationBean appBean;
-<<<<<<< HEAD
-    private final String appName;
-=======
->>>>>>> 96b93a0f
     
     FreemarkerConfiguration(String themeDir, ApplicationBean appBean, ServletContext context) {
         
@@ -101,10 +94,6 @@
      * These are values that are accessible to all
      * templates loaded by the Configuration's TemplateLoader. They
      * should be application- rather than request-specific.
-<<<<<<< HEAD
-     * @param VitroRequest vreq
-=======
->>>>>>> 96b93a0f
      */
     private void setSharedVariables() {
 
