--- conflicted
+++ resolved
@@ -197,26 +197,16 @@
                 tempString += "}, { \"name\": ";
             }
             try {
-<<<<<<< HEAD
-                tempString +=  "\"<a href='vclassEdit?uri="+URLEncoder.encode(vcw.getURI(),"UTF-8")+"'>"+ vcw.getLocalNameWithPrefix() +"</a>\", ";
-=======
                 tempString += JSONUtils.quote("<a href='vclassEdit?uri=" + 
                         URLEncoder.encode(vcw.getURI(),"UTF-8") + "'>" + 
                         vcw.getPickListName() + "</a>") +", ";
->>>>>>> 9f19f2c3
             } catch (Exception e) {
                  tempString += JSONUtils.quote(((vcw.getPickListName() == null) 
                          ? "" : vcw.getPickListName())) + ", ";
             }
 
             String shortDef = ((vcw.getShortDef() == null) ? "" : vcw.getShortDef()) ;
-<<<<<<< HEAD
-            shortDef = shortDef.replace("\"","\\\"");
-            shortDef = shortDef.replace("\'","\\\'");
-            tempString += "\"data\": { \"shortDef\": \"" + shortDef + "\", ";
-=======
             tempString += "\"data\": { \"shortDef\": " + JSONUtils.quote(shortDef) + ", ";
->>>>>>> 9f19f2c3
 
             // Get group name if it exists
             VClassGroupDao groupDao= wadf.getVClassGroupDao();
