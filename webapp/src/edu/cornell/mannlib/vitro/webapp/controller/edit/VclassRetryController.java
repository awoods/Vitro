<<<<<<< HEAD
/* $This file is distributed under the terms of the license in /doc/license.txt$ */

package edu.cornell.mannlib.vitro.webapp.controller.edit;

import java.io.IOException;
import java.net.URLEncoder;
import java.util.ArrayList;
import java.util.HashMap;
import java.util.LinkedList;
import java.util.List;

import javax.servlet.RequestDispatcher;
import javax.servlet.http.HttpServletRequest;
import javax.servlet.http.HttpServletResponse;

import org.apache.commons.logging.Log;
import org.apache.commons.logging.LogFactory;

import edu.cornell.mannlib.vedit.beans.EditProcessObject;
import edu.cornell.mannlib.vedit.beans.FormObject;
import edu.cornell.mannlib.vedit.beans.Option;
import edu.cornell.mannlib.vedit.controller.BaseEditController;
import edu.cornell.mannlib.vedit.forwarder.PageForwarder;
import edu.cornell.mannlib.vedit.forwarder.impl.UrlForwarder;
import edu.cornell.mannlib.vedit.listener.ChangeListener;
import edu.cornell.mannlib.vedit.util.FormUtils;
import edu.cornell.mannlib.vedit.validator.impl.XMLNameValidator;
import edu.cornell.mannlib.vitro.webapp.auth.permissions.SimplePermission;
import edu.cornell.mannlib.vitro.webapp.beans.Classes2Classes;
import edu.cornell.mannlib.vitro.webapp.beans.VClass;
import edu.cornell.mannlib.vitro.webapp.controller.Controllers;
import edu.cornell.mannlib.vitro.webapp.controller.VitroRequest;
import edu.cornell.mannlib.vitro.webapp.controller.edit.utils.RoleLevelOptionsSetup;
import edu.cornell.mannlib.vitro.webapp.dao.OntologyDao;
import edu.cornell.mannlib.vitro.webapp.dao.VClassDao;
import edu.cornell.mannlib.vitro.webapp.dao.VClassGroupDao;
import edu.cornell.mannlib.vitro.webapp.dao.WebappDaoFactory;

public class VclassRetryController extends BaseEditController {
	
	private static final Log log = LogFactory.getLog(VclassRetryController.class.getName());

    public void doPost (HttpServletRequest req, HttpServletResponse response) {
        if (!isAuthorizedToDisplayPage(req, response, SimplePermission.EDIT_ONTOLOGY.ACTIONS)) {
        	return;
        }

    	VitroRequest request = new VitroRequest(req);
    	
        //create an EditProcessObject for this and put it in the session
        EditProcessObject epo = super.createEpo(request);

        /*for testing*/
        VClass testMask = new VClass();
        epo.setBeanClass(VClass.class);
        epo.setImplementationClass(VClass.class);
        epo.setBeanMask(testMask);

        String action = null;
        if (epo.getAction() == null) {
            action = "insert";
            epo.setAction("insert");
        } else {
            action = epo.getAction();
        }

        VClassDao vcwDao = request.getAssertionsWebappDaoFactory().getVClassDao();
        epo.setDataAccessObject(vcwDao);
        VClassGroupDao cgDao = request.getFullWebappDaoFactory().getVClassGroupDao();
        OntologyDao oDao = request.getFullWebappDaoFactory().getOntologyDao();

        VClass vclassForEditing = null;
        if (!epo.getUseRecycledBean()){
            if (request.getParameter("uri") != null) {
                try {
                    vclassForEditing = (VClass)vcwDao.getVClassByURI(request.getParameter("uri"));
                    action = "update";
                    epo.setAction("update");
                } catch (NullPointerException e) {
                    log.error("Need to implement 'record not found' error message.");
                }
            } else {
                vclassForEditing = new VClass();
                if (request.getParameter("GroupId") != null) {
                    try {
                        vclassForEditing.setGroupURI(request.getParameter("GroupURI"));
                    } catch (NumberFormatException e) {
                        // too bad
                    }
                }
            }
            epo.setOriginalBean(vclassForEditing);
        } else {
            vclassForEditing = (VClass) epo.getNewBean();
            // action = "update";
            // log.error("using newBean");
        }

        //make a simple mask for the class's id
        Object[] simpleMaskPair = new Object[2];
        simpleMaskPair[0]="URI";
        simpleMaskPair[1]=vclassForEditing.getURI();
        epo.getSimpleMask().add(simpleMaskPair);

        //validators
        List localNameValidatorList = new ArrayList();
        localNameValidatorList.add(new XMLNameValidator());
        epo.getValidatorMap().put("LocalName",localNameValidatorList);

        //set up any listeners
        List changeListenerList = new LinkedList();
        if (request.getParameter("superclassUri") != null) {
            changeListenerList.add(new SubclassListener(request.getParameter("superclassUri"), request.getFullWebappDaoFactory()));
        }
        epo.setChangeListenerList(changeListenerList);

        //make a postinsert pageforwarder that will send us to a new class's fetch screen
        epo.setPostInsertPageForwarder(new VclassInsertPageForwarder());
        //make a postdelete pageforwarder that will send us to the list of classes
        epo.setPostDeletePageForwarder(new UrlForwarder("showClassHierarchy"));

        //set the getMethod so we can retrieve a new bean after we've inserted it
        try {
            Class[] args = new Class[1];
            args[0] = String.class;
            epo.setGetMethod(VClassDao.class.getDeclaredMethod("getVClassByURI",args));
        } catch (NoSuchMethodException e) {
            log.error(this.getClass().getName()+" could not find the getVClassByURI method");
        }

        HashMap<String, List<Option>> optionMap = new HashMap<String,List<Option>>();
        try {
            VClassGroupDao vcgDao = request.getFullWebappDaoFactory().getVClassGroupDao();
            List classGroupOptionList = FormUtils.makeOptionListFromBeans(vcgDao.getPublicGroupsWithVClasses(),"URI","PublicName",vclassForEditing.getGroupURI(),null,(vclassForEditing.getGroupURI()!=null && !(vclassForEditing.getGroupURI().equals(""))));
            classGroupOptionList.add(0,new Option("", "none", ("update".equals(action) && (vclassForEditing.getGroupURI()==null || vclassForEditing.getGroupURI().equals("")))));
            optionMap.put("GroupURI", classGroupOptionList);

        } catch (Exception e) {
            log.error("unable to create GroupId option list");
        }
        try {
            List namespaceIdList = (action.equals("insert"))
                    ? FormUtils.makeOptionListFromBeans(oDao.getAllOntologies(),"URI","Name", ((vclassForEditing.getNamespace()==null) ? "" : vclassForEditing.getNamespace()), null, false)
                    : FormUtils.makeOptionListFromBeans(oDao.getAllOntologies(),"URI","Name", ((vclassForEditing.getNamespace()==null) ? "" : vclassForEditing.getNamespace()), null, true);
	        namespaceIdList.add(0, new Option(request.getFullWebappDaoFactory().getDefaultNamespace(),"default"));
            optionMap.put("Namespace", namespaceIdList);
        } catch (Exception e) {
            log.error(this.getClass().getName() + "unable to create Namespace option list");
        }

        optionMap.put("HiddenFromDisplayBelowRoleLevelUsingRoleUri",RoleLevelOptionsSetup.getDisplayOptionsList(vclassForEditing));    
        optionMap.put("ProhibitedFromUpdateBelowRoleLevelUsingRoleUri",RoleLevelOptionsSetup.getUpdateOptionsList(vclassForEditing));

        FormObject foo = new FormObject();
        foo.setErrorMap(epo.getErrMsgMap());
        foo.setOptionLists(optionMap);

        epo.setFormObject(foo);

        request.setAttribute("formValue",foo.getValues());

        FormUtils.populateFormFromBean(vclassForEditing,action,foo,epo.getBadValueMap());

        RequestDispatcher rd = request.getRequestDispatcher(Controllers.BASIC_JSP);
        request.setAttribute("bodyJsp","/templates/edit/formBasic.jsp");
        request.setAttribute("formJsp","/templates/edit/specific/vclass_retry.jsp");
        request.setAttribute("colspan","4");
        request.setAttribute("scripts","/templates/edit/formBasic.js");
        request.setAttribute("title","Class Editing Form");
        request.setAttribute("_action",action);
        request.setAttribute("unqualifiedClassName","VClass");
        setRequestAttributes(request,epo);

        try {
            rd.forward(request, response);
        } catch (Exception e) {
            log.error("VclassRetryController could not forward to view.", e);
            throw new RuntimeException(e);
        }

    }

    public void doGet (HttpServletRequest request, HttpServletResponse response) {
        doPost(request, response);
    }

    /** This listener allows us to link a new class to a parent upon creation */
    class SubclassListener implements ChangeListener {
        String superclassURI = null;
        WebappDaoFactory daoFactory = null;
        public SubclassListener(String superclassURI, WebappDaoFactory cdf) {
            this.superclassURI = superclassURI;
            this.daoFactory = cdf;
        }
        public void doInserted(Object newObj, EditProcessObject epo) {
            Classes2Classes c2c = new Classes2Classes();
            c2c.setSubclassURI(((VClass)newObj).getURI());
            c2c.setSuperclassURI(superclassURI);
            daoFactory.getVClassDao().insertNewClasses2Classes(c2c);            
        }
        public void doUpdated(Object oldObj, Object newObj, EditProcessObject epo) {
            // nothing to do
        }
        public void doDeleted(Object oldObj, EditProcessObject epo) {
            // nothing to do
        }
    }

    class VclassInsertPageForwarder implements PageForwarder {

        public void doForward(HttpServletRequest request, HttpServletResponse response, EditProcessObject epo){
            String newVclassUrl = "vclassEdit?uri=";
            VClass vcl = (VClass) epo.getNewBean();
            try {
                newVclassUrl += URLEncoder.encode(vcl.getURI(),"UTF-8");
            } catch (Exception e) {
                log.error(this.getClass().getName()+" could not use UTF-8 encoding to encode new URL");
            }
            try {
                response.sendRedirect(newVclassUrl);
            } catch (IOException ioe) {
                log.error("VclassInsertPageForwarder could not send redirect.");
            }
        }
    }

}
=======
/* $This file is distributed under the terms of the license in /doc/license.txt$ */

package edu.cornell.mannlib.vitro.webapp.controller.edit;

import java.io.IOException;
import java.net.URLEncoder;
import java.util.ArrayList;
import java.util.HashMap;
import java.util.LinkedList;
import java.util.List;

import javax.servlet.RequestDispatcher;
import javax.servlet.http.HttpServletRequest;
import javax.servlet.http.HttpServletResponse;

import org.apache.commons.logging.Log;
import org.apache.commons.logging.LogFactory;

import edu.cornell.mannlib.vedit.beans.EditProcessObject;
import edu.cornell.mannlib.vedit.beans.FormObject;
import edu.cornell.mannlib.vedit.beans.Option;
import edu.cornell.mannlib.vedit.controller.BaseEditController;
import edu.cornell.mannlib.vedit.forwarder.PageForwarder;
import edu.cornell.mannlib.vedit.forwarder.impl.UrlForwarder;
import edu.cornell.mannlib.vedit.listener.ChangeListener;
import edu.cornell.mannlib.vedit.util.FormUtils;
import edu.cornell.mannlib.vedit.validator.impl.XMLNameValidator;
import edu.cornell.mannlib.vitro.webapp.auth.permissions.SimplePermission;
import edu.cornell.mannlib.vitro.webapp.beans.Classes2Classes;
import edu.cornell.mannlib.vitro.webapp.beans.VClass;
import edu.cornell.mannlib.vitro.webapp.controller.Controllers;
import edu.cornell.mannlib.vitro.webapp.controller.VitroRequest;
import edu.cornell.mannlib.vitro.webapp.controller.edit.utils.RoleLevelOptionsSetup;
import edu.cornell.mannlib.vitro.webapp.dao.ModelAccess;
import edu.cornell.mannlib.vitro.webapp.dao.OntologyDao;
import edu.cornell.mannlib.vitro.webapp.dao.VClassDao;
import edu.cornell.mannlib.vitro.webapp.dao.VClassGroupDao;
import edu.cornell.mannlib.vitro.webapp.dao.WebappDaoFactory;

public class VclassRetryController extends BaseEditController {
	
	private static final Log log = LogFactory.getLog(VclassRetryController.class.getName());

    public void doPost (HttpServletRequest req, HttpServletResponse response) {
        if (!isAuthorizedToDisplayPage(req, response, SimplePermission.EDIT_ONTOLOGY.ACTIONS)) {
        	return;
        }

    	VitroRequest request = new VitroRequest(req);
    	
        //create an EditProcessObject for this and put it in the session
        EditProcessObject epo = super.createEpo(request);

        /*for testing*/
        VClass testMask = new VClass();
        epo.setBeanClass(VClass.class);
        epo.setImplementationClass(VClass.class);
        epo.setBeanMask(testMask);

        String action = null;
        if (epo.getAction() == null) {
            action = "insert";
            epo.setAction("insert");
        } else {
            action = epo.getAction();
        }

        WebappDaoFactory wadf = ModelAccess.on(getServletContext()).getWebappDaoFactory();
        
        VClassDao vcwDao = wadf.getVClassDao();
        epo.setDataAccessObject(vcwDao);
        VClassGroupDao cgDao = wadf.getVClassGroupDao();
        OntologyDao oDao = wadf.getOntologyDao();

        VClass vclassForEditing = null;
        if (!epo.getUseRecycledBean()){
            if (request.getParameter("uri") != null) {
                try {
                    vclassForEditing = (VClass)vcwDao.getVClassByURI(request.getParameter("uri"));
                    action = "update";
                    epo.setAction("update");
                } catch (NullPointerException e) {
                    log.error("Need to implement 'record not found' error message.");
                }
            } else {
                vclassForEditing = new VClass();
                if (request.getParameter("GroupId") != null) {
                    vclassForEditing.setGroupURI(request.getParameter("GroupURI"));
                }
            }
            epo.setOriginalBean(vclassForEditing);
        } else {
            vclassForEditing = (VClass) epo.getNewBean();
        }

        //make a simple mask for the class's id
        Object[] simpleMaskPair = new Object[2];
        simpleMaskPair[0]="URI";
        simpleMaskPair[1]=vclassForEditing.getURI();
        epo.getSimpleMask().add(simpleMaskPair);

        //validators
        List localNameValidatorList = new ArrayList();
        localNameValidatorList.add(new XMLNameValidator());
        epo.getValidatorMap().put("LocalName",localNameValidatorList);

        //set up any listeners
        List changeListenerList = new LinkedList();
        if (request.getParameter("superclassUri") != null) {
            changeListenerList.add(new SubclassListener(request.getParameter("superclassUri"), request.getUnfilteredWebappDaoFactory()));
        }
        epo.setChangeListenerList(changeListenerList);

        //make a postinsert pageforwarder that will send us to a new class's fetch screen
        epo.setPostInsertPageForwarder(new VclassInsertPageForwarder());
        //make a postdelete pageforwarder that will send us to the list of classes
        epo.setPostDeletePageForwarder(new UrlForwarder("showClassHierarchy"));

        //set the getMethod so we can retrieve a new bean after we've inserted it
        try {
            Class[] args = new Class[1];
            args[0] = String.class;
            epo.setGetMethod(VClassDao.class.getDeclaredMethod("getVClassByURI",args));
        } catch (NoSuchMethodException e) {
            log.error(this.getClass().getName()+" could not find the getVClassByURI method");
        }

        HashMap<String, List<Option>> optionMap = new HashMap<String,List<Option>>();
        try {
            VClassGroupDao vcgDao = request.getUnfilteredWebappDaoFactory().getVClassGroupDao();
            List classGroupOptionList = FormUtils.makeOptionListFromBeans(vcgDao.getPublicGroupsWithVClasses(),"URI","PublicName",vclassForEditing.getGroupURI(),null,(vclassForEditing.getGroupURI()!=null && !(vclassForEditing.getGroupURI().equals(""))));
            classGroupOptionList.add(0,new Option("", "none", ("update".equals(action) && (vclassForEditing.getGroupURI()==null || vclassForEditing.getGroupURI().equals("")))));
            optionMap.put("GroupURI", classGroupOptionList);

        } catch (Exception e) {
            log.error("unable to create GroupId option list");
        }
        try {
            List namespaceIdList = (action.equals("insert"))
                    ? FormUtils.makeOptionListFromBeans(oDao.getAllOntologies(),"URI","Name", ((vclassForEditing.getNamespace()==null) ? "" : vclassForEditing.getNamespace()), null, false)
                    : FormUtils.makeOptionListFromBeans(oDao.getAllOntologies(),"URI","Name", ((vclassForEditing.getNamespace()==null) ? "" : vclassForEditing.getNamespace()), null, true);
	        namespaceIdList.add(0, new Option(request.getUnfilteredWebappDaoFactory().getDefaultNamespace(),"default"));
            optionMap.put("Namespace", namespaceIdList);
        } catch (Exception e) {
            log.error(this.getClass().getName() + "unable to create Namespace option list");
        }

        optionMap.put("HiddenFromDisplayBelowRoleLevelUsingRoleUri",RoleLevelOptionsSetup.getDisplayOptionsList(vclassForEditing));    
        optionMap.put("ProhibitedFromUpdateBelowRoleLevelUsingRoleUri",RoleLevelOptionsSetup.getUpdateOptionsList(vclassForEditing));

        FormObject foo = new FormObject();
        foo.setErrorMap(epo.getErrMsgMap());
        foo.setOptionLists(optionMap);

        epo.setFormObject(foo);

        request.setAttribute("formValue",foo.getValues());

        FormUtils.populateFormFromBean(vclassForEditing,action,foo,epo.getBadValueMap());

        RequestDispatcher rd = request.getRequestDispatcher(Controllers.BASIC_JSP);
        request.setAttribute("bodyJsp","/templates/edit/formBasic.jsp");
        request.setAttribute("formJsp","/templates/edit/specific/vclass_retry.jsp");
        request.setAttribute("colspan","4");
        request.setAttribute("scripts","/templates/edit/formBasic.js");
        request.setAttribute("title","Class Editing Form");
        request.setAttribute("_action",action);
        request.setAttribute("unqualifiedClassName","VClass");
        setRequestAttributes(request,epo);

        try {
            rd.forward(request, response);
        } catch (Exception e) {
            log.error("VclassRetryController could not forward to view.", e);
            throw new RuntimeException(e);
        }

    }

    public void doGet (HttpServletRequest request, HttpServletResponse response) {
        doPost(request, response);
    }

    /** This listener allows us to link a new class to a parent upon creation */
    class SubclassListener implements ChangeListener {
        String superclassURI = null;
        WebappDaoFactory daoFactory = null;
        public SubclassListener(String superclassURI, WebappDaoFactory cdf) {
            this.superclassURI = superclassURI;
            this.daoFactory = cdf;
        }
        public void doInserted(Object newObj, EditProcessObject epo) {
            Classes2Classes c2c = new Classes2Classes();
            c2c.setSubclassURI(((VClass)newObj).getURI());
            c2c.setSuperclassURI(superclassURI);
            daoFactory.getVClassDao().insertNewClasses2Classes(c2c);            
        }
        public void doUpdated(Object oldObj, Object newObj, EditProcessObject epo) {
            // nothing to do
        }
        public void doDeleted(Object oldObj, EditProcessObject epo) {
            // nothing to do
        }
    }

    class VclassInsertPageForwarder implements PageForwarder {

        public void doForward(HttpServletRequest request, HttpServletResponse response, EditProcessObject epo){
            String newVclassUrl = "vclassEdit?uri=";
            VClass vcl = (VClass) epo.getNewBean();
            try {
                newVclassUrl += URLEncoder.encode(vcl.getURI(),"UTF-8");
            } catch (Exception e) {
                log.error(this.getClass().getName()+" could not use UTF-8 encoding to encode new URL");
            }
            try {
                response.sendRedirect(newVclassUrl);
            } catch (IOException ioe) {
                log.error("VclassInsertPageForwarder could not send redirect.");
            }
        }
    }

}
>>>>>>> 9f19f2c3
<|MERGE_RESOLUTION|>--- conflicted
+++ resolved
@@ -1,232 +1,3 @@
-<<<<<<< HEAD
-/* $This file is distributed under the terms of the license in /doc/license.txt$ */
-
-package edu.cornell.mannlib.vitro.webapp.controller.edit;
-
-import java.io.IOException;
-import java.net.URLEncoder;
-import java.util.ArrayList;
-import java.util.HashMap;
-import java.util.LinkedList;
-import java.util.List;
-
-import javax.servlet.RequestDispatcher;
-import javax.servlet.http.HttpServletRequest;
-import javax.servlet.http.HttpServletResponse;
-
-import org.apache.commons.logging.Log;
-import org.apache.commons.logging.LogFactory;
-
-import edu.cornell.mannlib.vedit.beans.EditProcessObject;
-import edu.cornell.mannlib.vedit.beans.FormObject;
-import edu.cornell.mannlib.vedit.beans.Option;
-import edu.cornell.mannlib.vedit.controller.BaseEditController;
-import edu.cornell.mannlib.vedit.forwarder.PageForwarder;
-import edu.cornell.mannlib.vedit.forwarder.impl.UrlForwarder;
-import edu.cornell.mannlib.vedit.listener.ChangeListener;
-import edu.cornell.mannlib.vedit.util.FormUtils;
-import edu.cornell.mannlib.vedit.validator.impl.XMLNameValidator;
-import edu.cornell.mannlib.vitro.webapp.auth.permissions.SimplePermission;
-import edu.cornell.mannlib.vitro.webapp.beans.Classes2Classes;
-import edu.cornell.mannlib.vitro.webapp.beans.VClass;
-import edu.cornell.mannlib.vitro.webapp.controller.Controllers;
-import edu.cornell.mannlib.vitro.webapp.controller.VitroRequest;
-import edu.cornell.mannlib.vitro.webapp.controller.edit.utils.RoleLevelOptionsSetup;
-import edu.cornell.mannlib.vitro.webapp.dao.OntologyDao;
-import edu.cornell.mannlib.vitro.webapp.dao.VClassDao;
-import edu.cornell.mannlib.vitro.webapp.dao.VClassGroupDao;
-import edu.cornell.mannlib.vitro.webapp.dao.WebappDaoFactory;
-
-public class VclassRetryController extends BaseEditController {
-	
-	private static final Log log = LogFactory.getLog(VclassRetryController.class.getName());
-
-    public void doPost (HttpServletRequest req, HttpServletResponse response) {
-        if (!isAuthorizedToDisplayPage(req, response, SimplePermission.EDIT_ONTOLOGY.ACTIONS)) {
-        	return;
-        }
-
-    	VitroRequest request = new VitroRequest(req);
-    	
-        //create an EditProcessObject for this and put it in the session
-        EditProcessObject epo = super.createEpo(request);
-
-        /*for testing*/
-        VClass testMask = new VClass();
-        epo.setBeanClass(VClass.class);
-        epo.setImplementationClass(VClass.class);
-        epo.setBeanMask(testMask);
-
-        String action = null;
-        if (epo.getAction() == null) {
-            action = "insert";
-            epo.setAction("insert");
-        } else {
-            action = epo.getAction();
-        }
-
-        VClassDao vcwDao = request.getAssertionsWebappDaoFactory().getVClassDao();
-        epo.setDataAccessObject(vcwDao);
-        VClassGroupDao cgDao = request.getFullWebappDaoFactory().getVClassGroupDao();
-        OntologyDao oDao = request.getFullWebappDaoFactory().getOntologyDao();
-
-        VClass vclassForEditing = null;
-        if (!epo.getUseRecycledBean()){
-            if (request.getParameter("uri") != null) {
-                try {
-                    vclassForEditing = (VClass)vcwDao.getVClassByURI(request.getParameter("uri"));
-                    action = "update";
-                    epo.setAction("update");
-                } catch (NullPointerException e) {
-                    log.error("Need to implement 'record not found' error message.");
-                }
-            } else {
-                vclassForEditing = new VClass();
-                if (request.getParameter("GroupId") != null) {
-                    try {
-                        vclassForEditing.setGroupURI(request.getParameter("GroupURI"));
-                    } catch (NumberFormatException e) {
-                        // too bad
-                    }
-                }
-            }
-            epo.setOriginalBean(vclassForEditing);
-        } else {
-            vclassForEditing = (VClass) epo.getNewBean();
-            // action = "update";
-            // log.error("using newBean");
-        }
-
-        //make a simple mask for the class's id
-        Object[] simpleMaskPair = new Object[2];
-        simpleMaskPair[0]="URI";
-        simpleMaskPair[1]=vclassForEditing.getURI();
-        epo.getSimpleMask().add(simpleMaskPair);
-
-        //validators
-        List localNameValidatorList = new ArrayList();
-        localNameValidatorList.add(new XMLNameValidator());
-        epo.getValidatorMap().put("LocalName",localNameValidatorList);
-
-        //set up any listeners
-        List changeListenerList = new LinkedList();
-        if (request.getParameter("superclassUri") != null) {
-            changeListenerList.add(new SubclassListener(request.getParameter("superclassUri"), request.getFullWebappDaoFactory()));
-        }
-        epo.setChangeListenerList(changeListenerList);
-
-        //make a postinsert pageforwarder that will send us to a new class's fetch screen
-        epo.setPostInsertPageForwarder(new VclassInsertPageForwarder());
-        //make a postdelete pageforwarder that will send us to the list of classes
-        epo.setPostDeletePageForwarder(new UrlForwarder("showClassHierarchy"));
-
-        //set the getMethod so we can retrieve a new bean after we've inserted it
-        try {
-            Class[] args = new Class[1];
-            args[0] = String.class;
-            epo.setGetMethod(VClassDao.class.getDeclaredMethod("getVClassByURI",args));
-        } catch (NoSuchMethodException e) {
-            log.error(this.getClass().getName()+" could not find the getVClassByURI method");
-        }
-
-        HashMap<String, List<Option>> optionMap = new HashMap<String,List<Option>>();
-        try {
-            VClassGroupDao vcgDao = request.getFullWebappDaoFactory().getVClassGroupDao();
-            List classGroupOptionList = FormUtils.makeOptionListFromBeans(vcgDao.getPublicGroupsWithVClasses(),"URI","PublicName",vclassForEditing.getGroupURI(),null,(vclassForEditing.getGroupURI()!=null && !(vclassForEditing.getGroupURI().equals(""))));
-            classGroupOptionList.add(0,new Option("", "none", ("update".equals(action) && (vclassForEditing.getGroupURI()==null || vclassForEditing.getGroupURI().equals("")))));
-            optionMap.put("GroupURI", classGroupOptionList);
-
-        } catch (Exception e) {
-            log.error("unable to create GroupId option list");
-        }
-        try {
-            List namespaceIdList = (action.equals("insert"))
-                    ? FormUtils.makeOptionListFromBeans(oDao.getAllOntologies(),"URI","Name", ((vclassForEditing.getNamespace()==null) ? "" : vclassForEditing.getNamespace()), null, false)
-                    : FormUtils.makeOptionListFromBeans(oDao.getAllOntologies(),"URI","Name", ((vclassForEditing.getNamespace()==null) ? "" : vclassForEditing.getNamespace()), null, true);
-	        namespaceIdList.add(0, new Option(request.getFullWebappDaoFactory().getDefaultNamespace(),"default"));
-            optionMap.put("Namespace", namespaceIdList);
-        } catch (Exception e) {
-            log.error(this.getClass().getName() + "unable to create Namespace option list");
-        }
-
-        optionMap.put("HiddenFromDisplayBelowRoleLevelUsingRoleUri",RoleLevelOptionsSetup.getDisplayOptionsList(vclassForEditing));    
-        optionMap.put("ProhibitedFromUpdateBelowRoleLevelUsingRoleUri",RoleLevelOptionsSetup.getUpdateOptionsList(vclassForEditing));
-
-        FormObject foo = new FormObject();
-        foo.setErrorMap(epo.getErrMsgMap());
-        foo.setOptionLists(optionMap);
-
-        epo.setFormObject(foo);
-
-        request.setAttribute("formValue",foo.getValues());
-
-        FormUtils.populateFormFromBean(vclassForEditing,action,foo,epo.getBadValueMap());
-
-        RequestDispatcher rd = request.getRequestDispatcher(Controllers.BASIC_JSP);
-        request.setAttribute("bodyJsp","/templates/edit/formBasic.jsp");
-        request.setAttribute("formJsp","/templates/edit/specific/vclass_retry.jsp");
-        request.setAttribute("colspan","4");
-        request.setAttribute("scripts","/templates/edit/formBasic.js");
-        request.setAttribute("title","Class Editing Form");
-        request.setAttribute("_action",action);
-        request.setAttribute("unqualifiedClassName","VClass");
-        setRequestAttributes(request,epo);
-
-        try {
-            rd.forward(request, response);
-        } catch (Exception e) {
-            log.error("VclassRetryController could not forward to view.", e);
-            throw new RuntimeException(e);
-        }
-
-    }
-
-    public void doGet (HttpServletRequest request, HttpServletResponse response) {
-        doPost(request, response);
-    }
-
-    /** This listener allows us to link a new class to a parent upon creation */
-    class SubclassListener implements ChangeListener {
-        String superclassURI = null;
-        WebappDaoFactory daoFactory = null;
-        public SubclassListener(String superclassURI, WebappDaoFactory cdf) {
-            this.superclassURI = superclassURI;
-            this.daoFactory = cdf;
-        }
-        public void doInserted(Object newObj, EditProcessObject epo) {
-            Classes2Classes c2c = new Classes2Classes();
-            c2c.setSubclassURI(((VClass)newObj).getURI());
-            c2c.setSuperclassURI(superclassURI);
-            daoFactory.getVClassDao().insertNewClasses2Classes(c2c);            
-        }
-        public void doUpdated(Object oldObj, Object newObj, EditProcessObject epo) {
-            // nothing to do
-        }
-        public void doDeleted(Object oldObj, EditProcessObject epo) {
-            // nothing to do
-        }
-    }
-
-    class VclassInsertPageForwarder implements PageForwarder {
-
-        public void doForward(HttpServletRequest request, HttpServletResponse response, EditProcessObject epo){
-            String newVclassUrl = "vclassEdit?uri=";
-            VClass vcl = (VClass) epo.getNewBean();
-            try {
-                newVclassUrl += URLEncoder.encode(vcl.getURI(),"UTF-8");
-            } catch (Exception e) {
-                log.error(this.getClass().getName()+" could not use UTF-8 encoding to encode new URL");
-            }
-            try {
-                response.sendRedirect(newVclassUrl);
-            } catch (IOException ioe) {
-                log.error("VclassInsertPageForwarder could not send redirect.");
-            }
-        }
-    }
-
-}
-=======
 /* $This file is distributed under the terms of the license in /doc/license.txt$ */
 
 package edu.cornell.mannlib.vitro.webapp.controller.edit;
@@ -450,5 +221,4 @@
         }
     }
 
-}
->>>>>>> 9f19f2c3
+}