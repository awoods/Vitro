/* $This file is distributed under the terms of the license in /doc/license.txt$ */

package edu.cornell.mannlib.vitro.webapp.controller.freemarker;

import java.util.ArrayList;
import java.util.Collection;
import java.util.Collections;
import java.util.HashMap;
import java.util.HashSet;
import java.util.Iterator;
import java.util.List;
import java.util.Map;

import net.sf.json.util.JSONUtils;

import org.apache.commons.logging.Log;
import org.apache.commons.logging.LogFactory;

import edu.cornell.mannlib.vitro.webapp.auth.permissions.SimplePermission;
import edu.cornell.mannlib.vitro.webapp.auth.requestedAction.Actions;
import edu.cornell.mannlib.vitro.webapp.beans.ObjectProperty;
import edu.cornell.mannlib.vitro.webapp.beans.Ontology;
import edu.cornell.mannlib.vitro.webapp.beans.PropertyGroup;
import edu.cornell.mannlib.vitro.webapp.beans.PropertyInstance;
import edu.cornell.mannlib.vitro.webapp.beans.VClass;
import edu.cornell.mannlib.vitro.webapp.controller.VitroRequest;
import edu.cornell.mannlib.vitro.webapp.controller.freemarker.responsevalues.ResponseValues;
import edu.cornell.mannlib.vitro.webapp.controller.freemarker.responsevalues.TemplateResponseValues;
import edu.cornell.mannlib.vitro.webapp.dao.ObjectPropertyDao;
import edu.cornell.mannlib.vitro.webapp.dao.OntologyDao;
import edu.cornell.mannlib.vitro.webapp.dao.PropertyGroupDao;
import edu.cornell.mannlib.vitro.webapp.dao.PropertyInstanceDao;
import edu.cornell.mannlib.vitro.webapp.dao.VClassDao;
import edu.cornell.mannlib.vitro.webapp.dao.VitroVocabulary;
import edu.cornell.mannlib.vitro.webapp.web.URLEncoder;

public class ListPropertyWebappsController extends FreemarkerHttpServlet {
    private static Log log = LogFactory.getLog( ListPropertyWebappsController.class );

    private static final String TEMPLATE_NAME = "siteAdmin-objectPropHierarchy.ftl";
        
    @Override
	protected Actions requiredActions(VitroRequest vreq) {
		return SimplePermission.EDIT_ONTOLOGY.ACTIONS;
	}
    
    @Override
    protected ResponseValues processRequest(VitroRequest vreq) {

        Map<String, Object> body = new HashMap<String, Object>();
        try {

            body.put("displayOption", "all");
            body.put("pageTitle", "All Object Properties");
            body.put("propertyType", "object");

            String noResultsMsgStr = "No object properties found";

            String ontologyUri = vreq.getParameter("ontologyUri");

            ObjectPropertyDao dao = vreq.getUnfilteredWebappDaoFactory().getObjectPropertyDao();
            ObjectPropertyDao opDaoLangNeut = vreq.getLanguageNeutralWebappDaoFactory().getObjectPropertyDao();
            PropertyInstanceDao piDao = vreq.getLanguageNeutralWebappDaoFactory().getPropertyInstanceDao();
            VClassDao vcDao = vreq.getUnfilteredWebappDaoFactory().getVClassDao();
            VClassDao vcDaoLangNeut = vreq.getLanguageNeutralWebappDaoFactory().getVClassDao();
            PropertyGroupDao pgDao = vreq.getUnfilteredWebappDaoFactory().getPropertyGroupDao();

            String vclassURI = vreq.getParameter("vclassUri");
        
            List<ObjectProperty> props = new ArrayList<ObjectProperty>();
            if (vreq.getParameter("propsForClass") != null) {
                noResultsMsgStr = "There are no object properties that apply to this class.";
            
                // incomplete list of classes to check, but better than before
                List<String> superclassURIs = vcDao.getAllSuperClassURIs(vclassURI);
                superclassURIs.add(vclassURI);
                superclassURIs.addAll(vcDao.getEquivalentClassURIs(vclassURI));
            
                Map<String, PropertyInstance> propInstMap = new HashMap<String, PropertyInstance>();
                for (String classURI : superclassURIs) {
            	    Collection<PropertyInstance> propInsts = piDao.getAllPropInstByVClass(classURI);
            	    for (PropertyInstance propInst : propInsts) {
            		    propInstMap.put(propInst.getPropertyURI(), propInst);
            	    }
                }
                List<PropertyInstance> propInsts = new ArrayList<PropertyInstance>();
                propInsts.addAll(propInstMap.values());
                Collections.sort(propInsts);
            
                Iterator<PropertyInstance> propInstIt = propInsts.iterator();
                HashSet<String> propURIs = new HashSet<String>();
                while (propInstIt.hasNext()) {
                    PropertyInstance pi = (PropertyInstance) propInstIt.next();
                    if (!(propURIs.contains(pi.getPropertyURI()))) {
                        propURIs.add(pi.getPropertyURI());
                        ObjectProperty prop = (ObjectProperty) dao.getObjectPropertyByURI(pi.getPropertyURI());
                        if (prop != null) {
                            props.add(prop);
                        }
                    }
                }
            } else {
                props = (vreq.getParameter("iffRoot")!=null)
                    ? dao.getRootObjectProperties()
                    : dao.getAllObjectProperties();
            }
        
            OntologyDao oDao = vreq.getUnfilteredWebappDaoFactory().getOntologyDao();
            HashMap<String,String> ontologyHash = new HashMap<String,String>();

            Iterator<ObjectProperty> propIt = props.iterator();
            List<ObjectProperty> scratch = new ArrayList<ObjectProperty>();
            while (propIt.hasNext()) {
                ObjectProperty p = propIt.next();
                if (p.getNamespace() != null) {
                    if( !ontologyHash.containsKey( p.getNamespace() )){
                        Ontology o = oDao.getOntologyByURI(p.getNamespace());
                        if (o==null) {
                            if (!VitroVocabulary.vitroURI.equals(p.getNamespace())) {
                                log.debug("doGet(): no ontology object found for the namespace "+p.getNamespace());
                            }
                        } else {
                            ontologyHash.put(p.getNamespace(), o.getName() == null ? p.getNamespace() : o.getName());
                        }
                    }
                    if (ontologyUri != null && p.getNamespace().equals(ontologyUri)) {
                        scratch.add(p);
                    }
                }
            }

            if (ontologyUri != null) {
                props = scratch;
            }

            if (props != null) {
        	    sortForPickList(props, vreq);
            }

            String json = new String();
            int counter = 0;

            if (props != null) {
                if (props.size()==0) {
                    json = "{ \"name\": \"" + noResultsMsgStr + "\" }";
                } else {
                    Iterator<ObjectProperty> propsIt = props.iterator();
                    while (propsIt.hasNext()) {
                        if ( counter > 0 ) {
                            json += ", ";
                        }
                        ObjectProperty prop = propsIt.next();
                    
                        String propNameStr = ShowObjectPropertyHierarchyController.getDisplayLabel(prop);
<<<<<<< HEAD
                        propNameStr = propNameStr.replace("\"","\\\"");
                        propNameStr = propNameStr.replace("\'","\\\'");
=======

>>>>>>> 9f19f2c3
                        try {
                            json += "{ \"name\": " + JSONUtils.quote("<a href='./propertyEdit?uri="+URLEncoder.encode(prop.getURI())+"'>" 
                                 + propNameStr + "</a>") + ", "; 
                         } catch (Exception e) {
                             json += "{ \"name\": \"" + propNameStr + "\", "; 
                         }
                    
                         json += "\"data\": { \"internalName\": " + JSONUtils.quote(prop.getLocalNameWithPrefix()) + ", "; 
                    
                         ObjectProperty opLangNeut = opDaoLangNeut.getObjectPropertyByURI(prop.getURI());
                         if(opLangNeut == null) {
                             opLangNeut = prop;
                         }
                         String domainStr = getVClassNameFromURI(opLangNeut.getDomainVClassURI(), vcDao, vcDaoLangNeut); 
                         json += "\"domainVClass\": " + JSONUtils.quote(domainStr) + ", " ;
                    
                         String rangeStr = getVClassNameFromURI(opLangNeut.getRangeVClassURI(), vcDao, vcDaoLangNeut);
                         json += "\"rangeVClass\": " + JSONUtils.quote(rangeStr) + ", " ; 
                    
                         if (prop.getGroupURI() != null) {
                             PropertyGroup pGroup = pgDao.getGroupByURI(prop.getGroupURI());
                             json += "\"group\": " + JSONUtils.quote((pGroup == null) ? "unknown group" : pGroup.getName()) + " } } " ; 
                         } else {
                             json += "\"group\": \"unspecified\" } }" ;
                         }
                         counter += 1;
                     }
                 }
                 body.put("jsonTree",json);
             }

        } catch (Throwable t) {
            t.printStackTrace();
        }

        return new TemplateResponseValues(TEMPLATE_NAME, body);
    }
    
    private String getVClassNameFromURI(String vclassURI, VClassDao vcDao, VClassDao vcDaoLangNeut) {
        if(vclassURI == null) {
            return "";
        }
        VClass vclass = vcDaoLangNeut.getVClassByURI(vclassURI);
        if(vclass == null) {
            return ""; 
        }
        if(vclass.isAnonymous()) {
            return vclass.getPickListName();
        } else {
            VClass vclassWLang = vcDao.getVClassByURI(vclassURI);
            return (vclassWLang != null) ? vclassWLang.getPickListName() : vclass.getPickListName();
        }
    }
}<|MERGE_RESOLUTION|>--- conflicted
+++ resolved
@@ -152,12 +152,7 @@
                         ObjectProperty prop = propsIt.next();
                     
                         String propNameStr = ShowObjectPropertyHierarchyController.getDisplayLabel(prop);
-<<<<<<< HEAD
-                        propNameStr = propNameStr.replace("\"","\\\"");
-                        propNameStr = propNameStr.replace("\'","\\\'");
-=======
-
->>>>>>> 9f19f2c3
+
                         try {
                             json += "{ \"name\": " + JSONUtils.quote("<a href='./propertyEdit?uri="+URLEncoder.encode(prop.getURI())+"'>" 
                                  + propNameStr + "</a>") + ", "; 
