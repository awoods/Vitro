--- conflicted
+++ resolved
@@ -9,7 +9,6 @@
 import java.util.List;
 import java.util.Map;
 
-import org.apache.commons.lang.StringUtils;
 import org.apache.commons.logging.Log;
 import org.apache.commons.logging.LogFactory;
 import org.openrdf.model.URI;
@@ -20,10 +19,6 @@
 import edu.cornell.mannlib.vitro.webapp.controller.VitroRequest;
 import edu.cornell.mannlib.vitro.webapp.dao.DisplayVocabulary;
 import edu.cornell.mannlib.vitro.webapp.dao.WebappDaoFactory;
-<<<<<<< HEAD
-import edu.cornell.mannlib.vitro.webapp.filters.PortalPickerFilter;
-=======
->>>>>>> 0b1fa8ab
 
 public class UrlBuilder {
 
@@ -274,10 +269,6 @@
         } catch (Exception e) {
             log.warn(e);
             return null;
-<<<<<<< HEAD
-        }
-        return profileUrl;        
-=======
         }        
 
     	if (profileUrl != null) {
@@ -304,7 +295,6 @@
             log.warn(e);
             return false;
         }
->>>>>>> 0b1fa8ab
     }
     
     public static String urlEncode(String str) {
