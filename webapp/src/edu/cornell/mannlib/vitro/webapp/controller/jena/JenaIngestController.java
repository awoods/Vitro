/* $This file is distributed under the terms of the license in /doc/license.txt$ */

package edu.cornell.mannlib.vitro.webapp.controller.jena;

import java.io.File;
import java.io.FileInputStream;
import java.io.IOException;
import java.io.OutputStream;
import java.lang.reflect.InvocationTargetException;
import java.lang.reflect.Method;
import java.sql.SQLException;
import java.text.Collator;
import java.util.ArrayList;
import java.util.Collections;
import java.util.Comparator;
import java.util.HashMap;
import java.util.Iterator;
import java.util.LinkedList;
import java.util.List;
import java.util.Map;
import java.util.regex.Matcher;
import java.util.regex.Pattern;

import javax.servlet.RequestDispatcher;
import javax.servlet.ServletContext;
import javax.servlet.http.HttpServletRequest;
import javax.servlet.http.HttpServletResponse;

import org.apache.commons.dbcp.BasicDataSource;
import org.apache.commons.lang.StringEscapeUtils;
import org.apache.commons.logging.Log;
import org.apache.commons.logging.LogFactory;
import org.mindswap.pellet.exceptions.InconsistentOntologyException;
import org.mindswap.pellet.jena.PelletReasonerFactory;

import com.hp.hpl.jena.ontology.Individual;
import com.hp.hpl.jena.ontology.OntModel;
import com.hp.hpl.jena.ontology.OntModelSpec;
import com.hp.hpl.jena.query.Query;
import com.hp.hpl.jena.query.QueryExecException;
import com.hp.hpl.jena.query.QueryExecution;
import com.hp.hpl.jena.query.QueryExecutionFactory;
import com.hp.hpl.jena.query.QueryFactory;
import com.hp.hpl.jena.query.QueryParseException;
import com.hp.hpl.jena.query.Syntax;
import com.hp.hpl.jena.rdf.model.Literal;
import com.hp.hpl.jena.rdf.model.Model;
import com.hp.hpl.jena.rdf.model.ModelFactory;
import com.hp.hpl.jena.rdf.model.ModelMaker;
import com.hp.hpl.jena.rdf.model.Property;
import com.hp.hpl.jena.rdf.model.RDFNode;
import com.hp.hpl.jena.rdf.model.ResIterator;
import com.hp.hpl.jena.rdf.model.Resource;
import com.hp.hpl.jena.rdf.model.ResourceFactory;
import com.hp.hpl.jena.rdf.model.Statement;
import com.hp.hpl.jena.sdb.StoreDesc;
import com.hp.hpl.jena.sdb.sql.JDBC;
import com.hp.hpl.jena.sdb.store.DatabaseType;
import com.hp.hpl.jena.sdb.store.LayoutType;
import com.hp.hpl.jena.shared.Lock;
import com.hp.hpl.jena.util.ResourceUtils;
import com.hp.hpl.jena.util.iterator.ClosableIterator;

import edu.cornell.mannlib.vedit.controller.BaseEditController;
import edu.cornell.mannlib.vitro.webapp.auth.requestedAction.Actions;
import edu.cornell.mannlib.vitro.webapp.auth.requestedAction.usepages.UseAdvancedDataToolsPages;
import edu.cornell.mannlib.vitro.webapp.beans.Ontology;
import edu.cornell.mannlib.vitro.webapp.controller.Controllers;
import edu.cornell.mannlib.vitro.webapp.controller.VitroRequest;
import edu.cornell.mannlib.vitro.webapp.dao.OntologyDao;
import edu.cornell.mannlib.vitro.webapp.dao.WebappDaoFactory;
import edu.cornell.mannlib.vitro.webapp.dao.jena.JenaBaseDao;
import edu.cornell.mannlib.vitro.webapp.dao.jena.ModelContext;
import edu.cornell.mannlib.vitro.webapp.dao.jena.VitroJenaModelMaker;
import edu.cornell.mannlib.vitro.webapp.dao.jena.VitroJenaSDBModelMaker;
import edu.cornell.mannlib.vitro.webapp.dao.jena.VitroJenaSpecialModelMaker;
import edu.cornell.mannlib.vitro.webapp.dao.jena.event.EditEvent;
import edu.cornell.mannlib.vitro.webapp.servlet.setup.JenaDataSourceSetup;
import edu.cornell.mannlib.vitro.webapp.utils.jena.JenaIngestUtils;
import edu.cornell.mannlib.vitro.webapp.utils.jena.JenaIngestWorkflowProcessor;
import edu.cornell.mannlib.vitro.webapp.utils.jena.WorkflowOntology;

public class JenaIngestController extends BaseEditController {

	private static final Log log = LogFactory.getLog(JenaIngestController.class);
	
	private static final String INGEST_MENU_JSP = "/jenaIngest/ingestMenu.jsp";
	private static final String LIST_MODELS_JSP = "/jenaIngest/listModels.jsp";
	private static final String CREATE_MODEL_JSP = "/jenaIngest/createModel.jsp";
	private static final String LOAD_RDF_DATA_JSP = "/jenaIngest/loadRDFData.jsp";
	private static final String EXECUTE_SPARQL_JSP = "/jenaIngest/sparqlConstruct.jsp";
	private static final String RENAME_BNODES_JSP = "/jenaIngest/renameBNodes.jsp";
	private static final String RENAME_BNODES_URI_SELECT_JSP = "/jenaIngest/renameBNodesURISelect.jsp";
	private static final String SMUSH_JSP = "/jenaIngest/smushSingleModel.jsp";
	private static final String CONNECT_DB_JSP = "/jenaIngest/connectDB.jsp";
	private static final String CSV2RDF_JSP = "/jenaIngest/csv2rdf.jsp";
	private static final String PROCESS_STRINGS_JSP = "/jenaIngest/processStrings.jsp";
	private static final String SUBTRACT_MODELS_JSP = "/jenaIngest/subtractModels.jsp";
	private static final String SPLIT_PROPERTY_VALUES_JSP = "/jenaIngest/splitPropertyValues.jsp";
	private static final String EXECUTE_WORKFLOW_JSP = "/jenaIngest/executeWorkflow.jsp";
	private static final String WORKFLOW_STEP_JSP = "/jenaIngest/workflowStep.jsp";
	private static final String GENERATE_TBOX_JSP = "/jenaIngest/generateTBox.jsp";
	private static final String PERMANENT_URI = "/jenaIngest/permanentURI.jsp";
	private static final String MERGE_RESOURCES = "/jenaIngest/mergeResources.jsp";
	private static final String MERGE_RESULT = "/jenaIngest/merge_result.jsp";
	private static final String SPARQL_CONSTRUCT_CLASS = "http://vitro.mannlib.cornell.edu/ns/vitro/0.7/sparql#SPARQLCONSTRUCTQuery";
	private static final String SPARQL_QUERYSTR_PROP = "http://vitro.mannlib.cornell.edu/ns/vitro/0.7/sparql#queryStr";
	private static final String RENAME_RESOURCE = "/jenaIngest/renameResource.jsp";
	private static final String RENAME_RESULT = "/jenaIngest/renameResult.jsp";

	private static final Map<String, Model> attachedModels = new HashMap<String, Model>();
	
	@Override
	public void doGet(HttpServletRequest request, HttpServletResponse response){
    	if (!isAuthorizedToDisplayPage(request, response, new Actions(
    			new UseAdvancedDataToolsPages()))) {
    		return;
    	}
    	
		VitroRequest vreq = new VitroRequest(request);
		
		ModelMaker maker = getVitroJenaModelMaker(vreq);
		
		String actionStr = vreq.getParameter("action");
		actionStr = (actionStr != null) ? actionStr : "";
		String modelType = vreq.getParameter("modelType");
				
		if("listModels".equals(actionStr)) {
		    processListModelsRequest(vreq, maker, modelType);
		} else if("rdbModels".equals(actionStr)){
			processRDBModelsRequest(vreq, maker, modelType);
		} else if("sdbModels".equals(actionStr)){
			processSDBModelsRequest(vreq, maker, modelType);
		} else if("createModel".equals(actionStr)) {
            processCreateModelRequest(vreq, maker, modelType);
		} else if("removeModel".equals(actionStr)) {
            processRemoveModelRequest(vreq, maker, modelType);
		} else if("loadRDFData".equals(actionStr)) {
            processLoadRDFDataRequest(vreq, maker, modelType);
		} else if("cleanLiterals".equals(actionStr)) {
			processCleanLiteralsRequest(vreq, maker, modelType);
		} else if("outputModel".equals(actionStr)) {
			processOutputModelRequest(vreq, response, maker, modelType);
            return; // don't attempt to display a JSP
		} else if("clearModel".equals(actionStr)) {
			processClearModelRequest(vreq, maker, modelType);
		} else if("setWriteLayer".equals(actionStr)) {
            processSetWriteLayerRequest(vreq, maker, modelType);
		} else if("attachModel".equals(actionStr)) {
			processAttachModelRequest(vreq, maker, modelType);
		} else if("detachModel".equals(actionStr)) {
			processDetachModelRequest(vreq, maker, modelType);
		} else if("renameBNodes".equals(actionStr)) {
			processRenameBNodesRequest(vreq, maker, modelType);
		} else if("renameBNodesURISelect".equals(actionStr)){
			processRenameBNodesURISelectRequest(vreq, maker, modelType);
		} else if("smushSingleModel".equals(actionStr)) {
			processSmushSingleModelRequest(vreq, maker, modelType);
		} else if("connectDB".equals(actionStr)) {
			processConnectDBRequest(vreq, maker, modelType);
		} else if("csv2rdf".equals(actionStr)) {
			processCsv2rdfRequest(vreq, maker, modelType);
		} else if("processStrings".equals(actionStr)) {
			processProcessStringsRequest(vreq, maker, modelType);
		} else if("splitPropertyValues".equals(actionStr)) {
			processSplitPropertyValuesRequest(vreq, maker, modelType);
		} else if("subtractModels".equals(actionStr)) {
			processSubtractModelRequest(vreq, maker, modelType);
		} else if("executeWorkflow".equals(actionStr)) {
			processExecuteWorkflowRequest(vreq, maker, modelType);
		} else if("executeSparql".equals(actionStr)) {
			processExecuteSparqlRequest(vreq, maker, modelType);
		} else if ("generateTBox".equals(actionStr)) {
			processGenerateTBoxRequest(vreq, maker, modelType);
		} else if("permanentURI".equals(actionStr)){
			processPermanentURIRequest(vreq, maker, modelType);		  
		} else if("mergeResources".equals(actionStr)){
			processMergeResourceRequest(vreq, maker, modelType);
		} else if("renameResource".equals(actionStr)){
			processRenameResourceRequest(vreq, response, maker, modelType);
	    } else if("mergeResult".equals(actionStr)){
	    	processMergeResultRequest(vreq, response, maker, modelType);
		}
		
		else {
			request.setAttribute("title","Ingest Menu");
			request.setAttribute("bodyJsp",INGEST_MENU_JSP);
		}
		
		RequestDispatcher rd = request.getRequestDispatcher(
				Controllers.BASIC_JSP);      
        request.setAttribute("css", 
        		"<link rel=\"stylesheet\" type=\"text/css\" href=\"" + 
        		vreq.getAppBean().getThemeDir() + "css/edit.css\"/>");

        try {
            rd.forward(request, response);
        } catch (Exception e) {
            log.error(e,e);
        }
		
	}
	
	private void processListModelsRequest(VitroRequest vreq, ModelMaker maker, String modelType  ) {
		String modelT = (String)getServletContext().getAttribute("modelT");
		if(modelT == null){
			boolean initialSwitch = true; // SDB mode initially
			if(initialSwitch){
				VitroJenaSDBModelMaker vsmm = (VitroJenaSDBModelMaker) getServletContext().getAttribute("vitroJenaSDBModelMaker");
				vreq.getSession().setAttribute("vitroJenaModelMaker", vsmm);
				modelT = "sdb";
			}
			else{
				modelT = "rdb";
			}
		}
		if(modelT.equals("rdb")){
			vreq.setAttribute("modelType", "rdb");
			vreq.setAttribute("infoLine", "RDB models");
		}
		else{
			vreq.setAttribute("modelType", "sdb");
			vreq.setAttribute("infoLine", "SDB models");
		}
		vreq.setAttribute("title","Available Models");
		vreq.setAttribute("bodyJsp",LIST_MODELS_JSP);
	}
	
	private void processRDBModelsRequest(VitroRequest vreq, ModelMaker maker, String modelType) {
		VitroJenaModelMaker vjmm = (VitroJenaModelMaker) getServletContext().getAttribute("vitroJenaModelMaker");
		vreq.getSession().setAttribute("vitroJenaModelMaker", vjmm);
	    getServletContext().setAttribute("modelT", "rdb");
	    getServletContext().setAttribute("info", "RDB models");
    	vreq.setAttribute("modelType", "rdb");
    	vreq.setAttribute("infoLine", "RDB models");
		vreq.setAttribute("title","Available Models");
		vreq.setAttribute("bodyJsp",LIST_MODELS_JSP);
	}
	
	private void processSDBModelsRequest(VitroRequest vreq, ModelMaker maker, String modelType) {
		VitroJenaSDBModelMaker vsmm = (VitroJenaSDBModelMaker) getServletContext().getAttribute("vitroJenaSDBModelMaker");
		vreq.getSession().setAttribute("vitroJenaModelMaker", vsmm);
    	getServletContext().setAttribute("modelT", "sdb");
		    getServletContext().setAttribute("info", "SDB models");
    	vreq.setAttribute("modelType", "sdb");
    	vreq.setAttribute("infoLine", "SDB models");
    	vreq.setAttribute("title","Available Models");
		vreq.setAttribute("bodyJsp",LIST_MODELS_JSP);
	}
	
	private void processCreateModelRequest(VitroRequest vreq, ModelMaker maker, String modelType) {
		String modelName = vreq.getParameter("modelName");
		if (modelName != null) {
			if(modelType.equals("sdb")){
	        	maker = (VitroJenaSDBModelMaker) getServletContext().getAttribute("vitroJenaSDBModelMaker");
	        	vreq.setAttribute("modelType", "sdb");
	        	vreq.setAttribute("infoLine", "SDB models");
			}
			else{
				vreq.setAttribute("modelType", "rdb");
				vreq.setAttribute("infoLine", "RDB models");
			}
			doCreateModel(modelName, maker);
			vreq.setAttribute("title","Available Models");
			vreq.setAttribute("bodyJsp",LIST_MODELS_JSP);
		} else {
			vreq.setAttribute("modelType", modelType);
			vreq.setAttribute("title","Create New Model");
			vreq.setAttribute("bodyJsp",CREATE_MODEL_JSP);
		}
	}
	
	private void processRemoveModelRequest(VitroRequest vreq, ModelMaker maker, String modelType) {
		if(modelType.equals("sdb")){
			vreq.setAttribute("modelType", "sdb");
			vreq.setAttribute("infoLine", "SDB models");
		}
		else{
			vreq.setAttribute("modelType", "rdb");
			vreq.setAttribute("infoLine", "RDB models");
		}
		String modelName = vreq.getParameter("modelName");
		if (modelName!=null) {
			doRemoveModel(modelName, maker);
		}
		vreq.setAttribute("title","Available Models");
		vreq.setAttribute("bodyJsp",LIST_MODELS_JSP);
	}
	
	private void processClearModelRequest(VitroRequest vreq, ModelMaker maker, String modelType) {
		if(modelType.equals("sdb")){
			vreq.setAttribute("infoLine", "SDB models");
		}
		else{
			vreq.setAttribute("infoLine", "RDB models");
		}
		String modelName = vreq.getParameter("modelName");
		if (modelName != null) {
			doClearModel(modelName,maker);
		}
		vreq.setAttribute("title","Available Models");
		vreq.setAttribute("bodyJsp",LIST_MODELS_JSP);
	}
	
	private void processLoadRDFDataRequest(VitroRequest vreq, ModelMaker maker, String modelType) {
		String docLoc = vreq.getParameter("docLoc");
		String filePath = vreq.getParameter("filePath");
		String modelName = vreq.getParameter("modelName");
		String languageParam = null;
		String language = ( (languageParam = vreq.getParameter("language")) != null) ? languageParam : "RDF/XML";
		if (docLoc!=null && modelName != null) {
			doLoadRDFData(modelName,docLoc,filePath,language,maker);
			vreq.setAttribute("title","Ingest Menu");
			vreq.setAttribute("bodyJsp",INGEST_MENU_JSP);
		} else {
			vreq.setAttribute("title","Load RDF Data");
			vreq.setAttribute("bodyJsp",LOAD_RDF_DATA_JSP);
		}
	}
	
	private void processOutputModelRequest(VitroRequest vreq, 
			                               HttpServletResponse response, 
			                               ModelMaker maker, 
			                               String modelType) {
		String modelNameStr = vreq.getParameter("modelName");
		Model model = getModel(modelNameStr,vreq);
		model.enterCriticalSection(Lock.READ);
		try {
			OutputStream out = response.getOutputStream();
			response.setContentType("application/x-turtle");
			//out.write("<?xml version=\"1.0\" encoding=\"UTF-8\"?>\n".getBytes());
			model.write(out, "TTL");
			out.flush();
			out.close();
		} catch (com.hp.hpl.jena.shared.CannotEncodeCharacterException cece) {
			// there's got to be a better way to do this
			byte[] badCharBytes = String.valueOf(cece.getBadChar()).getBytes();
			System.out.println("Cannot encode character with byte values: (decimal) ");
			for (int i=0; i<badCharBytes.length; i++) {
				System.out.println(badCharBytes[i]);
			}
		} catch (Exception e) {
			// Well if we can't write out to the response I guess there ain't much we can do.
			e.printStackTrace();
		} finally {
			model.leaveCriticalSection();
		}
	}
	
	private void processCleanLiteralsRequest(VitroRequest vreq, ModelMaker maker, String modelType) {
		String modelNameStr = vreq.getParameter("modelName");
		Model model = getModel(modelNameStr,vreq);
		doCleanLiterals(model);
		vreq.setAttribute("title","Ingest Menu");
		vreq.setAttribute("bodyJsp",INGEST_MENU_JSP);
	}
	
	private void processSetWriteLayerRequest(VitroRequest vreq, ModelMaker maker, String modelType) {
//		String modelName = vreq.getParameter("modelName");
//		if (modelName != null) {
//			OntModel mainModel = (OntModel) getServletContext().getAttribute("jenaOntModel");
//			WebappDaoFactoryJena existingDaoFactory = null;
//			try {
//				existingDaoFactory = (WebappDaoFactoryJena) getServletContext().getAttribute("webappDaoFactory");
//			} catch (Exception e) {}
//			Model writeModel = maker.getModel(modelName);
//			Model dynamicUnion = ModelFactory.createUnion(writeModel,mainModel);
//			OntModel ontModelForDaos = ModelFactory.createOntologyModel(ONT_MODEL_SPEC, dynamicUnion);
//			WebappDaoFactory wadf = new WebappDaoFactoryJena(new SimpleOntModelSelector(ontModelForDaos), (existingDaoFactory != null) ? existingDaoFactory.getDefaultNamespace() : null, null, null);
//			request.getSession().setAttribute("webappDaoFactory", wadf);
//			request.getSession().setAttribute("jenaOntModel",ontModelForDaos);
//			System.out.println("Setting jenaOntModel session attribute");
//			Model baseModel = (OntModel) getServletContext().getAttribute("baseOntModel");
//			OntModel ontModelForAssertions = ModelFactory.createOntologyModel(OntModelSpec.OWL_DL_MEM,ModelFactory.createUnion(writeModel,baseModel));
//			request.getSession().setAttribute("assertionsWebappDaoFactory", new WebappDaoFactoryJena(new SimpleOntModelSelector(ontModelForAssertions)));
//			request.getSession().setAttribute("baseOntModel", ontModelForAssertions);
//		}
//		request.setAttribute("title","Ingest Menu");
//		request.setAttribute("bodyJsp",INGEST_MENU_JSP);
	}
	
	private void processAttachModelRequest(VitroRequest vreq, ModelMaker maker, String modelType) {
		String modelName = vreq.getParameter("modelName");
		if (modelName != null) {
			doAttachModel(modelName,maker);
		}
		vreq.setAttribute("title","Available Models");
		vreq.setAttribute("bodyJsp",LIST_MODELS_JSP);
	}
	
	private void processDetachModelRequest(VitroRequest vreq, ModelMaker maker, String modelType) {
		String modelName = vreq.getParameter("modelName");
		if (modelName != null) {
			doDetachModel(modelName,maker);
		}
		//request.setAttribute("title","Ingest Menu");
		//request.setAttribute("bodyJsp",INGEST_MENU_JSP);
		vreq.setAttribute("title","Available Models");
		vreq.setAttribute("bodyJsp",LIST_MODELS_JSP);
	}
	
	private void processRenameBNodesRequest(VitroRequest vreq, ModelMaker maker, String modelType) {
		String[] sourceModel = vreq.getParameterValues("sourceModelName");
		Model model = ModelFactory.createDefaultModel();
		JenaIngestUtils utils = new JenaIngestUtils();
		if(sourceModel!=null && sourceModel.length!=0){
			Map<String,LinkedList<String>> propertyMap = utils.generatePropertyMap(sourceModel, model, maker);
			getServletContext().setAttribute("sourceModel",sourceModel);
			vreq.setAttribute("propertyMap", propertyMap);
			vreq.setAttribute("title","URI Select");
			vreq.setAttribute("bodyJsp",RENAME_BNODES_URI_SELECT_JSP);
		} else {
			vreq.setAttribute("title","Rename Blank Nodes");
			vreq.setAttribute("bodyJsp",RENAME_BNODES_JSP);
		}
	}
	
	private void processRenameBNodesURISelectRequest(VitroRequest vreq, ModelMaker maker, String modelType) {
		String namespaceEtcStr = vreq.getParameter("namespaceEtcStr");
		String pattern = vreq.getParameter("pattern");
		String concatenate = vreq.getParameter("concatenate");
		String[] sourceModel = (String[])getServletContext().getAttribute("sourceModel");
		if(namespaceEtcStr!=null && !namespaceEtcStr.isEmpty()){
			if(concatenate.equals("integer")){
				doRenameBNodes(vreq,namespaceEtcStr, false, null, sourceModel);
			}
			else{
				pattern = pattern.trim();
				doRenameBNodes(vreq,namespaceEtcStr, true, pattern, sourceModel);
			}
			vreq.setAttribute("title", "Ingest Menu");
			vreq.setAttribute("bodyJsp", INGEST_MENU_JSP);
		}
		else{
			vreq.setAttribute("title", "URI Select");
			vreq.setAttribute("bodyJsp", RENAME_BNODES_URI_SELECT_JSP);
		}
	}
	
	private void processSmushSingleModelRequest(VitroRequest vreq, ModelMaker maker, String modelType) {
		String propertyURIStr = vreq.getParameter("propertyURI");
		if (propertyURIStr != null) {
			doSmushSingleModel(vreq);
			vreq.setAttribute("title","Ingest Menu");
			vreq.setAttribute("bodyJsp",INGEST_MENU_JSP);
		} else {
			vreq.setAttribute("title","Smush Resources");
			vreq.setAttribute("bodyJsp",SMUSH_JSP);
		}
	}
	
	private void processConnectDBRequest(VitroRequest vreq, ModelMaker maker, String modelType) {
		String jdbcUrl = vreq.getParameter("jdbcUrl");
		String tripleStore = vreq.getParameter("tripleStore");
		if (jdbcUrl != null) {
		    try {
		        doConnectDB(vreq);
		    } catch (SQLException sqle) {
		        throw new RuntimeException("Unable to connect to DB", sqle);
		    }
			if ("SDB".equals(tripleStore)) {
	        	getServletContext().setAttribute("modelT", "sdb");
	 		    getServletContext().setAttribute("info", "SDB models");
	        	vreq.setAttribute("modelType", "sdb");
	        	vreq.setAttribute("infoLine", "SDB models");
			} else {
		        getServletContext().setAttribute("modelT", "rdb");
			    getServletContext().setAttribute("info", "RDB models");
	        	vreq.setAttribute("modelType", "rdb");
	        	vreq.setAttribute("infoLine", "RDB models");
			}
			vreq.setAttribute("title","Ingest Menu");
			vreq.setAttribute("bodyJsp",INGEST_MENU_JSP);
		} else {
		    List<String> dbTypes = DatabaseType.allNames();
		    Collections.sort(dbTypes, new CollationSort());
		    vreq.setAttribute("dbTypes", dbTypes);
			vreq.setAttribute("title", "Connect Jena Database");
			vreq.setAttribute("bodyJsp",CONNECT_DB_JSP);
		}
	}
	
	private void processCsv2rdfRequest(VitroRequest vreq, ModelMaker maker, String modelType) {
		String csvUrl = vreq.getParameter("csvUrl");
		if (csvUrl != null) {
			/*doExecuteCsv2Rdf(vreq);*/
			vreq.setAttribute("title","IngestMenu");
			vreq.setAttribute("bodyJsp", INGEST_MENU_JSP);
		} else {
			vreq.setAttribute("title","Convert CSV to RDF");
			vreq.setAttribute("bodyJsp",CSV2RDF_JSP);
		}
	}
	
	private void processProcessStringsRequest(VitroRequest vreq, ModelMaker maker, String modelType) {
		String className = vreq.getParameter("className");
		if (className != null) {
			doProcessStrings(vreq);
			vreq.setAttribute("title","IngestMenu");
			vreq.setAttribute("bodyJsp", INGEST_MENU_JSP);
		} else {
			vreq.setAttribute("title","Process Strings");
			vreq.setAttribute("bodyJsp",PROCESS_STRINGS_JSP);
		}
	}
	
	private void processSplitPropertyValuesRequest(VitroRequest vreq, ModelMaker maker, String modelType) {
		String splitRegex = vreq.getParameter("splitRegex");
		if (splitRegex != null) {
			doSplitPropertyValues(vreq);
			vreq.setAttribute("title","IngestMenu");
			vreq.setAttribute("bodyJsp", INGEST_MENU_JSP);
		} else {
			vreq.setAttribute("title","Split PropertyValues");
			vreq.setAttribute("bodyJsp",SPLIT_PROPERTY_VALUES_JSP);
		}
	}
	
	private void processSubtractModelRequest(VitroRequest vreq, ModelMaker maker, String modelType) {
		String modela = vreq.getParameter("modela");
		if (modela != null) {
			doSubtractModels(vreq);
			vreq.setAttribute("title","IngestMenu");
			vreq.setAttribute("bodyJsp", INGEST_MENU_JSP);
		} else {
			vreq.setAttribute("title", "Subtract Models");
			vreq.setAttribute("bodyJsp",SUBTRACT_MODELS_JSP);
		}
	}
	
	private void processExecuteWorkflowRequest(VitroRequest vreq, ModelMaker maker, String modelType) {
		String workflowURIStr = vreq.getParameter("workflowURI");
		String workflowStepURIStr = vreq.getParameter("workflowStepURI");
		if (workflowURIStr != null && workflowStepURIStr != null) {
			doExecuteWorkflow(vreq);
			vreq.setAttribute("title","IngestMenu");
			vreq.setAttribute("bodyJsp", INGEST_MENU_JSP);
		} else if (workflowURIStr != null) {
			// Select the workflow step at which to start
			OntModel jenaOntModel = (OntModel) getModel("vitro:jenaOntModel",vreq);
			vreq.setAttribute("workflowSteps", new JenaIngestWorkflowProcessor(
					jenaOntModel.getIndividual(workflowURIStr),
					getVitroJenaModelMaker(vreq)).getWorkflowSteps(null));
			vreq.setAttribute("title", "Choose Workflow Step");
			vreq.setAttribute("bodyJsp", WORKFLOW_STEP_JSP);
		} else {
			OntModel jenaOntModel = (OntModel) getServletContext().getAttribute("jenaOntModel");
			jenaOntModel.enterCriticalSection(Lock.READ);
			List<Individual> savedQueryList = new LinkedList<Individual>();
			try {
				Resource workflowClassRes = WorkflowOntology.Workflow;
				savedQueryList.addAll(jenaOntModel.listIndividuals(workflowClassRes).toList());
			} finally {
				jenaOntModel.leaveCriticalSection();
			}
			vreq.setAttribute("workflows",savedQueryList);
			vreq.setAttribute("title", "Execute Workflow");
			vreq.setAttribute("bodyJsp", EXECUTE_WORKFLOW_JSP);
		}
	}
	
	private void processExecuteSparqlRequest(VitroRequest vreq, ModelMaker maker, String modelType) {
		String sparqlQueryStr = vreq.getParameter("sparqlQueryStr");
		OntModel jenaOntModel = (OntModel) getServletContext().getAttribute("jenaOntModel");
		jenaOntModel.enterCriticalSection(Lock.READ);
		List<Individual> savedQueryList = new LinkedList<Individual>();
		try {
			Resource sparqlConstructClassRes = ResourceFactory.createResource(SPARQL_CONSTRUCT_CLASS);
			savedQueryList.addAll(jenaOntModel.listIndividuals(sparqlConstructClassRes).toList());
		} finally {
			jenaOntModel.leaveCriticalSection();
		}
		/*ass92*/
        OntologyDao daoObj = vreq.getFullWebappDaoFactory().getOntologyDao();
        List ontologiesObj = daoObj.getAllOntologies();
        ArrayList prefixList = new ArrayList();       
        if(ontologiesObj !=null && ontologiesObj.size()>0){
        	Iterator ontItr = ontologiesObj.iterator();
        	while(ontItr.hasNext()){
        		Ontology ont = (Ontology) ontItr.next();
        		prefixList.add(ont.getPrefix() == null ? "(not yet specified)" : ont.getPrefix());
        		prefixList.add(ont.getURI() == null ? "" : ont.getURI());
        	}
        }
        else{
        	prefixList.add("<strong>" + "No Ontologies added" + "</strong>");
        	prefixList.add("<strong>" + "Load Ontologies" + "</strong>");
        }     
        vreq.setAttribute("prefixList", prefixList);
        /*complete*/
		if (sparqlQueryStr != null) {
			String validationMessage = "";
			if (vreq.getParameterValues("sourceModelName") == null) {
				validationMessage += "<p>Please select one or more source models.</p>";
			}
			if (vreq.getParameter("destinationModelName") == null) {
				validationMessage += "<p>Please select a destination model</p>";
			}
			if (validationMessage.length() > 0) {
				vreq.setAttribute("validationMessage", validationMessage);
			} else {
				long constructedStmtCount = 0;
				try {
					constructedStmtCount = doExecuteSparql(vreq);
				} catch (QueryParseException qpe) {
					String errorMsg = "<p>Unable to parse query:</p>";
					if (qpe.getMessage() != null) {
						errorMsg += "<p>" + qpe.getMessage() + "</p>"; 
					}
					vreq.setAttribute("errorMsg", errorMsg);
				} catch (InconsistentOntologyException ioe) {
					String errorMsg = "<p>Inconsistent source ontology:</p>";
					if (ioe.getMessage() != null) {
						errorMsg += "<p>" + ioe.getMessage() + "</p>";
					}
					vreq.setAttribute("errorMsg", errorMsg);
				}
				vreq.setAttribute("constructedStmtCount", constructedStmtCount);
			}
			vreq.setAttribute("savedQueries",savedQueryList);
			vreq.setAttribute("title","SPARQL CONSTRUCT result");
			vreq.setAttribute("bodyJsp",EXECUTE_SPARQL_JSP);
		} else {	
			vreq.setAttribute("savedQueries",savedQueryList);
			vreq.setAttribute("title","Execute SPARQL Construct");
			vreq.setAttribute("bodyJsp",EXECUTE_SPARQL_JSP);
		}
	}
	
	private void processGenerateTBoxRequest(VitroRequest vreq, ModelMaker maker, String modelType) {
		String testParam = vreq.getParameter("sourceModelName");
		if (testParam != null) {
			doGenerateTBox(vreq);
			vreq.setAttribute("title","Ingest Menu");
			vreq.setAttribute("bodyJsp",INGEST_MENU_JSP);
		} else {
			vreq.setAttribute("title","Generate TBox from Assertions Data");
			vreq.setAttribute("bodyJsp",GENERATE_TBOX_JSP);
		}	
	}
	
	private void processPermanentURIRequest(VitroRequest vreq, ModelMaker maker, String modelType) {
		String modelName = vreq.getParameter("modelName");
		String oldModel = vreq.getParameter("oldModel");
		String newModel = vreq.getParameter("newModel");
		String oldNamespace = vreq.getParameter("oldNamespace");
		String newNamespace = vreq.getParameter("newNamespace");
		String dNamespace = vreq.getParameter("defaultNamespace");	  
		if(modelName!=null){
		    Model m = maker.getModel(modelName);
		    ArrayList namespaceList = new ArrayList();
		    ResIterator resItr = m.listResourcesWithProperty((Property)null);
		    if(resItr!=null){
		        while(resItr.hasNext()){
			        String namespace = resItr.nextResource().getNameSpace();
			        if(!namespaceList.contains(namespace)){
			            namespaceList.add(namespace);
			        }		
		        }
		    } else {
		        namespaceList.add("no resources present");
		    }
			String defaultNamespace = vreq.getFullWebappDaoFactory().getDefaultNamespace();
			vreq.setAttribute("modelName", modelName);
			vreq.setAttribute("defaultNamespace", defaultNamespace);
		  	vreq.setAttribute("namespaceList", namespaceList);
			vreq.setAttribute("title","Permanent URI");
			vreq.setAttribute("bodyJsp",PERMANENT_URI);
		} else if(oldModel != null) {
		    JenaIngestUtils utils = new JenaIngestUtils();
		    utils.doPermanentURI(oldModel,newModel,oldNamespace,newNamespace,dNamespace,maker,vreq);
		    vreq.setAttribute("title","Ingest Menu");
		    vreq.setAttribute("bodyJsp",INGEST_MENU_JSP);
		}
	}
	
	private void processMergeResourceRequest(VitroRequest vreq, ModelMaker maker, String modelType) {
		  String uri1 = vreq.getParameter("uri1"); // get primary uri
		  String uri2 = vreq.getParameter("uri2"); // get secondary uri
		  String usePrimaryLabelOnly = vreq.getParameter("usePrimaryLabelOnly");
		  
		  if(uri1!=null){
			  JenaIngestUtils utils = new JenaIngestUtils();
			  /*
			   * get baseOnt, Ont and infOnt models
			   */
			  OntModel baseOntModel = (OntModel) getServletContext().getAttribute("baseOntModel");
		      OntModel ontModel = (OntModel)
			  getServletContext().getAttribute("jenaOntModel");
			  OntModel infOntModel = (OntModel)
			  getServletContext().getAttribute(JenaBaseDao.INFERENCE_ONT_MODEL_ATTRIBUTE_NAME);
			  /*
			   * calling method that does the merge operation.
			   */
			  String result = utils.doMerge(uri1,uri2,baseOntModel,ontModel,infOntModel,usePrimaryLabelOnly);
			  getServletContext().setAttribute("leftoverModel", utils.getLeftOverModel());
			  vreq.setAttribute("result",result);
			  vreq.setAttribute("title","Merge Resources");
			  vreq.setAttribute("bodyJsp",MERGE_RESULT);
		  }
<<<<<<< HEAD
		else if("mergeIndividuals".equals(actionStr)){
			  String uri1 = vreq.getParameter("uri1");
			  String uri2 = vreq.getParameter("uri2");
			  if(uri1!=null){
				  JenaIngestUtils utils = new JenaIngestUtils();
				  OntModel baseOntModel = (OntModel) getServletContext().getAttribute("baseOntModel");
					OntModel ontModel = (OntModel)
					getServletContext().getAttribute("jenaOntModel");
					OntModel infOntModel = (OntModel)
					getServletContext().getAttribute(JenaBaseDao.INFERENCE_ONT_MODEL_ATTRIBUTE_NAME);
				  String result = utils.doMerge(uri1,uri2,baseOntModel,ontModel,infOntModel);
				 // request.getSession().setAttribute("leftoverModel", utils.getLeftOverModel());
				  getServletContext().setAttribute("leftoverModel", utils.getLeftOverModel());
				  request.setAttribute("result",result);
				  request.setAttribute("title","Merge Individuals");
				  request.setAttribute("bodyJsp",MERGE_RESULT);
				   
			  }
			  else{
				  request.setAttribute("title","Merge Individuals");
				  request.setAttribute("bodyJsp",MERGE_INDIVIDUALS);  
			  }
			   
=======
		  else{
			  vreq.setAttribute("title","Merge Resources");
			  vreq.setAttribute("bodyJsp",MERGE_RESOURCES);  
>>>>>>> 0b1fa8ab
		  }
	}
	
	private void processRenameResourceRequest(VitroRequest vreq, 
			                                  HttpServletResponse response, 
			                                  ModelMaker maker, 
			                                  String modelType) {
		  String uri1 = vreq.getParameter("uri1");
		  String uri2 = vreq.getParameter("uri2");
		  if(uri1!=null){
			  String result = doRename(uri1,uri2,response);
			  vreq.setAttribute("result",result);
			  vreq.setAttribute("title","Rename Resources");
			  vreq.setAttribute("bodyJsp",RENAME_RESULT);			   
		  }
<<<<<<< HEAD
		else if("mergeResult".equals(actionStr)){
			//Model lmodel = (Model)request.getSession().getAttribute("leftoverModel");
			Model lmodel = (Model)getServletContext().getAttribute("leftoverModel");
			response.setContentType("RDF/XML-ABBREV");
			try{
=======
		  else{
			  vreq.setAttribute("title","Rename Resource");
			  vreq.setAttribute("bodyJsp",RENAME_RESOURCE);  
		  }
	}
	
	private void processMergeResultRequest(VitroRequest vreq, 
			                               HttpServletResponse response, 
			                               ModelMaker maker, 
			                               String modelType) {
		//Model lmodel = (Model)request.getSession().getAttribute("leftoverModel");
		Model lmodel = (Model)getServletContext().getAttribute("leftoverModel");
		response.setContentType("RDF/XML-ABBREV");
		try	{
>>>>>>> 0b1fa8ab
			OutputStream outStream = response.getOutputStream();
			outStream.write("<?xml version=\"1.0\" encoding=\"UTF-8\"?>".getBytes());
			lmodel.write( outStream,"RDF/XML-ABBREV");
			outStream.flush();
			outStream.close();
		}
		catch(IOException ioe){
			throw new RuntimeException(ioe);
		}
	}
	
	private ModelMaker getVitroJenaModelMaker(HttpServletRequest request) {
		ModelMaker myVjmm = (ModelMaker) request.getSession().getAttribute("vitroJenaModelMaker");
		myVjmm = (myVjmm == null) ? (ModelMaker) getServletContext().getAttribute("vitroJenaModelMaker") : myVjmm;
		return new VitroJenaSpecialModelMaker(myVjmm, request);
	}
	
	private Model getModel(String name, HttpServletRequest request) {
		if ("vitro:jenaOntModel".equals(name)) {
			Object sessionOntModel = request.getSession().getAttribute("jenaOntModel");
			if (sessionOntModel != null && sessionOntModel instanceof OntModel) {
				return (OntModel) sessionOntModel;
			} else {
				return (OntModel) getServletContext().getAttribute("jenaOntModel");
			}
		} else if ("vitro:baseOntModel".equals(name)) {
			Object sessionOntModel = request.getSession().getAttribute("baseOntModel");
			if (sessionOntModel != null && sessionOntModel instanceof OntModel) {
				return (OntModel) sessionOntModel;
			} else {
				return (OntModel) getServletContext().getAttribute("baseOntModel");
			}
		} else if ("vitro:inferenceOntModel".equals(name)) {
			Object sessionOntModel = request.getSession().getAttribute("inferenceOntModel");
			if (sessionOntModel != null && sessionOntModel instanceof OntModel) {
				return (OntModel) sessionOntModel;
			} else {
				return (OntModel) getServletContext().getAttribute("inferenceOntModel");
			}
		} else {
			return getVitroJenaModelMaker(request).getModel(name);
		}
	}
	
	private void doCreateModel(String modelName, ModelMaker modelMaker) {
		modelMaker.createModel(modelName);
	}
	
	private void doRemoveModel(String modelName, ModelMaker modelMaker) {
	    //Try to detach first since it cause problems to remove an attached model.	    
	    doDetachModel(modelName, modelMaker);
	    System.out.println("Removing "+modelName+" from webapp");
		modelMaker.removeModel(modelName);		
	}
	
	private void doClearModel(String modelName, ModelMaker modelMaker) {
		Model m = modelMaker.getModel(modelName);
		OntModel o = ModelFactory.createOntologyModel(OntModelSpec.OWL_MEM,m);
		o.enterCriticalSection(Lock.WRITE);
		try {
			o.removeAll(null,null,null);
		} finally {
			o.leaveCriticalSection();
		}
		// removeAll() doesn't work with the listeners!
	}
	
	private void doLoadRDFData(String modelName, String docLoc, String filePath, String language, ModelMaker modelMaker) {
		Model m = modelMaker.getModel(modelName);
		m.enterCriticalSection(Lock.WRITE);
		try {
			if ( (docLoc != null) && (docLoc.length()>0) ) {
				m.read(docLoc, language);
			} else if ( (filePath != null) && (filePath.length()>0) ) {
				File file = new File(filePath);
				File[] files;
				if (file.isDirectory()) {
					files = file.listFiles();
				} else {
					files = new File[1];
					files[0] = file;
				}
				for (int i=0; i<files.length; i++) {
					File currentFile = files[i];
					log.info("Reading file "+currentFile.getName());
					FileInputStream fis;
					try {
						fis = new FileInputStream(currentFile);
						m.read(fis, null, language);
						fis.close();
					} catch (IOException ioe) {
						throw new RuntimeException(ioe);
					}
				}
			}
		} finally { 
			m.leaveCriticalSection();
		}
	}
	
	private void doAttachModel(String modelName, ModelMaker modelMaker) {
		if (attachedModels.containsKey(modelName)) {
			return;
		}
		Model m = modelMaker.getModel(modelName);
		ModelContext.getBaseOntModelSelector(getServletContext()).getTBoxModel().addSubModel(m);
		ModelContext.getBaseOntModelSelector(getServletContext()).getABoxModel().addSubModel(m);
		ModelContext.getUnionOntModelSelector(getServletContext()).getABoxModel().addSubModel(m);
		ModelContext.getUnionOntModelSelector(getServletContext()).getTBoxModel().addSubModel(m);
		attachedModels.put(modelName, m);
		log.info("Attached " + modelName + " (" + m.hashCode() + ") to webapp");
	}
	
	private void doDetachModel(String modelName, ModelMaker modelMaker) {
		Model m = attachedModels.get(modelName);
		if (m == null) {
			return;
		}
		ModelContext.getBaseOntModelSelector(getServletContext()).getTBoxModel().removeSubModel(m);
		ModelContext.getBaseOntModelSelector(getServletContext()).getABoxModel().removeSubModel(m);
		ModelContext.getUnionOntModelSelector(getServletContext()).getABoxModel().removeSubModel(m);
		ModelContext.getUnionOntModelSelector(getServletContext()).getTBoxModel().removeSubModel(m);
		attachedModels.remove(modelName);
		log.info("Detached " + modelName + " (" + m.hashCode() + ") from webapp");
	}
	
	private void doRenameBNodes(VitroRequest vreq, String namespaceEtc, boolean patternBoolean, String pattern, String[] sourceModel) {
		OntModel source = ModelFactory.createOntologyModel(OntModelSpec.OWL_DL_MEM);
		String property = vreq.getParameter("property");
		Boolean csv2rdf = (Boolean)getServletContext().getAttribute("csv2rdf");
		for (int i=0; i<sourceModel.length; i++) {
			Model m = getModel(sourceModel[i],vreq);
			source.addSubModel(m);
		}
		System.out.println(vreq.getParameter("destinationModelName"));
		Model destination = getModel(vreq.getParameter("destinationModelName"),vreq);
		JenaIngestUtils utils = new JenaIngestUtils();
		destination.enterCriticalSection(Lock.WRITE);
		try {
			if(!patternBoolean){
				destination.add(utils.renameBNodes(source, namespaceEtc, vreq.getJenaOntModel()));
			}
			else{
				destination.add(utils.renameBNodesByPattern(source, namespaceEtc, vreq.getJenaOntModel(), pattern, property));
			}
			if(csv2rdf!=null){
				if(csv2rdf && property!=null){
					ClosableIterator closeIt = destination.listSubjects();
					Property prop = ResourceFactory.createProperty(property);
					try {
						for (Iterator it = closeIt; it.hasNext();) {
							Resource res = (Resource) it.next();
							if (res.isAnon()) {
								ClosableIterator closfIt = destination.listStatements(res,prop,(RDFNode)null);
								Statement stmt = null;
								try {
									if (closfIt.hasNext()) {
										stmt = (Statement) closfIt.next();
									}
								} finally {
									closfIt.close();
								}
								if (stmt != null) {
									Resource outRes = stmt.getSubject();
									destination.removeAll(outRes,(Property)null,(RDFNode)null);
								}
							}
						}
					} finally {
						closeIt.close();
					}
					csv2rdf = false;
					getServletContext().setAttribute("csv2rdf", csv2rdf);
				}
				else if(csv2rdf && property == null){
					ClosableIterator closeIt = destination.listSubjects();
					try {
						for (Iterator it = closeIt; it.hasNext();) {
							Resource res = (Resource) it.next();
							if (res.isAnon()) {
								destination.removeAll(res,(Property)null,(RDFNode)null);
							}
						}
					} finally {
						closeIt.close();
					}
					csv2rdf = false;
					getServletContext().setAttribute("csv2rdf", csv2rdf);
				}
			}
			
		} finally {
			destination.leaveCriticalSection();
		}
	}
	
	private void doSmushSingleModel(VitroRequest vreq) {
		OntModel source = ModelFactory.createOntologyModel(OntModelSpec.OWL_DL_MEM);
		String[] sourceModel = vreq.getParameterValues("sourceModelName");
		for (int i=0; i<sourceModel.length; i++) {
			Model m = getModel(sourceModel[i],vreq);
			source.addSubModel(m);
		}
		Model destination = getModel(vreq.getParameter("destinationModelName"),vreq);
		String propertyURIStr = vreq.getParameter("propertyURI");
		Property prop = ResourceFactory.createProperty(propertyURIStr);
		JenaIngestUtils utils = new JenaIngestUtils();
		destination.enterCriticalSection(Lock.WRITE);
		try {
			destination.add(utils.smushResources(source, prop));
		} finally {
			destination.leaveCriticalSection();
		}
	}
	
	private long doExecuteSparql(VitroRequest vreq) {
		OntModel jenaOntModel = (OntModel) getServletContext().getAttribute("jenaOntModel");
		OntModel source = null;
		if ("pellet".equals(vreq.getParameter("reasoning"))) {
			source = ModelFactory.createOntologyModel(PelletReasonerFactory.THE_SPEC);
		} else {
 		    source = ModelFactory.createOntologyModel(OntModelSpec.OWL_DL_MEM);
		}
		String[] sourceModel = vreq.getParameterValues("sourceModelName");
		for (int i=0; i<sourceModel.length; i++) {
			Model m = getModel(sourceModel[i],vreq);
			source.addSubModel(m);
		}
		Model destination = getModel(vreq.getParameter("destinationModelName"),vreq); 
		String sparqlQueryStr = vreq.getParameter("sparqlQueryStr");
		String savedQueryURIStr = vreq.getParameter("savedQuery");
		String queryStr;
		if (savedQueryURIStr.length()==0) {
			System.out.println("Using entered query");
			queryStr = sparqlQueryStr;
		} else {
			Property queryStrProp = ResourceFactory.createProperty(SPARQL_QUERYSTR_PROP);
			jenaOntModel.enterCriticalSection(Lock.READ);
			try {
				Individual ind = jenaOntModel.getIndividual(savedQueryURIStr);
				System.out.println("Using query "+savedQueryURIStr);
				queryStr = ( (Literal) ind.getPropertyValue(queryStrProp)).getLexicalForm();
				queryStr = StringEscapeUtils.unescapeHtml(queryStr); // !!! We need to turn off automatic HTML-escaping for data property editing.
			} finally {
				jenaOntModel.leaveCriticalSection();
			}
		}
		//System.out.println(queryStr);
		Model tempModel = ModelFactory.createDefaultModel();
		Query query = QueryFactory.create(queryStr, Syntax.syntaxARQ);
        QueryExecution qexec = QueryExecutionFactory.create(query,source);
        try {
        	qexec.execConstruct(tempModel);
        } catch (QueryExecException qee) {
        	qexec.execDescribe(tempModel);
        }
        destination.enterCriticalSection(Lock.WRITE);
        try {
        	if (destination instanceof OntModel) {
        		((OntModel) destination).getBaseModel().notifyEvent(new EditEvent(null, true));
        	} else {
        		destination.notifyEvent(new EditEvent(null, true));
        	}
        	destination.add(tempModel);      
        } finally {
        	if (destination instanceof OntModel) {
        		((OntModel) destination).getBaseModel().notifyEvent(new EditEvent(null, false));
        	} else {
        		destination.notifyEvent(new EditEvent(null, false));
        	}
        	destination.leaveCriticalSection();
        }
        return tempModel.size();     
	}
	
	public void doConnectDB(VitroRequest vreq) throws SQLException {
		String jdbcUrl = vreq.getParameter("jdbcUrl");
		String username = vreq.getParameter("username");
		String password = vreq.getParameter("password");
		String dbType = vreq.getParameter("dbType");
		String tripleStore = vreq.getParameter("tripleStore");
		DatabaseType dbTypeObj = null;
		if ("MySQL".equals(dbType)) {
			jdbcUrl += (jdbcUrl.contains("?")) ? "&" : "?";
			jdbcUrl += "useUnicode=yes&characterEncoding=utf8";
		}
		dbTypeObj = DatabaseType.fetch(dbType);
        String driver = loadDriver(dbTypeObj);
		System.out.println("Connecting to DB at "+jdbcUrl);
		StoreDesc storeDesc = new StoreDesc(LayoutType.LayoutTripleNodesHash,dbTypeObj) ; 
    	ServletContext ctx = vreq.getSession().getServletContext();
		BasicDataSource bds = JenaDataSourceSetup.makeBasicDataSource(
    	        driver, jdbcUrl, username, password, ctx);
    	try {
    	    VitroJenaSDBModelMaker vsmm = new VitroJenaSDBModelMaker(storeDesc, bds);
    	  	VitroJenaModelMaker vjmm = new VitroJenaModelMaker(jdbcUrl, username, password, dbType, ctx);
        	getServletContext().setAttribute("vitroJenaSDBModelMaker", vsmm);
        	getServletContext().setAttribute("vitroJenaModelMaker", vjmm);
        	if("SDB".equals(tripleStore))
        		vreq.getSession().setAttribute("vitroJenaModelMaker",vsmm);
        	else
        		vreq.getSession().setAttribute("vitroJenaModelMaker",vjmm);
    	} catch (SQLException sqle) {
            throw new RuntimeException("Unable to create SDB ModelMaker", sqle);
        }
	}
	
	
	private String loadDriver(DatabaseType dbType) {
	    String driverName = JDBC.getDriver(dbType);
	    JDBC.loadDriver(driverName);
	    return driverName;
	}

	public void doSubtractModels(VitroRequest vreq) {
			String modela = vreq.getParameter("modela");
			String modelb = vreq.getParameter("modelb");
			String destination = vreq.getParameter("destinationModelName");
			Model ma = getModel(modela,vreq);
			Model mb = getModel(modelb,vreq);
			Model destinationModel = getModel(destination,vreq);
			if(!destination.equals(modela))
			    destinationModel.add(ma.difference(mb));
			else
				ma.remove(mb);
	}
	
	public void doSplitPropertyValues(VitroRequest vreq) {
		String sourceModelStr = vreq.getParameter("sourceModelName");
		String destinationModelStr = vreq.getParameter("destinationModelName");
		Model sourceModel = getModel(sourceModelStr,vreq);
		Model destinationModel = getModel(destinationModelStr,vreq);
		String propertyURI = vreq.getParameter("propertyURI");
		String splitRegex = vreq.getParameter("splitRegex");
		String newPropertyURI = vreq.getParameter("newPropertyURI");
		String trimStr = vreq.getParameter("trim");
		boolean trim = ( "TRUE".equalsIgnoreCase(trimStr) );
		destinationModel.add( (new JenaIngestUtils()).splitPropertyValues(sourceModel, propertyURI, splitRegex, newPropertyURI, trim));
	}
	
	public void doGenerateTBox(VitroRequest vreq) {
		OntModel source = ModelFactory.createOntologyModel(OntModelSpec.OWL_DL_MEM);
		String[] sourceModel = vreq.getParameterValues("sourceModelName");
		for (int i=0; i<sourceModel.length; i++) {
			Model m = getModel(sourceModel[i],vreq);
			source.addSubModel(m);
		}
		String destinationModelStr = vreq.getParameter("destinationModelName");
		Model destination = getModel(destinationModelStr,vreq);
		destination.add( (new JenaIngestUtils()).generateTBox(source));
	}
		
	public void doProcessStrings(VitroRequest vreq) {
		try {
			String className = vreq.getParameter("className");
			String methodName = vreq.getParameter("methodName");
			String propertyName = vreq.getParameter("propertyName");
			String newPropertyName = vreq.getParameter("newPropertyName");
			// for now, we'll make the destination and source models the same
			Model destination = getModel(vreq.getParameter("destinationModelName"),vreq);
			String processModel = vreq.getParameter("processModel");
			Model savedAdditionsModel = null;
			Model savedRetractionsModel = null;
			String additionsModelStr = vreq.getParameter("additionsModel");
			if ( (additionsModelStr != null) && ( additionsModelStr.length() > 0 ) ) {
				savedAdditionsModel = getModel(additionsModelStr, vreq);
			}
			String retractionsModelStr = vreq.getParameter("retractionsModel");
			if ( (retractionsModelStr != null) && ( retractionsModelStr.length() > 0 ) ) {
				savedRetractionsModel = getModel(retractionsModelStr, vreq);
			} 
			Model additionsModel = ModelFactory.createDefaultModel();
			Model retractionsModel = ModelFactory.createDefaultModel();
			Class stringProcessorClass = Class.forName(className);
			Object processor = stringProcessorClass.newInstance();
			Class[] methArgs = {String.class};
			Method meth = stringProcessorClass.getMethod(methodName,methArgs);
			Property prop = ResourceFactory.createProperty(propertyName);
			Property newProp = ResourceFactory.createProperty(newPropertyName);
			destination.enterCriticalSection(Lock.READ);
			try {
				ClosableIterator closeIt = destination.listStatements((Resource)null,prop,(RDFNode)null);
				for (Iterator stmtIt = closeIt; stmtIt.hasNext(); ) {
					Statement stmt = (Statement) stmtIt.next();
					if (stmt.getObject().isLiteral()) {
						Literal lit = (Literal) stmt.getObject();
						String lex = lit.getLexicalForm();
						Object[] args = {lex};
						String newLex = "";
						try {
							newLex = (String) meth.invoke(processor,args);
						} catch (InvocationTargetException e) {
							e.getTargetException().printStackTrace();
						}
						if (!newLex.equals(lex)) {
							retractionsModel.add(stmt);
							if (newLex.length()>0) {	
									Literal newLit = null;
									if (lit.getLanguage()!=null && lit.getLanguage().length()>0) {
										newLit = additionsModel.createLiteral(newLex,lit.getLanguage());
									} else if (lit.getDatatype() != null) {
										newLit = additionsModel.createTypedLiteral(newLex,lit.getDatatype());
									} else {
										newLit = additionsModel.createLiteral(newLex);
									}
									additionsModel.add(stmt.getSubject(),newProp,newLit);
							}
						}
					}
				}
				if (processModel != null) {
					destination.add(additionsModel);
					destination.remove(retractionsModel);
				}
				if (savedAdditionsModel != null)  {
					savedAdditionsModel.add(additionsModel);
				}
				if (savedRetractionsModel != null) {
					savedRetractionsModel.add(retractionsModel);
				}
			} finally {
				destination.leaveCriticalSection();
			} 
		} catch (Exception e) {
			e.printStackTrace();
		}
	}

	public void doCleanLiterals(Model model) {
		Model retractionsModel = ModelFactory.createDefaultModel();
		Model additionsModel = ModelFactory.createDefaultModel();
		model.enterCriticalSection(Lock.WRITE);
		try {
			ClosableIterator closeIt = model.listStatements();
			try {
				for (Iterator stmtIt = closeIt; stmtIt.hasNext();) {
					Statement stmt = (Statement) stmtIt.next();
					if (stmt.getObject().isLiteral()) {
						Literal lit = (Literal) stmt.getObject();
						String lex = lit.getLexicalForm();
						char[] chars = lex.toCharArray();
						char[] cleanChars = new char[chars.length];
						int cleanPos = 0;
						boolean badChar = false;
						for (int i=0; i<chars.length; i++) {
							if (java.lang.Character.getNumericValue(chars[i])>31 && java.lang.Character.isDefined(chars[i])) {
								cleanChars[cleanPos] = chars[i];
								cleanPos++;
							} else {
								System.out.println("Bad char in "+lex);
								System.out.println("Numeric value "+java.lang.Character.getNumericValue(chars[i])); 
								badChar = true;
							}
						}
						String cleanLex = new String(cleanChars);
						if (badChar) {
							retractionsModel.add(stmt);
							Literal newLit = null;
							if (lit.getLanguage()!=null && lit.getLanguage().length()>0) {
								newLit = additionsModel.createLiteral(cleanLex,lit.getLanguage());
							} else if (lit.getDatatype() != null) {
								newLit = additionsModel.createTypedLiteral(cleanLex,lit.getDatatype());
							} else {
								newLit = additionsModel.createLiteral(cleanLex);
							}
							additionsModel.add(stmt.getSubject(),stmt.getPredicate(),newLit);
						}
					}
				}	
			} finally {
				closeIt.close();
			}
			model.remove(retractionsModel);
			model.add(additionsModel);
			System.out.println("Cleaned "+additionsModel.size()+" literals");
		} finally {
			model.leaveCriticalSection();
		}
	}
	
	private void doExecuteWorkflow(VitroRequest vreq) {
		String workflowURI = vreq.getParameter("workflowURI");
		String workflowStepURI = vreq.getParameter("workflowStepURI");
		OntModel jenaOntModel = (OntModel) getModel("vitro:jenaOntModel",vreq);
		new JenaIngestWorkflowProcessor(
				jenaOntModel.getIndividual(workflowURI),getVitroJenaModelMaker(
						vreq)).run(jenaOntModel.getIndividual(workflowStepURI));
	}
	
    private String doRename(String oldNamespace,String newNamespace,HttpServletResponse response){	
		String userURI = null;
		String uri = null;
		String result = null;
		Integer counter = 0;
		Boolean namespacePresent = false;
		OntModel baseOntModel = (OntModel)
		getServletContext().getAttribute("baseOntModel");
		OntModel ontModel = (OntModel)
		getServletContext().getAttribute("jenaOntModel");
		OntModel infOntModel = (OntModel)
		getServletContext().getAttribute(JenaBaseDao.INFERENCE_ONT_MODEL_ATTRIBUTE_NAME);
		WebappDaoFactory wdf =
		(WebappDaoFactory)getServletContext().getAttribute("webappDaoFactory");
		List<String> urisToChange = new LinkedList<String>();		
		ontModel.enterCriticalSection(Lock.READ);
		try {
			Iterator<Individual> indIter = ontModel.listIndividuals();
			while( indIter.hasNext()){
				Individual ind = indIter.next();
				String namespace = ind.getNameSpace();
				if( namespace != null ){
					if( oldNamespace.equals(namespace) ){
						uri = ind.getURI();	
						urisToChange.add(uri);
						namespacePresent = true;
					}
				}
			}
		} finally {
			ontModel.leaveCriticalSection();
		}
		if(!namespacePresent){
			result = "0 resource renamed";
			return result;
		}	
		for( String oldURIStr : urisToChange){
			baseOntModel.enterCriticalSection(Lock.WRITE);
			ontModel.enterCriticalSection(Lock.WRITE);
			infOntModel.enterCriticalSection(Lock.WRITE);
			try{
				long time1 = System.currentTimeMillis();
				Resource res = baseOntModel.getResource(oldURIStr);
				Resource infRes = infOntModel.getResource(oldURIStr);
				long time2 = System.currentTimeMillis();
				String newURIStr=null;
				Pattern p = Pattern.compile(oldNamespace);
				String candidateString = res.getURI();
				Matcher matcher = p.matcher(candidateString);
				newURIStr = matcher.replaceFirst(newNamespace);
				long time3 = System.currentTimeMillis();
				log.info("time to get new uri: " + 
						Long.toString(time3 - time2));
				log.info("Renaming "+ oldURIStr + " to " + newURIStr);
				ResourceUtils.renameResource(res,newURIStr);
				ResourceUtils.renameResource(infRes,newURIStr);
				long time4 = System.currentTimeMillis();
				log.info(" time to rename : " + Long.toString( time4 - time3));
				log.info(" time for one resource: " + 
						Long.toString( time4 -time1));
			} finally {
				infOntModel.leaveCriticalSection();
				ontModel.leaveCriticalSection();
				baseOntModel.leaveCriticalSection();
			}
			try {
				Thread.currentThread().sleep(200);
			} catch (InterruptedException e) {
				// TODO Auto-generated catch block
				e.printStackTrace();
			}
			counter++;
		}		
		/*baseOntModel.enterCriticalSection(Lock.WRITE);
		ontModel.enterCriticalSection(Lock.WRITE);
		try{
		baseOntModel.getBaseModel().notifyEvent(new EditEvent(null,true));
		baseOntModel.getBaseModel().notifyEvent(new EditEvent(null,false));
		} finally {
		ontModel.leaveCriticalSection();
		baseOntModel.leaveCriticalSection();
		}*/
		result = counter.toString() + " resources renamed";
		return result;
    }

    private class CollationSort implements Comparator<String> {
        
        Collator collator = Collator.getInstance();
        
        public int compare(String s1, String s2) {
            return collator.compare(s1, s2);
        }
        
    }
	
}<|MERGE_RESOLUTION|>--- conflicted
+++ resolved
@@ -698,35 +698,9 @@
 			  vreq.setAttribute("title","Merge Resources");
 			  vreq.setAttribute("bodyJsp",MERGE_RESULT);
 		  }
-<<<<<<< HEAD
-		else if("mergeIndividuals".equals(actionStr)){
-			  String uri1 = vreq.getParameter("uri1");
-			  String uri2 = vreq.getParameter("uri2");
-			  if(uri1!=null){
-				  JenaIngestUtils utils = new JenaIngestUtils();
-				  OntModel baseOntModel = (OntModel) getServletContext().getAttribute("baseOntModel");
-					OntModel ontModel = (OntModel)
-					getServletContext().getAttribute("jenaOntModel");
-					OntModel infOntModel = (OntModel)
-					getServletContext().getAttribute(JenaBaseDao.INFERENCE_ONT_MODEL_ATTRIBUTE_NAME);
-				  String result = utils.doMerge(uri1,uri2,baseOntModel,ontModel,infOntModel);
-				 // request.getSession().setAttribute("leftoverModel", utils.getLeftOverModel());
-				  getServletContext().setAttribute("leftoverModel", utils.getLeftOverModel());
-				  request.setAttribute("result",result);
-				  request.setAttribute("title","Merge Individuals");
-				  request.setAttribute("bodyJsp",MERGE_RESULT);
-				   
-			  }
-			  else{
-				  request.setAttribute("title","Merge Individuals");
-				  request.setAttribute("bodyJsp",MERGE_INDIVIDUALS);  
-			  }
-			   
-=======
 		  else{
 			  vreq.setAttribute("title","Merge Resources");
 			  vreq.setAttribute("bodyJsp",MERGE_RESOURCES);  
->>>>>>> 0b1fa8ab
 		  }
 	}
 	
@@ -742,13 +716,6 @@
 			  vreq.setAttribute("title","Rename Resources");
 			  vreq.setAttribute("bodyJsp",RENAME_RESULT);			   
 		  }
-<<<<<<< HEAD
-		else if("mergeResult".equals(actionStr)){
-			//Model lmodel = (Model)request.getSession().getAttribute("leftoverModel");
-			Model lmodel = (Model)getServletContext().getAttribute("leftoverModel");
-			response.setContentType("RDF/XML-ABBREV");
-			try{
-=======
 		  else{
 			  vreq.setAttribute("title","Rename Resource");
 			  vreq.setAttribute("bodyJsp",RENAME_RESOURCE);  
@@ -763,7 +730,6 @@
 		Model lmodel = (Model)getServletContext().getAttribute("leftoverModel");
 		response.setContentType("RDF/XML-ABBREV");
 		try	{
->>>>>>> 0b1fa8ab
 			OutputStream outStream = response.getOutputStream();
 			outStream.write("<?xml version=\"1.0\" encoding=\"UTF-8\"?>".getBytes());
 			lmodel.write( outStream,"RDF/XML-ABBREV");
