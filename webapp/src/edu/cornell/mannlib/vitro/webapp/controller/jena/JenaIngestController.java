--- conflicted
+++ resolved
@@ -74,11 +74,7 @@
 import edu.cornell.mannlib.vitro.webapp.dao.jena.VitroJenaSDBModelMaker;
 import edu.cornell.mannlib.vitro.webapp.dao.jena.VitroJenaSpecialModelMaker;
 import edu.cornell.mannlib.vitro.webapp.dao.jena.event.EditEvent;
-<<<<<<< HEAD
-import edu.cornell.mannlib.vitro.webapp.servlet.setup.WebappDaoSDBSetup;
-=======
 import edu.cornell.mannlib.vitro.webapp.servlet.setup.WebappDaoSetup;
->>>>>>> 6e8a4dff
 import edu.cornell.mannlib.vitro.webapp.utils.SparqlQueryUtils;
 import edu.cornell.mannlib.vitro.webapp.utils.jena.JenaIngestUtils;
 import edu.cornell.mannlib.vitro.webapp.utils.jena.JenaIngestUtils.MergeResult;
@@ -947,11 +943,7 @@
         log.debug("Connecting to DB at "+jdbcUrl);
         StoreDesc storeDesc = new StoreDesc(LayoutType.LayoutTripleNodesHash,dbTypeObj) ; 
         ServletContext ctx = vreq.getSession().getServletContext();
-<<<<<<< HEAD
-        BasicDataSource bds = WebappDaoSDBSetup.makeBasicDataSource(
-=======
         BasicDataSource bds = WebappDaoSetup.makeBasicDataSource(
->>>>>>> 6e8a4dff
                 driver, jdbcUrl, username, password, ctx);
         try {
             VitroJenaSDBModelMaker vsmm = new VitroJenaSDBModelMaker(storeDesc, bds);
