--- conflicted
+++ resolved
@@ -87,33 +87,6 @@
 
 public class JenaIngestController extends BaseEditController {
 
-<<<<<<< HEAD
-	private static final Log log = LogFactory.getLog(JenaIngestController.class);
-	
-	private static final String INGEST_MENU_JSP = "/jenaIngest/ingestMenu.jsp";
-	private static final String LIST_MODELS_JSP = "/jenaIngest/listModels.jsp";
-	private static final String CREATE_MODEL_JSP = "/jenaIngest/createModel.jsp";
-	private static final String LOAD_RDF_DATA_JSP = "/jenaIngest/loadRDFData.jsp";
-	private static final String EXECUTE_SPARQL_JSP = "/jenaIngest/sparqlConstruct.jsp";
-	private static final String RENAME_BNODES_JSP = "/jenaIngest/renameBNodes.jsp";
-	private static final String RENAME_BNODES_URI_SELECT_JSP = "/jenaIngest/renameBNodesURISelect.jsp";
-	private static final String SMUSH_JSP = "/jenaIngest/smushSingleModel.jsp";
-	private static final String CONNECT_DB_JSP = "/jenaIngest/connectDB.jsp";
-	private static final String CSV2RDF_JSP = "/jenaIngest/csv2rdf.jsp";
-	private static final String PROCESS_STRINGS_JSP = "/jenaIngest/processStrings.jsp";
-	private static final String SUBTRACT_MODELS_JSP = "/jenaIngest/subtractModels.jsp";
-	private static final String SPLIT_PROPERTY_VALUES_JSP = "/jenaIngest/splitPropertyValues.jsp";
-	private static final String EXECUTE_WORKFLOW_JSP = "/jenaIngest/executeWorkflow.jsp";
-	private static final String WORKFLOW_STEP_JSP = "/jenaIngest/workflowStep.jsp";
-	private static final String GENERATE_TBOX_JSP = "/jenaIngest/generateTBox.jsp";
-	private static final String PERMANENT_URI = "/jenaIngest/permanentURI.jsp";
-	private static final String MERGE_RESOURCES = "/jenaIngest/mergeResources.jsp";
-	private static final String MERGE_RESULT = "/jenaIngest/merge_result.jsp";
-	private static final String SPARQL_CONSTRUCT_CLASS = "http://vitro.mannlib.cornell.edu/ns/vitro/0.7/sparql#SPARQLCONSTRUCTQuery";
-	private static final String SPARQL_QUERYSTR_PROP = "http://vitro.mannlib.cornell.edu/ns/vitro/0.7/sparql#queryStr";
-	private static final String RENAME_RESOURCE = "/jenaIngest/renameResource.jsp";
-	private static final String RENAME_RESULT = "/jenaIngest/renameResult.jsp";
-=======
     private static final Log log = LogFactory.getLog(JenaIngestController.class);
     
     private static final String INGEST_MENU_JSP = "/jenaIngest/ingestMenu.jsp";
@@ -139,7 +112,6 @@
     private static final String SPARQL_QUERYSTR_PROP = "http://vitro.mannlib.cornell.edu/ns/vitro/0.7/sparql#queryStr";
     private static final String RENAME_RESOURCE = "/jenaIngest/renameResource.jsp";
     private static final String RENAME_RESULT = "/jenaIngest/renameResult.jsp";
->>>>>>> 6663421b
 
     private static final Map<String, Model> attachedModels = new HashMap<String, Model>();
     
@@ -175,59 +147,6 @@
         } else if("outputModel".equals(actionStr)) {
             processOutputModelRequest(vreq, response, maker, modelType);
             return; // don't attempt to display a JSP
-<<<<<<< HEAD
-		} else if("clearModel".equals(actionStr)) {
-			processClearModelRequest(vreq, maker, modelType);
-		} else if("setWriteLayer".equals(actionStr)) {
-            processSetWriteLayerRequest(vreq, maker, modelType);
-		} else if("attachModel".equals(actionStr)) {
-			processAttachModelRequest(vreq, maker, modelType);
-		} else if("detachModel".equals(actionStr)) {
-			processDetachModelRequest(vreq, maker, modelType);
-		} else if("renameBNodes".equals(actionStr)) {
-			processRenameBNodesRequest(vreq, maker, modelType);
-		} else if("renameBNodesURISelect".equals(actionStr)){
-			processRenameBNodesURISelectRequest(vreq, maker, modelType);
-		} else if("smushSingleModel".equals(actionStr)) {
-			processSmushSingleModelRequest(vreq, maker, modelType);
-		} else if("connectDB".equals(actionStr)) {
-			processConnectDBRequest(vreq, maker, modelType);
-		} else if("csv2rdf".equals(actionStr)) {
-			processCsv2rdfRequest(vreq, maker, modelType);
-		} else if("processStrings".equals(actionStr)) {
-			processProcessStringsRequest(vreq, maker, modelType);
-		} else if("splitPropertyValues".equals(actionStr)) {
-			processSplitPropertyValuesRequest(vreq, maker, modelType);
-		} else if("subtractModels".equals(actionStr)) {
-			processSubtractModelRequest(vreq, maker, modelType);
-		} else if("executeWorkflow".equals(actionStr)) {
-			processExecuteWorkflowRequest(vreq, maker, modelType);
-		} else if("executeSparql".equals(actionStr)) {
-			processExecuteSparqlRequest(vreq, maker, modelType);
-		} else if ("generateTBox".equals(actionStr)) {
-			processGenerateTBoxRequest(vreq, maker, modelType);
-		} else if("permanentURI".equals(actionStr)){
-			processPermanentURIRequest(vreq, maker, modelType);		  
-		} else if("mergeResources".equals(actionStr)){
-			processMergeResourceRequest(vreq, maker, modelType);
-		} else if("renameResource".equals(actionStr)){
-			processRenameResourceRequest(vreq, response, maker, modelType);
-	    } else if("mergeResult".equals(actionStr)){
-	    	processMergeResultRequest(vreq, response, maker, modelType);
-		}
-		
-		else {
-			request.setAttribute("title","Ingest Menu");
-			request.setAttribute("bodyJsp",INGEST_MENU_JSP);
-		}
-		
-		RequestDispatcher rd = request.getRequestDispatcher(
-				Controllers.BASIC_JSP);      
-        request.setAttribute("css", 
-        		"<link rel=\"stylesheet\" type=\"text/css\" href=\"" + 
-        		vreq.getAppBean().getThemeDir() + "css/edit.css\"/>");
-
-=======
         } else if("clearModel".equals(actionStr)) {
             processClearModelRequest(vreq, maker, modelType);
         } else if("attachModel".equals(actionStr)) {
@@ -277,7 +196,6 @@
    
         RequestDispatcher rd = request.getRequestDispatcher(
                 Controllers.BASIC_JSP);      
->>>>>>> 6663421b
         try {
             rd.forward(request, response);
         } catch (Exception e) {
@@ -610,400 +528,6 @@
         }     
         vreq.setAttribute("prefixList", prefixList);
         /*complete*/
-<<<<<<< HEAD
-		if (sparqlQueryStr != null) {
-			String validationMessage = "";
-			if (vreq.getParameterValues("sourceModelName") == null) {
-				validationMessage += "<p>Please select one or more source models.</p>";
-			}
-			if (vreq.getParameter("destinationModelName") == null) {
-				validationMessage += "<p>Please select a destination model</p>";
-			}
-			if (validationMessage.length() > 0) {
-				vreq.setAttribute("validationMessage", validationMessage);
-			} else {
-				long constructedStmtCount = 0;
-				try {
-					constructedStmtCount = doExecuteSparql(vreq);
-				} catch (QueryParseException qpe) {
-					String errorMsg = "<p>Unable to parse query:</p>";
-					if (qpe.getMessage() != null) {
-						errorMsg += "<p>" + qpe.getMessage() + "</p>"; 
-					}
-					vreq.setAttribute("errorMsg", errorMsg);
-				} catch (InconsistentOntologyException ioe) {
-					String errorMsg = "<p>Inconsistent source ontology:</p>";
-					if (ioe.getMessage() != null) {
-						errorMsg += "<p>" + ioe.getMessage() + "</p>";
-					}
-					vreq.setAttribute("errorMsg", errorMsg);
-				}
-				vreq.setAttribute("constructedStmtCount", constructedStmtCount);
-			}
-			vreq.setAttribute("savedQueries",savedQueryList);
-			vreq.setAttribute("title","SPARQL CONSTRUCT result");
-			vreq.setAttribute("bodyJsp",EXECUTE_SPARQL_JSP);
-		} else {	
-			vreq.setAttribute("savedQueries",savedQueryList);
-			vreq.setAttribute("title","Execute SPARQL Construct");
-			vreq.setAttribute("bodyJsp",EXECUTE_SPARQL_JSP);
-		}
-	}
-	
-	private void processGenerateTBoxRequest(VitroRequest vreq, ModelMaker maker, String modelType) {
-		String testParam = vreq.getParameter("sourceModelName");
-		if (testParam != null) {
-			doGenerateTBox(vreq);
-			vreq.setAttribute("title","Ingest Menu");
-			vreq.setAttribute("bodyJsp",INGEST_MENU_JSP);
-		} else {
-			vreq.setAttribute("title","Generate TBox from Assertions Data");
-			vreq.setAttribute("bodyJsp",GENERATE_TBOX_JSP);
-		}	
-	}
-	
-	private void processPermanentURIRequest(VitroRequest vreq, ModelMaker maker, String modelType) {
-		String modelName = vreq.getParameter("modelName");
-		String oldModel = vreq.getParameter("oldModel");
-		String newModel = vreq.getParameter("newModel");
-		String oldNamespace = vreq.getParameter("oldNamespace");
-		String newNamespace = vreq.getParameter("newNamespace");
-		String dNamespace = vreq.getParameter("defaultNamespace");	  
-		if(modelName!=null){
-		    Model m = maker.getModel(modelName);
-		    ArrayList namespaceList = new ArrayList();
-		    ResIterator resItr = m.listResourcesWithProperty((Property)null);
-		    if(resItr!=null){
-		        while(resItr.hasNext()){
-			        String namespace = resItr.nextResource().getNameSpace();
-			        if(!namespaceList.contains(namespace)){
-			            namespaceList.add(namespace);
-			        }		
-		        }
-		    } else {
-		        namespaceList.add("no resources present");
-		    }
-			String defaultNamespace = vreq.getFullWebappDaoFactory().getDefaultNamespace();
-			vreq.setAttribute("modelName", modelName);
-			vreq.setAttribute("defaultNamespace", defaultNamespace);
-		  	vreq.setAttribute("namespaceList", namespaceList);
-			vreq.setAttribute("title","Permanent URI");
-			vreq.setAttribute("bodyJsp",PERMANENT_URI);
-		} else if(oldModel != null) {
-		    JenaIngestUtils utils = new JenaIngestUtils();
-		    utils.doPermanentURI(oldModel,newModel,oldNamespace,newNamespace,dNamespace,maker,vreq);
-		    vreq.setAttribute("title","Ingest Menu");
-		    vreq.setAttribute("bodyJsp",INGEST_MENU_JSP);
-		}
-	}
-	
-	private void processMergeResourceRequest(VitroRequest vreq, ModelMaker maker, String modelType) {
-		  String uri1 = vreq.getParameter("uri1"); // get primary uri
-		  String uri2 = vreq.getParameter("uri2"); // get secondary uri
-		  String usePrimaryLabelOnly = vreq.getParameter("usePrimaryLabelOnly");
-		  
-		  if(uri1!=null){
-			  JenaIngestUtils utils = new JenaIngestUtils();
-			  /*
-			   * get baseOnt, Ont and infOnt models
-			   */
-			  OntModel baseOntModel = (OntModel) getServletContext().getAttribute("baseOntModel");
-		      OntModel ontModel = (OntModel)
-			  getServletContext().getAttribute("jenaOntModel");
-			  OntModel infOntModel = (OntModel)
-			  getServletContext().getAttribute(JenaBaseDao.INFERENCE_ONT_MODEL_ATTRIBUTE_NAME);
-			  /*
-			   * calling method that does the merge operation.
-			   */
-			  String result = utils.doMerge(uri1,uri2,baseOntModel,ontModel,infOntModel,usePrimaryLabelOnly);
-			  getServletContext().setAttribute("leftoverModel", utils.getLeftOverModel());
-			  vreq.setAttribute("result",result);
-			  vreq.setAttribute("title","Merge Resources");
-			  vreq.setAttribute("bodyJsp",MERGE_RESULT);
-		  }
-		  else{
-			  vreq.setAttribute("title","Merge Resources");
-			  vreq.setAttribute("bodyJsp",MERGE_RESOURCES);  
-		  }
-	}
-	
-	private void processRenameResourceRequest(VitroRequest vreq, 
-			                                  HttpServletResponse response, 
-			                                  ModelMaker maker, 
-			                                  String modelType) {
-		  String uri1 = vreq.getParameter("uri1");
-		  String uri2 = vreq.getParameter("uri2");
-		  if(uri1!=null){
-			  String result = doRename(uri1,uri2,response);
-			  vreq.setAttribute("result",result);
-			  vreq.setAttribute("title","Rename Resources");
-			  vreq.setAttribute("bodyJsp",RENAME_RESULT);			   
-		  }
-		  else{
-			  vreq.setAttribute("title","Rename Resource");
-			  vreq.setAttribute("bodyJsp",RENAME_RESOURCE);  
-		  }
-	}
-	
-	private void processMergeResultRequest(VitroRequest vreq, 
-			                               HttpServletResponse response, 
-			                               ModelMaker maker, 
-			                               String modelType) {
-		//Model lmodel = (Model)request.getSession().getAttribute("leftoverModel");
-		Model lmodel = (Model)getServletContext().getAttribute("leftoverModel");
-		response.setContentType("RDF/XML-ABBREV");
-		try	{
-			OutputStream outStream = response.getOutputStream();
-			outStream.write("<?xml version=\"1.0\" encoding=\"UTF-8\"?>".getBytes());
-			lmodel.write( outStream,"RDF/XML-ABBREV");
-			outStream.flush();
-			outStream.close();
-		}
-		catch(IOException ioe){
-			throw new RuntimeException(ioe);
-		}
-	}
-	
-	private ModelMaker getVitroJenaModelMaker(HttpServletRequest request) {
-		ModelMaker myVjmm = (ModelMaker) request.getSession().getAttribute("vitroJenaModelMaker");
-		myVjmm = (myVjmm == null) ? (ModelMaker) getServletContext().getAttribute("vitroJenaModelMaker") : myVjmm;
-		return new VitroJenaSpecialModelMaker(myVjmm, request);
-	}
-	
-	private Model getModel(String name, HttpServletRequest request) {
-		if ("vitro:jenaOntModel".equals(name)) {
-			Object sessionOntModel = request.getSession().getAttribute("jenaOntModel");
-			if (sessionOntModel != null && sessionOntModel instanceof OntModel) {
-				return (OntModel) sessionOntModel;
-			} else {
-				return (OntModel) getServletContext().getAttribute("jenaOntModel");
-			}
-		} else if ("vitro:baseOntModel".equals(name)) {
-			Object sessionOntModel = request.getSession().getAttribute("baseOntModel");
-			if (sessionOntModel != null && sessionOntModel instanceof OntModel) {
-				return (OntModel) sessionOntModel;
-			} else {
-				return (OntModel) getServletContext().getAttribute("baseOntModel");
-			}
-		} else if ("vitro:inferenceOntModel".equals(name)) {
-			Object sessionOntModel = request.getSession().getAttribute("inferenceOntModel");
-			if (sessionOntModel != null && sessionOntModel instanceof OntModel) {
-				return (OntModel) sessionOntModel;
-			} else {
-				return (OntModel) getServletContext().getAttribute("inferenceOntModel");
-			}
-		} else {
-			return getVitroJenaModelMaker(request).getModel(name);
-		}
-	}
-	
-	private void doCreateModel(String modelName, ModelMaker modelMaker) {
-		modelMaker.createModel(modelName);
-	}
-	
-	private void doRemoveModel(String modelName, ModelMaker modelMaker) {
-	    //Try to detach first since it cause problems to remove an attached model.	    
-	    doDetachModel(modelName, modelMaker);
-	    System.out.println("Removing "+modelName+" from webapp");
-		modelMaker.removeModel(modelName);		
-	}
-	
-	private void doClearModel(String modelName, ModelMaker modelMaker) {
-		Model m = modelMaker.getModel(modelName);
-		OntModel o = ModelFactory.createOntologyModel(OntModelSpec.OWL_MEM,m);
-		o.enterCriticalSection(Lock.WRITE);
-		try {
-			o.removeAll(null,null,null);
-		} finally {
-			o.leaveCriticalSection();
-		}
-		// removeAll() doesn't work with the listeners!
-	}
-	
-	private void doLoadRDFData(String modelName, String docLoc, String filePath, String language, ModelMaker modelMaker) {
-		Model m = modelMaker.getModel(modelName);
-		m.enterCriticalSection(Lock.WRITE);
-		try {
-			if ( (docLoc != null) && (docLoc.length()>0) ) {
-				m.read(docLoc, language);
-			} else if ( (filePath != null) && (filePath.length()>0) ) {
-				File file = new File(filePath);
-				File[] files;
-				if (file.isDirectory()) {
-					files = file.listFiles();
-				} else {
-					files = new File[1];
-					files[0] = file;
-				}
-				for (int i=0; i<files.length; i++) {
-					File currentFile = files[i];
-					log.info("Reading file "+currentFile.getName());
-					FileInputStream fis;
-					try {
-						fis = new FileInputStream(currentFile);
-						m.read(fis, null, language);
-						fis.close();
-					} catch (IOException ioe) {
-						throw new RuntimeException(ioe);
-					}
-				}
-			}
-		} finally { 
-			m.leaveCriticalSection();
-		}
-	}
-	
-	private void doAttachModel(String modelName, ModelMaker modelMaker) {
-		if (attachedModels.containsKey(modelName)) {
-			return;
-		}
-		Model m = modelMaker.getModel(modelName);
-		ModelContext.getBaseOntModelSelector(getServletContext()).getTBoxModel().addSubModel(m);
-		ModelContext.getBaseOntModelSelector(getServletContext()).getABoxModel().addSubModel(m);
-		ModelContext.getUnionOntModelSelector(getServletContext()).getABoxModel().addSubModel(m);
-		ModelContext.getUnionOntModelSelector(getServletContext()).getTBoxModel().addSubModel(m);
-		attachedModels.put(modelName, m);
-		log.info("Attached " + modelName + " (" + m.hashCode() + ") to webapp");
-	}
-	
-	private void doDetachModel(String modelName, ModelMaker modelMaker) {
-		Model m = attachedModels.get(modelName);
-		if (m == null) {
-			return;
-		}
-		ModelContext.getBaseOntModelSelector(getServletContext()).getTBoxModel().removeSubModel(m);
-		ModelContext.getBaseOntModelSelector(getServletContext()).getABoxModel().removeSubModel(m);
-		ModelContext.getUnionOntModelSelector(getServletContext()).getABoxModel().removeSubModel(m);
-		ModelContext.getUnionOntModelSelector(getServletContext()).getTBoxModel().removeSubModel(m);
-		attachedModels.remove(modelName);
-		log.info("Detached " + modelName + " (" + m.hashCode() + ") from webapp");
-	}
-	
-	private void doRenameBNodes(VitroRequest vreq, String namespaceEtc, boolean patternBoolean, String pattern, String[] sourceModel) {
-		OntModel source = ModelFactory.createOntologyModel(OntModelSpec.OWL_DL_MEM);
-		String property = vreq.getParameter("property");
-		Boolean csv2rdf = (Boolean)getServletContext().getAttribute("csv2rdf");
-		for (int i=0; i<sourceModel.length; i++) {
-			Model m = getModel(sourceModel[i],vreq);
-			source.addSubModel(m);
-		}
-		System.out.println(vreq.getParameter("destinationModelName"));
-		Model destination = getModel(vreq.getParameter("destinationModelName"),vreq);
-		JenaIngestUtils utils = new JenaIngestUtils();
-		destination.enterCriticalSection(Lock.WRITE);
-		try {
-			if(!patternBoolean){
-				destination.add(utils.renameBNodes(source, namespaceEtc, vreq.getJenaOntModel()));
-			}
-			else{
-				destination.add(utils.renameBNodesByPattern(source, namespaceEtc, vreq.getJenaOntModel(), pattern, property));
-			}
-			if(csv2rdf!=null){
-				if(csv2rdf && property!=null){
-					ClosableIterator closeIt = destination.listSubjects();
-					Property prop = ResourceFactory.createProperty(property);
-					try {
-						for (Iterator it = closeIt; it.hasNext();) {
-							Resource res = (Resource) it.next();
-							if (res.isAnon()) {
-								ClosableIterator closfIt = destination.listStatements(res,prop,(RDFNode)null);
-								Statement stmt = null;
-								try {
-									if (closfIt.hasNext()) {
-										stmt = (Statement) closfIt.next();
-									}
-								} finally {
-									closfIt.close();
-								}
-								if (stmt != null) {
-									Resource outRes = stmt.getSubject();
-									destination.removeAll(outRes,(Property)null,(RDFNode)null);
-								}
-							}
-						}
-					} finally {
-						closeIt.close();
-					}
-					csv2rdf = false;
-					getServletContext().setAttribute("csv2rdf", csv2rdf);
-				}
-				else if(csv2rdf && property == null){
-					ClosableIterator closeIt = destination.listSubjects();
-					try {
-						for (Iterator it = closeIt; it.hasNext();) {
-							Resource res = (Resource) it.next();
-							if (res.isAnon()) {
-								destination.removeAll(res,(Property)null,(RDFNode)null);
-							}
-						}
-					} finally {
-						closeIt.close();
-					}
-					csv2rdf = false;
-					getServletContext().setAttribute("csv2rdf", csv2rdf);
-				}
-			}
-			
-		} finally {
-			destination.leaveCriticalSection();
-		}
-	}
-	
-	private void doSmushSingleModel(VitroRequest vreq) {
-		OntModel source = ModelFactory.createOntologyModel(OntModelSpec.OWL_DL_MEM);
-		String[] sourceModel = vreq.getParameterValues("sourceModelName");
-		for (int i=0; i<sourceModel.length; i++) {
-			Model m = getModel(sourceModel[i],vreq);
-			source.addSubModel(m);
-		}
-		Model destination = getModel(vreq.getParameter("destinationModelName"),vreq);
-		String propertyURIStr = vreq.getParameter("propertyURI");
-		Property prop = ResourceFactory.createProperty(propertyURIStr);
-		JenaIngestUtils utils = new JenaIngestUtils();
-		destination.enterCriticalSection(Lock.WRITE);
-		try {
-			destination.add(utils.smushResources(source, prop));
-		} finally {
-			destination.leaveCriticalSection();
-		}
-	}
-	
-	private long doExecuteSparql(VitroRequest vreq) {
-		OntModel jenaOntModel = (OntModel) getServletContext().getAttribute("jenaOntModel");
-		OntModel source = null;
-		if ("pellet".equals(vreq.getParameter("reasoning"))) {
-			source = ModelFactory.createOntologyModel(PelletReasonerFactory.THE_SPEC);
-		} else {
- 		    source = ModelFactory.createOntologyModel(OntModelSpec.OWL_DL_MEM);
-		}
-		String[] sourceModel = vreq.getParameterValues("sourceModelName");
-		for (int i=0; i<sourceModel.length; i++) {
-			Model m = getModel(sourceModel[i],vreq);
-			source.addSubModel(m);
-		}
-		Model destination = getModel(vreq.getParameter("destinationModelName"),vreq); 
-		String sparqlQueryStr = vreq.getParameter("sparqlQueryStr");
-		String savedQueryURIStr = vreq.getParameter("savedQuery");
-		String queryStr;
-		if (savedQueryURIStr.length()==0) {
-			System.out.println("Using entered query");
-			queryStr = sparqlQueryStr;
-		} else {
-			Property queryStrProp = ResourceFactory.createProperty(SPARQL_QUERYSTR_PROP);
-			jenaOntModel.enterCriticalSection(Lock.READ);
-			try {
-				Individual ind = jenaOntModel.getIndividual(savedQueryURIStr);
-				System.out.println("Using query "+savedQueryURIStr);
-				queryStr = ( (Literal) ind.getPropertyValue(queryStrProp)).getLexicalForm();
-				queryStr = StringEscapeUtils.unescapeHtml(queryStr); // !!! We need to turn off automatic HTML-escaping for data property editing.
-			} finally {
-				jenaOntModel.leaveCriticalSection();
-			}
-		}
-		//System.out.println(queryStr);
-		Model tempModel = ModelFactory.createDefaultModel();
-		Query query = QueryFactory.create(queryStr, Syntax.syntaxARQ);
-=======
         if (sparqlQueryStr != null) {
             String validationMessage = "";
             if (vreq.getParameterValues("sourceModelName") == null) {
@@ -1402,7 +926,6 @@
         }
         Model tempModel = ModelFactory.createDefaultModel();
         Query query = SparqlQueryUtils.create(queryStr);
->>>>>>> 6663421b
         QueryExecution qexec = QueryExecutionFactory.create(query,source);
         try {
             qexec.execConstruct(tempModel);
