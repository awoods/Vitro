/* $This file is distributed under the terms of the license in /doc/license.txt$ */

package edu.cornell.mannlib.vitro.webapp.controller.edit;

import java.net.URLEncoder;
import java.util.ArrayList;
import java.util.Collection;
<<<<<<< HEAD
import java.util.Collections;
import java.util.HashMap;
import java.util.HashSet;
import java.util.Iterator;
import java.util.LinkedList;
import java.util.List;
import java.util.Set;
=======
import java.util.HashMap;
import java.util.Iterator;
import java.util.LinkedList;
import java.util.List;
>>>>>>> 0b1fa8ab

import javax.servlet.RequestDispatcher;
import javax.servlet.http.HttpServletRequest;
import javax.servlet.http.HttpServletResponse;

import org.apache.commons.codec.binary.Base64;
import org.apache.commons.collections.map.ListOrderedMap;
import org.apache.commons.logging.Log;
import org.apache.commons.logging.LogFactory;

<<<<<<< HEAD
import edu.cornell.mannlib.vedit.beans.Checkbox;
=======
>>>>>>> 0b1fa8ab
import edu.cornell.mannlib.vedit.beans.EditProcessObject;
import edu.cornell.mannlib.vedit.beans.FormObject;
import edu.cornell.mannlib.vedit.beans.Option;
import edu.cornell.mannlib.vedit.controller.BaseEditController;
import edu.cornell.mannlib.vedit.util.FormUtils;
<<<<<<< HEAD
=======
import edu.cornell.mannlib.vitro.webapp.auth.requestedAction.Actions;
import edu.cornell.mannlib.vitro.webapp.auth.requestedAction.usepages.EditIndividuals;
>>>>>>> 0b1fa8ab
import edu.cornell.mannlib.vitro.webapp.beans.ApplicationBean;
import edu.cornell.mannlib.vitro.webapp.beans.DataPropertyStatement;
import edu.cornell.mannlib.vitro.webapp.beans.Individual;
import edu.cornell.mannlib.vitro.webapp.beans.IndividualImpl;
<<<<<<< HEAD
import edu.cornell.mannlib.vitro.webapp.beans.Keyword;
import edu.cornell.mannlib.vitro.webapp.beans.KeywordIndividualRelation;
import edu.cornell.mannlib.vitro.webapp.beans.Portal;
=======
>>>>>>> 0b1fa8ab
import edu.cornell.mannlib.vitro.webapp.beans.PropertyInstance;
import edu.cornell.mannlib.vitro.webapp.beans.VClass;
import edu.cornell.mannlib.vitro.webapp.beans.VClassGroup;
import edu.cornell.mannlib.vitro.webapp.controller.Controllers;
import edu.cornell.mannlib.vitro.webapp.controller.VitroRequest;
<<<<<<< HEAD
import edu.cornell.mannlib.vitro.webapp.dao.KeywordDao;
import edu.cornell.mannlib.vitro.webapp.dao.KeywordIndividualRelationDao;
import edu.cornell.mannlib.vitro.webapp.dao.PortalDao;
import edu.cornell.mannlib.vitro.webapp.dao.PropertyInstanceDao;
import edu.cornell.mannlib.vitro.webapp.dao.VitroVocabulary;
import edu.cornell.mannlib.vitro.webapp.dao.jena.WebappDaoFactoryJena;
=======
import edu.cornell.mannlib.vitro.webapp.dao.PropertyInstanceDao;
>>>>>>> 0b1fa8ab

public class EntityEditController extends BaseEditController {
	
	private static final Log log = LogFactory.getLog(EntityEditController.class.getName());

    public void doGet (HttpServletRequest request, HttpServletResponse response) {
        if (!isAuthorizedToDisplayPage(request, response, new Actions(new EditIndividuals()))) {
        	return;
        }

        String entURI = request.getParameter("uri");
        VitroRequest vreq = (new VitroRequest(request));
        ApplicationBean application = vreq.getAppBean();

        Individual ent = vreq.getAssertionsWebappDaoFactory().getIndividualDao().getIndividualByURI(entURI);
<<<<<<< HEAD
        if (ent == null) {
        	try {
        		RequestDispatcher rd = request.getRequestDispatcher(Controllers.BASIC_JSP);
        		request.setAttribute("bodyJsp","/jenaIngest/notfound.jsp");
        		request.setAttribute("portalBean",portal);
        		request.setAttribute("title","Individual Not Found");
        		request.setAttribute("css", "<link rel=\"stylesheet\" type=\"text/css\" href=\""+portal.getThemeDir()+"css/edit.css\"/>");
=======
        if (ent == null) {
        	try {
        		RequestDispatcher rd = request.getRequestDispatcher(Controllers.BASIC_JSP);
        		request.setAttribute("bodyJsp","/jenaIngest/notfound.jsp");
        		request.setAttribute("title","Individual Not Found");
        		request.setAttribute("css", "<link rel=\"stylesheet\" type=\"text/css\" href=\""+application.getThemeDir()+"css/edit.css\"/>");
>>>>>>> 0b1fa8ab
        		rd.forward(request, response);
            } catch (Exception e) {
                log.error("EntityEditController could not forward to view.");
                log.error(e.getMessage());
                log.error(e.getStackTrace());
            }
        }
        
        Individual inferredEnt = vreq.getFullWebappDaoFactory().getIndividualDao().getIndividualByURI(entURI);
        if (inferredEnt == null) {
        	inferredEnt = new IndividualImpl(entURI);
        }
        
        request.setAttribute("entity",ent);

        ArrayList<String> results = new ArrayList<String>();
        int colCount = 4;
        results.add("Name");
        results.add("class");
        results.add("display level");
        results.add("edit level");
        results.add("last updated");
        colCount++;
        results.add("URI");
        colCount++;
        
        String rName = null;
        if (ent.getName() != null && ent.getName().length() > 0) {
        	rName = ent.getName();
        } else if (ent.getLocalName() != null && ent.getLocalName().length() > 0) {
        	rName = ent.getLocalName();
        } else if (ent.isAnonymous()) {
        	rName = "[anonymous resource]";
        } else {
        	rName = "[resource]";
        }
        results.add(rName);
        
        String classStr = "";
        List<VClass> classList = inferredEnt.getVClasses(false);
        if (classList != null) {
	        for (Iterator<VClass> classIt = classList.iterator(); classIt.hasNext();) {
	        	VClass vc = classIt.next();
	        	String rClassName = "";
	            try {
	                rClassName = "<a href=\"vclassEdit?uri=" +
	                		URLEncoder.encode(vc.getURI(),"UTF-8")+"\">" + 
	                		vc.getLocalNameWithPrefix()+"</a>";
	            } catch (Exception e) {
	                rClassName = vc.getLocalNameWithPrefix();
	            }
	            classStr += rClassName;
	            if (classIt.hasNext()) {
	            	classStr += ", ";
	            }
	        }
        }
        results.add(classStr);
                
        results.add(ent.getHiddenFromDisplayBelowRoleLevel()  == null ? "unspecified" : ent.getHiddenFromDisplayBelowRoleLevel().getLabel());
        results.add(ent.getProhibitedFromUpdateBelowRoleLevel() == null ? "unspecified" : ent.getProhibitedFromUpdateBelowRoleLevel().getLabel());

        String rModTime = (ent.getModTime()==null) ? "" : publicDateFormat.format(ent.getModTime());
        results.add(rModTime);
        results.add( (ent.getURI() == null) ? "[anonymous individual]" : ent.getURI() );
        request.setAttribute("results",results);
        request.setAttribute("columncount", colCount);
        request.setAttribute("suppressquery","true");
        
        EditProcessObject epo = super.createEpo(request,FORCE_NEW);
        request.setAttribute("epo", epo);

        FormObject foo = new FormObject();
        HashMap OptionMap = new HashMap();
        
        request.setAttribute("types",ent.getVClasses(false)); // we're displaying all assertions, including indirect types
        
        try {
            List<Option> externalIdOptionList = new LinkedList<Option>();
            if (ent.getExternalIds() != null) {
                Iterator<DataPropertyStatement> externalIdIt = ent.getExternalIds().iterator();
                while (externalIdIt.hasNext()) {
                    DataPropertyStatement eid = externalIdIt.next();
                    String multiplexedString = new String ("DatapropURI:" + new String(Base64.encodeBase64(eid.getDatapropURI().getBytes())) + ";" + "Data:" + new String(Base64.encodeBase64(eid.getData().getBytes())));
                    externalIdOptionList.add(new Option(multiplexedString, eid.getData()));
                }
            }
            OptionMap.put("externalIds", externalIdOptionList);
        } catch (Exception e) {e.printStackTrace();}
                
        List classGroups = vreq.getFullWebappDaoFactory().getVClassGroupDao().getPublicGroupsWithVClasses(true,true,false); // order by displayRank, include uninstantiated classes, don't count the individuals
        Iterator classGroupIt = classGroups.iterator();
        ListOrderedMap optGroupMap = new ListOrderedMap();
        while (classGroupIt.hasNext()) {
            VClassGroup group = (VClassGroup)classGroupIt.next();
            List classes = group.getVitroClassList();
            optGroupMap.put(group.getPublicName(),FormUtils.makeOptionListFromBeans(classes,"URI","PickListName",ent.getVClassURI(),null,false));
            //mixes group names with classes:optGroupMap.put(group.getPublicName(),FormUtils.makeVClassOptionList(getFullWebappDaoFactory(),ent.getVClassURI()));
        }
        try {
            OptionMap.put("VClassURI", optGroupMap);
        } catch (Exception e) {e.printStackTrace();}       
        
        PropertyInstanceDao piDao = vreq.getFullWebappDaoFactory().getPropertyInstanceDao();
        // existing property statements
        try {
            List epiOptionList = new LinkedList();
            Collection<PropertyInstance> epiColl = piDao.getExistingProperties(ent.getURI(),null);
            Iterator<PropertyInstance> epiIt = epiColl.iterator();
            while (epiIt.hasNext()) {
                PropertyInstance pi = epiIt.next();
                String multiplexedString = new String ("PropertyURI:" + new String(Base64.encodeBase64(pi.getPropertyURI().getBytes())) + ";" + "ObjectEntURI:" + new String(Base64.encodeBase64(pi.getObjectEntURI().getBytes())));
                epiOptionList.add(new Option(multiplexedString, pi.getDomainPublic()+" "+pi.getObjectName()));
            }
            OptionMap.put("ExistingPropertyInstances", epiOptionList);
        } catch (Exception e) {
            e.printStackTrace();
        }
        // possible property statements
        try {
            Collection piColl = piDao.getAllPossiblePropInstForIndividual(ent.getURI());
            List piList = new ArrayList();
            piList.addAll(piColl);
            OptionMap.put("PropertyURI", FormUtils.makeOptionListFromBeans(piList, "PropertyURI", "DomainPublic", (String)null, (String)null, false));
        } catch (Exception e) {
            e.printStackTrace();
        }

        foo.setOptionLists(OptionMap);

        epo.setFormObject(foo);

        RequestDispatcher rd = request.getRequestDispatcher(Controllers.BASIC_JSP);
        request.setAttribute("epoKey",epo.getKey());
        request.setAttribute("entityWebapp", ent);
        request.setAttribute("bodyJsp","/templates/edit/specific/ents_edit.jsp");
        request.setAttribute("title","Individual Control Panel");
        request.setAttribute("css", "<link rel=\"stylesheet\" type=\"text/css\" href=\""+application.getThemeDir()+"css/edit.css\"/>");
        request.setAttribute("scripts", "/templates/edit/specific/ents_edit_head.jsp");

        try {
            rd.forward(request, response);
        } catch (Exception e) {
            log.error("EntityEditController could not forward to view.");
            log.error(e.getMessage());
            log.error(e.getStackTrace());
        }

    }

    public void doPost (HttpServletRequest request, HttpServletResponse response) {
    	log.trace("Please don't POST to the "+this.getClass().getName()+". Use GET instead as there should be no change of state.");
        doPost(request,response);
    }

}
<|MERGE_RESOLUTION|>--- conflicted
+++ resolved
@@ -1,24 +1,14 @@
 /* $This file is distributed under the terms of the license in /doc/license.txt$ */
 
-package edu.cornell.mannlib.vitro.webapp.controller.edit;
-
+package edu.cornell.mannlib.vitro.webapp.controller.edit;
+
 import java.net.URLEncoder;
 import java.util.ArrayList;
 import java.util.Collection;
-<<<<<<< HEAD
-import java.util.Collections;
-import java.util.HashMap;
-import java.util.HashSet;
-import java.util.Iterator;
-import java.util.LinkedList;
-import java.util.List;
-import java.util.Set;
-=======
 import java.util.HashMap;
 import java.util.Iterator;
 import java.util.LinkedList;
 import java.util.List;
->>>>>>> 0b1fa8ab
 
 import javax.servlet.RequestDispatcher;
 import javax.servlet.http.HttpServletRequest;
@@ -29,229 +19,197 @@
 import org.apache.commons.logging.Log;
 import org.apache.commons.logging.LogFactory;
 
-<<<<<<< HEAD
-import edu.cornell.mannlib.vedit.beans.Checkbox;
-=======
->>>>>>> 0b1fa8ab
 import edu.cornell.mannlib.vedit.beans.EditProcessObject;
 import edu.cornell.mannlib.vedit.beans.FormObject;
 import edu.cornell.mannlib.vedit.beans.Option;
 import edu.cornell.mannlib.vedit.controller.BaseEditController;
 import edu.cornell.mannlib.vedit.util.FormUtils;
-<<<<<<< HEAD
-=======
 import edu.cornell.mannlib.vitro.webapp.auth.requestedAction.Actions;
 import edu.cornell.mannlib.vitro.webapp.auth.requestedAction.usepages.EditIndividuals;
->>>>>>> 0b1fa8ab
 import edu.cornell.mannlib.vitro.webapp.beans.ApplicationBean;
 import edu.cornell.mannlib.vitro.webapp.beans.DataPropertyStatement;
 import edu.cornell.mannlib.vitro.webapp.beans.Individual;
 import edu.cornell.mannlib.vitro.webapp.beans.IndividualImpl;
-<<<<<<< HEAD
-import edu.cornell.mannlib.vitro.webapp.beans.Keyword;
-import edu.cornell.mannlib.vitro.webapp.beans.KeywordIndividualRelation;
-import edu.cornell.mannlib.vitro.webapp.beans.Portal;
-=======
->>>>>>> 0b1fa8ab
 import edu.cornell.mannlib.vitro.webapp.beans.PropertyInstance;
 import edu.cornell.mannlib.vitro.webapp.beans.VClass;
 import edu.cornell.mannlib.vitro.webapp.beans.VClassGroup;
 import edu.cornell.mannlib.vitro.webapp.controller.Controllers;
 import edu.cornell.mannlib.vitro.webapp.controller.VitroRequest;
-<<<<<<< HEAD
-import edu.cornell.mannlib.vitro.webapp.dao.KeywordDao;
-import edu.cornell.mannlib.vitro.webapp.dao.KeywordIndividualRelationDao;
-import edu.cornell.mannlib.vitro.webapp.dao.PortalDao;
 import edu.cornell.mannlib.vitro.webapp.dao.PropertyInstanceDao;
-import edu.cornell.mannlib.vitro.webapp.dao.VitroVocabulary;
-import edu.cornell.mannlib.vitro.webapp.dao.jena.WebappDaoFactoryJena;
-=======
-import edu.cornell.mannlib.vitro.webapp.dao.PropertyInstanceDao;
->>>>>>> 0b1fa8ab
-
-public class EntityEditController extends BaseEditController {
-	
-	private static final Log log = LogFactory.getLog(EntityEditController.class.getName());
-
-    public void doGet (HttpServletRequest request, HttpServletResponse response) {
+
+public class EntityEditController extends BaseEditController {
+	
+	private static final Log log = LogFactory.getLog(EntityEditController.class.getName());
+
+    public void doGet (HttpServletRequest request, HttpServletResponse response) {
         if (!isAuthorizedToDisplayPage(request, response, new Actions(new EditIndividuals()))) {
         	return;
         }
-
-        String entURI = request.getParameter("uri");
-        VitroRequest vreq = (new VitroRequest(request));
-        ApplicationBean application = vreq.getAppBean();
-
-        Individual ent = vreq.getAssertionsWebappDaoFactory().getIndividualDao().getIndividualByURI(entURI);
-<<<<<<< HEAD
-        if (ent == null) {
-        	try {
-        		RequestDispatcher rd = request.getRequestDispatcher(Controllers.BASIC_JSP);
-        		request.setAttribute("bodyJsp","/jenaIngest/notfound.jsp");
-        		request.setAttribute("portalBean",portal);
-        		request.setAttribute("title","Individual Not Found");
-        		request.setAttribute("css", "<link rel=\"stylesheet\" type=\"text/css\" href=\""+portal.getThemeDir()+"css/edit.css\"/>");
-=======
-        if (ent == null) {
+
+        String entURI = request.getParameter("uri");
+        VitroRequest vreq = (new VitroRequest(request));
+        ApplicationBean application = vreq.getAppBean();
+
+        Individual ent = vreq.getAssertionsWebappDaoFactory().getIndividualDao().getIndividualByURI(entURI);
+        if (ent == null) {
         	try {
         		RequestDispatcher rd = request.getRequestDispatcher(Controllers.BASIC_JSP);
         		request.setAttribute("bodyJsp","/jenaIngest/notfound.jsp");
         		request.setAttribute("title","Individual Not Found");
         		request.setAttribute("css", "<link rel=\"stylesheet\" type=\"text/css\" href=\""+application.getThemeDir()+"css/edit.css\"/>");
->>>>>>> 0b1fa8ab
         		rd.forward(request, response);
             } catch (Exception e) {
                 log.error("EntityEditController could not forward to view.");
                 log.error(e.getMessage());
                 log.error(e.getStackTrace());
-            }
-        }
-        
-        Individual inferredEnt = vreq.getFullWebappDaoFactory().getIndividualDao().getIndividualByURI(entURI);
-        if (inferredEnt == null) {
-        	inferredEnt = new IndividualImpl(entURI);
-        }
-        
-        request.setAttribute("entity",ent);
-
-        ArrayList<String> results = new ArrayList<String>();
-        int colCount = 4;
-        results.add("Name");
-        results.add("class");
-        results.add("display level");
-        results.add("edit level");
-        results.add("last updated");
-        colCount++;
-        results.add("URI");
-        colCount++;
-        
-        String rName = null;
-        if (ent.getName() != null && ent.getName().length() > 0) {
-        	rName = ent.getName();
-        } else if (ent.getLocalName() != null && ent.getLocalName().length() > 0) {
-        	rName = ent.getLocalName();
-        } else if (ent.isAnonymous()) {
-        	rName = "[anonymous resource]";
-        } else {
-        	rName = "[resource]";
-        }
-        results.add(rName);
-        
-        String classStr = "";
-        List<VClass> classList = inferredEnt.getVClasses(false);
-        if (classList != null) {
-	        for (Iterator<VClass> classIt = classList.iterator(); classIt.hasNext();) {
-	        	VClass vc = classIt.next();
-	        	String rClassName = "";
-	            try {
+            }
+        }
+        
+        Individual inferredEnt = vreq.getFullWebappDaoFactory().getIndividualDao().getIndividualByURI(entURI);
+        if (inferredEnt == null) {
+        	inferredEnt = new IndividualImpl(entURI);
+        }
+        
+        request.setAttribute("entity",ent);
+
+        ArrayList<String> results = new ArrayList<String>();
+        int colCount = 4;
+        results.add("Name");
+        results.add("class");
+        results.add("display level");
+        results.add("edit level");
+        results.add("last updated");
+        colCount++;
+        results.add("URI");
+        colCount++;
+        
+        String rName = null;
+        if (ent.getName() != null && ent.getName().length() > 0) {
+        	rName = ent.getName();
+        } else if (ent.getLocalName() != null && ent.getLocalName().length() > 0) {
+        	rName = ent.getLocalName();
+        } else if (ent.isAnonymous()) {
+        	rName = "[anonymous resource]";
+        } else {
+        	rName = "[resource]";
+        }
+        results.add(rName);
+        
+        String classStr = "";
+        List<VClass> classList = inferredEnt.getVClasses(false);
+        if (classList != null) {
+	        for (Iterator<VClass> classIt = classList.iterator(); classIt.hasNext();) {
+	        	VClass vc = classIt.next();
+	        	String rClassName = "";
+	            try {
 	                rClassName = "<a href=\"vclassEdit?uri=" +
 	                		URLEncoder.encode(vc.getURI(),"UTF-8")+"\">" + 
-	                		vc.getLocalNameWithPrefix()+"</a>";
-	            } catch (Exception e) {
-	                rClassName = vc.getLocalNameWithPrefix();
-	            }
-	            classStr += rClassName;
-	            if (classIt.hasNext()) {
-	            	classStr += ", ";
-	            }
-	        }
-        }
-        results.add(classStr);
-                
-        results.add(ent.getHiddenFromDisplayBelowRoleLevel()  == null ? "unspecified" : ent.getHiddenFromDisplayBelowRoleLevel().getLabel());
-        results.add(ent.getProhibitedFromUpdateBelowRoleLevel() == null ? "unspecified" : ent.getProhibitedFromUpdateBelowRoleLevel().getLabel());
-
-        String rModTime = (ent.getModTime()==null) ? "" : publicDateFormat.format(ent.getModTime());
-        results.add(rModTime);
-        results.add( (ent.getURI() == null) ? "[anonymous individual]" : ent.getURI() );
-        request.setAttribute("results",results);
-        request.setAttribute("columncount", colCount);
-        request.setAttribute("suppressquery","true");
-        
-        EditProcessObject epo = super.createEpo(request,FORCE_NEW);
-        request.setAttribute("epo", epo);
-
-        FormObject foo = new FormObject();
-        HashMap OptionMap = new HashMap();
-        
-        request.setAttribute("types",ent.getVClasses(false)); // we're displaying all assertions, including indirect types
-        
-        try {
-            List<Option> externalIdOptionList = new LinkedList<Option>();
-            if (ent.getExternalIds() != null) {
-                Iterator<DataPropertyStatement> externalIdIt = ent.getExternalIds().iterator();
-                while (externalIdIt.hasNext()) {
-                    DataPropertyStatement eid = externalIdIt.next();
-                    String multiplexedString = new String ("DatapropURI:" + new String(Base64.encodeBase64(eid.getDatapropURI().getBytes())) + ";" + "Data:" + new String(Base64.encodeBase64(eid.getData().getBytes())));
-                    externalIdOptionList.add(new Option(multiplexedString, eid.getData()));
-                }
-            }
-            OptionMap.put("externalIds", externalIdOptionList);
-        } catch (Exception e) {e.printStackTrace();}
-                
-        List classGroups = vreq.getFullWebappDaoFactory().getVClassGroupDao().getPublicGroupsWithVClasses(true,true,false); // order by displayRank, include uninstantiated classes, don't count the individuals
-        Iterator classGroupIt = classGroups.iterator();
-        ListOrderedMap optGroupMap = new ListOrderedMap();
-        while (classGroupIt.hasNext()) {
-            VClassGroup group = (VClassGroup)classGroupIt.next();
-            List classes = group.getVitroClassList();
-            optGroupMap.put(group.getPublicName(),FormUtils.makeOptionListFromBeans(classes,"URI","PickListName",ent.getVClassURI(),null,false));
-            //mixes group names with classes:optGroupMap.put(group.getPublicName(),FormUtils.makeVClassOptionList(getFullWebappDaoFactory(),ent.getVClassURI()));
-        }
-        try {
-            OptionMap.put("VClassURI", optGroupMap);
-        } catch (Exception e) {e.printStackTrace();}       
-        
-        PropertyInstanceDao piDao = vreq.getFullWebappDaoFactory().getPropertyInstanceDao();
-        // existing property statements
-        try {
-            List epiOptionList = new LinkedList();
-            Collection<PropertyInstance> epiColl = piDao.getExistingProperties(ent.getURI(),null);
-            Iterator<PropertyInstance> epiIt = epiColl.iterator();
-            while (epiIt.hasNext()) {
-                PropertyInstance pi = epiIt.next();
-                String multiplexedString = new String ("PropertyURI:" + new String(Base64.encodeBase64(pi.getPropertyURI().getBytes())) + ";" + "ObjectEntURI:" + new String(Base64.encodeBase64(pi.getObjectEntURI().getBytes())));
-                epiOptionList.add(new Option(multiplexedString, pi.getDomainPublic()+" "+pi.getObjectName()));
-            }
-            OptionMap.put("ExistingPropertyInstances", epiOptionList);
-        } catch (Exception e) {
-            e.printStackTrace();
-        }
-        // possible property statements
-        try {
-            Collection piColl = piDao.getAllPossiblePropInstForIndividual(ent.getURI());
-            List piList = new ArrayList();
-            piList.addAll(piColl);
-            OptionMap.put("PropertyURI", FormUtils.makeOptionListFromBeans(piList, "PropertyURI", "DomainPublic", (String)null, (String)null, false));
-        } catch (Exception e) {
-            e.printStackTrace();
-        }
-
-        foo.setOptionLists(OptionMap);
-
-        epo.setFormObject(foo);
-
-        RequestDispatcher rd = request.getRequestDispatcher(Controllers.BASIC_JSP);
-        request.setAttribute("epoKey",epo.getKey());
-        request.setAttribute("entityWebapp", ent);
-        request.setAttribute("bodyJsp","/templates/edit/specific/ents_edit.jsp");
-        request.setAttribute("title","Individual Control Panel");
-        request.setAttribute("css", "<link rel=\"stylesheet\" type=\"text/css\" href=\""+application.getThemeDir()+"css/edit.css\"/>");
-        request.setAttribute("scripts", "/templates/edit/specific/ents_edit_head.jsp");
-
-        try {
-            rd.forward(request, response);
-        } catch (Exception e) {
-            log.error("EntityEditController could not forward to view.");
-            log.error(e.getMessage());
-            log.error(e.getStackTrace());
-        }
-
-    }
-
-    public void doPost (HttpServletRequest request, HttpServletResponse response) {
-    	log.trace("Please don't POST to the "+this.getClass().getName()+". Use GET instead as there should be no change of state.");
-        doPost(request,response);
-    }
-
-}
+	                		vc.getLocalNameWithPrefix()+"</a>";
+	            } catch (Exception e) {
+	                rClassName = vc.getLocalNameWithPrefix();
+	            }
+	            classStr += rClassName;
+	            if (classIt.hasNext()) {
+	            	classStr += ", ";
+	            }
+	        }
+        }
+        results.add(classStr);
+                
+        results.add(ent.getHiddenFromDisplayBelowRoleLevel()  == null ? "unspecified" : ent.getHiddenFromDisplayBelowRoleLevel().getLabel());
+        results.add(ent.getProhibitedFromUpdateBelowRoleLevel() == null ? "unspecified" : ent.getProhibitedFromUpdateBelowRoleLevel().getLabel());
+
+        String rModTime = (ent.getModTime()==null) ? "" : publicDateFormat.format(ent.getModTime());
+        results.add(rModTime);
+        results.add( (ent.getURI() == null) ? "[anonymous individual]" : ent.getURI() );
+        request.setAttribute("results",results);
+        request.setAttribute("columncount", colCount);
+        request.setAttribute("suppressquery","true");
+        
+        EditProcessObject epo = super.createEpo(request,FORCE_NEW);
+        request.setAttribute("epo", epo);
+
+        FormObject foo = new FormObject();
+        HashMap OptionMap = new HashMap();
+        
+        request.setAttribute("types",ent.getVClasses(false)); // we're displaying all assertions, including indirect types
+        
+        try {
+            List<Option> externalIdOptionList = new LinkedList<Option>();
+            if (ent.getExternalIds() != null) {
+                Iterator<DataPropertyStatement> externalIdIt = ent.getExternalIds().iterator();
+                while (externalIdIt.hasNext()) {
+                    DataPropertyStatement eid = externalIdIt.next();
+                    String multiplexedString = new String ("DatapropURI:" + new String(Base64.encodeBase64(eid.getDatapropURI().getBytes())) + ";" + "Data:" + new String(Base64.encodeBase64(eid.getData().getBytes())));
+                    externalIdOptionList.add(new Option(multiplexedString, eid.getData()));
+                }
+            }
+            OptionMap.put("externalIds", externalIdOptionList);
+        } catch (Exception e) {e.printStackTrace();}
+                
+        List classGroups = vreq.getFullWebappDaoFactory().getVClassGroupDao().getPublicGroupsWithVClasses(true,true,false); // order by displayRank, include uninstantiated classes, don't count the individuals
+        Iterator classGroupIt = classGroups.iterator();
+        ListOrderedMap optGroupMap = new ListOrderedMap();
+        while (classGroupIt.hasNext()) {
+            VClassGroup group = (VClassGroup)classGroupIt.next();
+            List classes = group.getVitroClassList();
+            optGroupMap.put(group.getPublicName(),FormUtils.makeOptionListFromBeans(classes,"URI","PickListName",ent.getVClassURI(),null,false));
+            //mixes group names with classes:optGroupMap.put(group.getPublicName(),FormUtils.makeVClassOptionList(getFullWebappDaoFactory(),ent.getVClassURI()));
+        }
+        try {
+            OptionMap.put("VClassURI", optGroupMap);
+        } catch (Exception e) {e.printStackTrace();}       
+        
+        PropertyInstanceDao piDao = vreq.getFullWebappDaoFactory().getPropertyInstanceDao();
+        // existing property statements
+        try {
+            List epiOptionList = new LinkedList();
+            Collection<PropertyInstance> epiColl = piDao.getExistingProperties(ent.getURI(),null);
+            Iterator<PropertyInstance> epiIt = epiColl.iterator();
+            while (epiIt.hasNext()) {
+                PropertyInstance pi = epiIt.next();
+                String multiplexedString = new String ("PropertyURI:" + new String(Base64.encodeBase64(pi.getPropertyURI().getBytes())) + ";" + "ObjectEntURI:" + new String(Base64.encodeBase64(pi.getObjectEntURI().getBytes())));
+                epiOptionList.add(new Option(multiplexedString, pi.getDomainPublic()+" "+pi.getObjectName()));
+            }
+            OptionMap.put("ExistingPropertyInstances", epiOptionList);
+        } catch (Exception e) {
+            e.printStackTrace();
+        }
+        // possible property statements
+        try {
+            Collection piColl = piDao.getAllPossiblePropInstForIndividual(ent.getURI());
+            List piList = new ArrayList();
+            piList.addAll(piColl);
+            OptionMap.put("PropertyURI", FormUtils.makeOptionListFromBeans(piList, "PropertyURI", "DomainPublic", (String)null, (String)null, false));
+        } catch (Exception e) {
+            e.printStackTrace();
+        }
+
+        foo.setOptionLists(OptionMap);
+
+        epo.setFormObject(foo);
+
+        RequestDispatcher rd = request.getRequestDispatcher(Controllers.BASIC_JSP);
+        request.setAttribute("epoKey",epo.getKey());
+        request.setAttribute("entityWebapp", ent);
+        request.setAttribute("bodyJsp","/templates/edit/specific/ents_edit.jsp");
+        request.setAttribute("title","Individual Control Panel");
+        request.setAttribute("css", "<link rel=\"stylesheet\" type=\"text/css\" href=\""+application.getThemeDir()+"css/edit.css\"/>");
+        request.setAttribute("scripts", "/templates/edit/specific/ents_edit_head.jsp");
+
+        try {
+            rd.forward(request, response);
+        } catch (Exception e) {
+            log.error("EntityEditController could not forward to view.");
+            log.error(e.getMessage());
+            log.error(e.getStackTrace());
+        }
+
+    }
+
+    public void doPost (HttpServletRequest request, HttpServletResponse response) {
+    	log.trace("Please don't POST to the "+this.getClass().getName()+". Use GET instead as there should be no change of state.");
+        doPost(request,response);
+    }
+
+}