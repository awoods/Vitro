--- conflicted
+++ resolved
@@ -43,179 +43,14 @@
 
 public class BrowseController extends FreemarkerHttpServlet {
     static final long serialVersionUID=2006030721126L;
-<<<<<<< HEAD
-
-    private transient ConcurrentHashMap<Integer, List> _groupListMap
-            = new ConcurrentHashMap<Integer, List>();
-    private transient ConcurrentLinkedQueue<String> _rebuildQueue
-            = new ConcurrentLinkedQueue<String>();
-    private RebuildGroupCacheThread _cacheRebuildThread;
-
-    private static final Log log = LogFactory.getLog(BrowseController.class.getName());
-
-    public void init(javax.servlet.ServletConfig servletConfig)
-            throws javax.servlet.ServletException {
-        super.init(servletConfig);
-        ServletContext sContext = servletConfig.getServletContext();
-
-        //BJL23: I'll work on a strategy for avoiding all this craziness.
-        OntModel model = (OntModel)sContext.getAttribute("jenaOntModel");
-        OntModel baseModel = (OntModel)sContext.getAttribute("baseOntModel");
-        OntModel infModel = (OntModel)sContext.getAttribute("inferenceOntModel");
-        
-	
-        BrowseControllerChangeListener bccl = new BrowseControllerChangeListener(this);
-        model.register(bccl);
-        baseModel.register(bccl);
-        infModel.register(bccl);
-
-        _rebuildQueue.add(REBUILD_EVERY_PORTAL);
-        _cacheRebuildThread = new RebuildGroupCacheThread(this);
-        _cacheRebuildThread.setDaemon(true);
-        _cacheRebuildThread.start();
-        _cacheRebuildThread.informOfQueueChange();
-    }
-      
-    protected String getTitle(String siteName) {
-    	return "Index to " + siteName + " Contents";
-    }
-
-    protected String getBody(VitroRequest vreq, Map<String, Object> body, Configuration config) {
-
-        String bodyTemplate = "classGroups.ftl"; 
-        String message = null;
-        
-    	if( vreq.getParameter("clearcache") != null ) //mainly for debugging
-    		clearGroupCache();
-
-    	//PortalFlag portalState= vreq.getPortalFlag();
-
-    	int portalId = vreq.getPortal().getPortalId();
-    	List<VClassGroup> groups = getGroups(vreq.getWebappDaoFactory().getVClassGroupDao(), portalId);
-    	if (groups == null || groups.isEmpty()) {
-    		message = "There are not yet any items in the system.";
-    	}
-    	else {
-    	    // FreeMarker will wrap vcgroups in a SimpleSequence. So do we want to create the SimpleSequence directly?
-    	    // But, makes code less portable to another system.
-    	    // SimpleSequence vcgroups = new SimpleSequence(groups.size());   	    
-    	    List<VClassGroupTemplateModel> vcgroups = new ArrayList<VClassGroupTemplateModel>(groups.size());   	    
-    		for (VClassGroup g: groups) {
-    		    vcgroups.add(new VClassGroupTemplateModel(g));
-    		}
-    		body.put("classGroups", vcgroups);
-    	} 
-    	
-    	if (message != null) {
-    	    body.put("message", message);
-    	} 
-    	
-        return mergeBodyToTemplate(bodyTemplate, body, config);
-    }
-
-    public void destroy(){
-        _cacheRebuildThread.kill();
-    }
-
-    private List getGroups( VClassGroupDao vcgDao, int portalId ){
-        List grp = _groupListMap.get(portalId);
-        if( grp == null ){
-            log.debug("needed to build vclassGroups for portal " + portalId);
-            // Get all classgroups, each populated with a list of their member vclasses
-            List groups = vcgDao.getPublicGroupsWithVClasses(ORDER_BY_DISPLAYRANK, !INCLUDE_UNINSTANTIATED, INCLUDE_INDIVIDUAL_COUNT); 
-
-            // remove classes that have been configured to be hidden
-            // from search results
-            removeClassesHiddenFromSearch(groups);
-            
-            // now cull out the groups with no populated classes
-            //removeUnpopulatedClasses( groups);
-            vcgDao.removeUnpopulatedGroups(groups);
-            
-            _groupListMap.put(portalId, groups);
-            return groups;
-        } else {
-            return grp;
-        }
-    }
-=======
->>>>>>> 6163b094
     
     private static final Log log = LogFactory.getLog(BrowseController.class);
     
-<<<<<<< HEAD
-    private static boolean ORDER_BY_DISPLAYRANK = true;
-    private static boolean INCLUDE_UNINSTANTIATED = true;
-    private static boolean INCLUDE_INDIVIDUAL_COUNT = true;
-
-//  private void removeUnpopulatedClasses( List<VClassGroup> groups){
-//          if( groups == null || groups.size() == 0 ) return;
-//            for( VClassGroup grp : groups ){
-//                ListIterator it = grp.listIterator();
-//                while(it.hasNext()){
-//                    VClass claz = (VClass)it.next();
-//                    if( claz.getEntityCount() < 1 )
-//                        it.remove();
-//                }
-//            }
-//    }
-
-    void requestCacheUpdate(String portalUri){
-        log.debug("requesting update for portal " + portalUri);
-        _rebuildQueue.add(portalUri);
-        _cacheRebuildThread.informOfQueueChange();
-    }
-
-    protected synchronized void refreshGroupCache() {
-       long start = System.currentTimeMillis();
-       try{
-           boolean rebuildAll = false;
-           HashSet<String> portalURIsToRebuild = new HashSet<String>();
-           String portalUri;
-           while ( null != (portalUri = _rebuildQueue.poll()) ){
-               if( portalUri.equals(REBUILD_EVERY_PORTAL)){
-                   rebuildAll = true;
-                   _rebuildQueue.clear();
-                   break;
-               }else{
-                   portalURIsToRebuild.add(portalUri);
-               }
-           }
-
-           ServletContext sContext = getServletConfig().getServletContext();
-           ApplicationBean appBean = new ApplicationBean();
-           WebappDaoFactory wdFactory = (WebappDaoFactory)sContext.getAttribute("webappDaoFactory");
-           if( wdFactory == null ){
-               log.error("Unable to rebuild cache: could not get 'webappDaoFactory' from Servletcontext");
-               return;
-           }
-
-           Collection<Portal> portals;
-           if( rebuildAll ){
-               portals = wdFactory.getPortalDao().getAllPortals();
-           }   else {
-               portals = new LinkedList<Portal>();
-               for( String uri : portalURIsToRebuild){
-                   Portal p =wdFactory.getPortalDao().getPortalByURI(uri);
-                   if( p!= null)
-                       portals.add(wdFactory.getPortalDao().getPortalByURI(uri));
-               }
-           }
-
-           for(Portal portal : portals){
-               rebuildCacheForPortal(portal,appBean,wdFactory);
-           }
-           log.info("rebuilt ClassGroup cache in " + (System.currentTimeMillis() - start) + " msec");
-       }catch (Exception ex){
-           log.error("could not rebuild cache", ex);
-       }
-=======
     private static final String TEMPLATE_DEFAULT = "classGroups.ftl";
      
     @Override
     protected String getTitle(String siteName, VitroRequest vreq) {
         return "Index of Contents";
->>>>>>> 6163b094
     }
     
     @Override
