/* $This file is distributed under the terms of the license in /doc/license.txt$ */

package edu.cornell.mannlib.vitro.webapp.controller.freemarker;

import java.util.HashMap;
import java.util.Map;

import org.apache.commons.logging.Log;
import org.apache.commons.logging.LogFactory;

import edu.cornell.mannlib.vitro.webapp.controller.VitroRequest;
import edu.cornell.mannlib.vitro.webapp.controller.freemarker.responsevalues.ResponseValues;
import edu.cornell.mannlib.vitro.webapp.controller.freemarker.responsevalues.TemplateResponseValues;
import edu.cornell.mannlib.vitro.webapp.dao.DisplayVocabulary;
import edu.cornell.mannlib.vitro.webapp.utils.pageDataGetter.PageDataGetter;

public class HomePageController extends FreemarkerHttpServlet {

    private static final long serialVersionUID = 1L;
    private static final Log log = LogFactory.getLog(HomePageController.class);
    private static final String PAGE_TEMPLATE = "page-home.ftl";
    private static final String BODY_TEMPLATE = "home.ftl";

    @Override
    protected ResponseValues processRequest(VitroRequest vreq) { 
        
        Map<String, Object> body = new HashMap<String, Object>();    
//        VClassGroupCache vcgc = VClassGroupCache.getVClassGroupCache( getServletContext() );
//        List<VClassGroup> vClassGroups =  vcgc.getGroups(vreq.getPortalId());
//        body.put("vClassGroups", vClassGroups);
        
        PageDataGetter dataGetter =
            PageController.getPageDataGetterMap(getServletContext())
            .get(DisplayVocabulary.HOME_PAGE_TYPE);        
        if( dataGetter != null ){
            String uriOfPageInDisplayModel = "not defined";            
            Map<String, Object> pageData = 
                dataGetter.getData(getServletContext(), vreq, 
                        uriOfPageInDisplayModel, body);
            if(pageData != null)
                body.putAll(pageData);            
        }
        body.put("dataServiceUrlVClassesForVClassGroup", UrlBuilder.getUrl("/dataservice?getVClassesForVClassGroup=1&classgroupUri="));
        
        return new TemplateResponseValues(BODY_TEMPLATE, body);
    }
<<<<<<< HEAD

    // Get the home tab content for themes that display deprecated tabs
    private String getHomeTabContent(VitroRequest vreq) {
        Portal portal = vreq.getPortal();
        int tabId = portal.getRootTabId();
        Tab tab = vreq.getWebappDaoFactory().getTabDao().getTab(tabId,0,vreq.getAppBean());
        String body = tab.getBody();
        if (body == null) {
            body = "";
        }
        return body;
    }
=======
>>>>>>> 0b1fa8ab
    
    @Override
    protected String getTitle(String siteName, VitroRequest vreq) {
        return siteName;
    }

    @Override
    protected String getPageTemplateName() {
        return PAGE_TEMPLATE;
    }
}<|MERGE_RESOLUTION|>--- conflicted
+++ resolved
@@ -44,21 +44,6 @@
         
         return new TemplateResponseValues(BODY_TEMPLATE, body);
     }
-<<<<<<< HEAD
-
-    // Get the home tab content for themes that display deprecated tabs
-    private String getHomeTabContent(VitroRequest vreq) {
-        Portal portal = vreq.getPortal();
-        int tabId = portal.getRootTabId();
-        Tab tab = vreq.getWebappDaoFactory().getTabDao().getTab(tabId,0,vreq.getAppBean());
-        String body = tab.getBody();
-        if (body == null) {
-            body = "";
-        }
-        return body;
-    }
-=======
->>>>>>> 0b1fa8ab
     
     @Override
     protected String getTitle(String siteName, VitroRequest vreq) {
