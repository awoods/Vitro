/* $This file is distributed under the terms of the license in /doc/license.txt$ */

package edu.cornell.mannlib.vitro.webapp.controller;

import java.io.IOException;
import java.io.OutputStream;
import java.io.Writer;
import java.net.URLDecoder;
import java.util.ArrayList;
import java.util.Collections;
import java.util.HashMap;
import java.util.Iterator;
import java.util.LinkedList;
import java.util.List;
import java.util.Map;
import java.util.StringTokenizer;

import javax.servlet.RequestDispatcher;
import javax.servlet.ServletException;
import javax.servlet.ServletOutputStream;
import javax.servlet.http.HttpServletRequest;
import javax.servlet.http.HttpServletResponse;

import org.apache.commons.logging.Log;
import org.apache.commons.logging.LogFactory;

import com.hp.hpl.jena.ontology.OntModel;
import com.hp.hpl.jena.ontology.OntModelSpec;
import com.hp.hpl.jena.query.DataSource;
import com.hp.hpl.jena.query.Dataset;
import com.hp.hpl.jena.query.DatasetFactory;
import com.hp.hpl.jena.query.Query;
import com.hp.hpl.jena.query.QueryExecution;
import com.hp.hpl.jena.query.QueryExecutionFactory;
import com.hp.hpl.jena.query.QueryFactory;
import com.hp.hpl.jena.query.QuerySolution;
import com.hp.hpl.jena.query.ResultSet;
import com.hp.hpl.jena.query.ResultSetFormatter;
import com.hp.hpl.jena.query.Syntax;
import com.hp.hpl.jena.rdf.model.Literal;
import com.hp.hpl.jena.rdf.model.Model;
import com.hp.hpl.jena.rdf.model.ModelFactory;
import com.hp.hpl.jena.rdf.model.ModelMaker;
import com.hp.hpl.jena.rdf.model.Resource;
import com.hp.hpl.jena.sparql.resultset.ResultSetFormat;
import com.hp.hpl.jena.vocabulary.XSD;

import edu.cornell.mannlib.vedit.beans.LoginStatusBean;
import edu.cornell.mannlib.vedit.controller.BaseEditController;
import edu.cornell.mannlib.vitro.webapp.beans.Ontology;
import edu.cornell.mannlib.vitro.webapp.beans.Portal;
import edu.cornell.mannlib.vitro.webapp.dao.OntologyDao;


/**
 * Services a sparql query.  This will return a simple error message and a 501 if
 * there is no jena Model.
 *
 * @author bdc34
 *
 */
public class SparqlQueryServlet extends BaseEditController {
    private static final Log log = LogFactory.getLog(SparqlQueryServlet.class.getName());

    protected static final Syntax SYNTAX = Syntax.syntaxARQ;
    
    protected static HashMap<String,ResultSetFormat>formatSymbols = new HashMap<String,ResultSetFormat>();
    static{
        formatSymbols.put( ResultSetFormat.syntaxXML.getSymbol(),     ResultSetFormat.syntaxXML);
        formatSymbols.put( ResultSetFormat.syntaxRDF_XML.getSymbol(), ResultSetFormat.syntaxRDF_XML);
        formatSymbols.put( ResultSetFormat.syntaxRDF_N3.getSymbol(),  ResultSetFormat.syntaxRDF_N3);
        formatSymbols.put( ResultSetFormat.syntaxText.getSymbol() ,   ResultSetFormat.syntaxText);
        formatSymbols.put( ResultSetFormat.syntaxJSON.getSymbol() ,   ResultSetFormat.syntaxJSON);
        formatSymbols.put( "vitro:csv", null);
    }
    
    protected static HashMap<String,String> rdfFormatSymbols = new HashMap<String,String>();
    static {
    	rdfFormatSymbols.put( "RDF/XML", "application/rdf+xml" );
    	rdfFormatSymbols.put( "RDF/XML-ABBREV", "application/rdf+xml" );
    	rdfFormatSymbols.put( "N3", "text/n3" );
    	rdfFormatSymbols.put( "N-TRIPLE", "text/plain" );
    	rdfFormatSymbols.put( "TTL", "application/x-turtle" );
    }

    protected static HashMap<String, String>mimeTypes = new HashMap<String,String>();
    static{
        mimeTypes.put( ResultSetFormat.syntaxXML.getSymbol() ,         "text/xml" );
        mimeTypes.put( ResultSetFormat.syntaxRDF_XML.getSymbol(),      "application/rdf+xml"  );
        mimeTypes.put( ResultSetFormat.syntaxRDF_N3.getSymbol(),       "text/plain" );
        mimeTypes.put( ResultSetFormat.syntaxText.getSymbol() ,        "text/plain");
        mimeTypes.put( ResultSetFormat.syntaxJSON.getSymbol(),         "application/javascript" );
        mimeTypes.put( "vitro:csv",                                    "text/csv");
    }

    @Override
    protected void doPost(HttpServletRequest request, HttpServletResponse response)
    throws ServletException, IOException
    {
        this.doGet(request,response);
    }
    
    @Override
    protected void doGet(HttpServletRequest request, HttpServletResponse response)
    throws ServletException, IOException
    {    	    	   	
        if( !checkLoginStatus(request, response, LoginStatusBean.DBA) ) {
        	return;
        }
        
        VitroRequest vreq = new VitroRequest(request);

        Model model = vreq.getJenaOntModel(); 
        if( model == null ){
            doNoModelInContext(response);
            return;
        }

        String queryParam = vreq.getParameter("query");
        log.debug("queryParam was : " + queryParam);

        String resultFormatParam = vreq.getParameter("resultFormat");
        log.debug("resultFormat was: " + resultFormatParam);
        
        String rdfResultFormatParam = vreq.getParameter("rdfResultFormat");
        if (rdfResultFormatParam == null) {
        	rdfResultFormatParam = "RDF/XML-ABBREV";
        }
        log.debug("rdfResultFormat was: " + rdfResultFormatParam);

        if( queryParam == null || "".equals(queryParam) ||
            resultFormatParam == null || "".equals(resultFormatParam) ||
            !formatSymbols.containsKey(resultFormatParam) || 
            rdfResultFormatParam == null || "".equals(rdfResultFormatParam) ||
            !rdfFormatSymbols.keySet().contains(rdfResultFormatParam) ) {
            doHelp(request,response);
            return;
        }
        
        Dataset dataset = chooseDatasetForQuery(vreq);

<<<<<<< HEAD
        boolean someModelSet = false;        
        String models[] = request.getParameterValues("sourceModelName");        
        if( models != null && models.length > 0 ){
        	OntModel ontModel = ModelFactory.createOntologyModel(OntModelSpec.OWL_MEM);
            for( String modelName : models ){
                Model modelNamed = maker.getModel(modelName);
                if( modelNamed != null ){
                    dataSource.addNamedModel(modelName, modelNamed) ;
                	// For now, people expect to query these graphs without using 
                	// FROM NAMED, so we'll also add to the background
                	ontModel.addSubModel(modelNamed);
                    someModelSet = true;
                }
            }         
            if (someModelSet) {
            	dataSource.setDefaultModel(ontModel);
            }
        }
        
        if( ! someModelSet )
            dataSource.setDefaultModel(model) ;
        
        executeQuery(request, response, resultFormatParam, rdfResultFormatParam, queryParam, dataSource); 
=======
        executeQuery(response, resultFormatParam, rdfResultFormatParam, queryParam, dataset); 
>>>>>>> 6163b094
        return;
    }
    
	private Dataset chooseDatasetForQuery(VitroRequest vreq) {
		Map<String, Model> modelMap = getModelsFromRequest(vreq);
		if (!modelMap.isEmpty()) {
			return buildDataSetFromNamedModels(modelMap);
		}
		
		String queryParam = vreq.getParameter("query");
		boolean graphPresent = false;
		StringTokenizer tokenizer = new StringTokenizer(queryParam, " ");
	    while(tokenizer.hasMoreTokens()){
	    	if("graph".equalsIgnoreCase(tokenizer.nextToken())){
	    		graphPresent = true;
	    		break;
	    	}
	    }
		Dataset dataset = vreq.getDataset();
		if (dataset != null && graphPresent) {
			return dataset;
		}

		DataSource dataSource = DatasetFactory.create();
		dataSource.setDefaultModel(vreq.getJenaOntModel());
		return dataSource;
	}
    
	private Map<String, Model> getModelsFromRequest(HttpServletRequest request) {
		String modelNames[] = request.getParameterValues("sourceModelName");
		if ((modelNames == null) || (modelNames.length == 0)) {
			return Collections.emptyMap();
		}

		ModelMaker maker = (ModelMaker) getServletContext().getAttribute(
				"vitroJenaModelMaker");

		Map<String, Model> map = new HashMap<String, Model>();
		for (String modelName : modelNames) {
			Model model = maker.getModel(modelName);
			if (model != null) {
				map.put(modelName, model);
			}
		}

		return map;
	}

	private Dataset buildDataSetFromNamedModels(Map<String, Model> modelMap) {
		DataSource dataSource = DatasetFactory.create();
		for (String name : modelMap.keySet()) {
			Model model = modelMap.get(name);
			dataSource.addNamedModel(name, model);
		}

    	// For now, people expect to query these graphs without using 
    	// FROM NAMED, so we'll also add to the background
		OntModel ontModel = ModelFactory
				.createOntologyModel(OntModelSpec.OWL_MEM);
		for (String name : modelMap.keySet()) {
			Model model = modelMap.get(name);
			ontModel.addSubModel(model);
		}

		dataSource.setDefaultModel(ontModel);
		return dataSource;
	}

    
    private void executeQuery(HttpServletResponse response, String resultFormatParam, String rdfResultFormatParam, String queryParam, Dataset dataset ) throws IOException {
        
    	ResultSetFormat rsf = null;
    	/* BJL23 2008-11-06
    	 * modified to support CSV output.
    	 * Unfortunately, ARQ doesn't make it easy to
    	 * do this by implementing a new ResultSetFormat, because 
    	 * ResultSetFormatter is hardwired with expected values.
    	 * This slightly ugly approach will have to do for now. 
    	 */
        if ( !("vitro:csv").equals(resultFormatParam) ) {
        	rsf = formatSymbols.get(resultFormatParam);
        }                       
        String mimeType = mimeTypes.get(resultFormatParam);
        
        QueryExecution qe = null;
        try{
            Query query = QueryFactory.create(queryParam, SYNTAX);
            qe = QueryExecutionFactory.create(query, dataset);
            if( query.isSelectType() ){
                ResultSet results = null;
                results = qe.execSelect();
                response.setContentType(mimeType);
                if (rsf != null) {
                	OutputStream out = response.getOutputStream();
                	ResultSetFormatter.output(out, results, rsf);
                } else {
                	Writer out = response.getWriter();
                	toCsv(out, results);
                }
            } else {
                Model resultModel = null;
                if( query.isConstructType() ){
                    resultModel = qe.execConstruct();
                }else if ( query.isDescribeType() ){
                    resultModel = qe.execDescribe();
                }
                response.setContentType(rdfFormatSymbols.get(rdfResultFormatParam));
                OutputStream out = response.getOutputStream();
                resultModel.write(out, rdfResultFormatParam);
            }
        }finally{
            if( qe != null)
                qe.close();
        }        
    }

    private void doNoModelInContext(HttpServletResponse res){
        try {
            res.setStatus(HttpServletResponse.SC_NOT_IMPLEMENTED);
            ServletOutputStream sos = res.getOutputStream();
            sos.println("<html><body>this service is not supporeted by the current " +
                    "webapp configuration. A jena model is required in the servlet context.</body></html>" );
        } catch (IOException e) {
            log.error("Could not write to ServletOutputStream");
        }
    }

    private void toCsv(Writer out, ResultSet results) {
    	// The Skife library wouldn't quote and escape the normal way, so I'm trying it manually
   	
    	while (results.hasNext()) {
    		QuerySolution solution = (QuerySolution) results.next();
    		List<String> valueList = new LinkedList<String>();
    		Iterator<String> varNameIt = solution.varNames();
    		while (varNameIt.hasNext()) {
    			String varName = varNameIt.next();
    			String value = "";
    			try {
    				Literal lit = solution.getLiteral(varName);
    				if (lit != null) { 
    					value = lit.getLexicalForm();
    					if (XSD.anyURI.getURI().equals(lit.getDatatypeURI())) {
    						value = URLDecoder.decode(value, "UTF-8");
    					}
    				}
    			} catch (Exception e) {
    				try {
    					Resource res = solution.getResource(varName);
    					if (res.isAnon()) {
    						value = res.getId().toString();
    					} else {
    						value = res.getURI();
    					}
	    			} catch (Exception f) {}
    			}
    			valueList.add(value);
    		}

    		Iterator<String> valueIt = valueList.iterator();
			StringBuffer rowBuff = new StringBuffer();
    		while (valueIt.hasNext()) {
    			String value = valueIt.next();
    			value.replaceAll("\"", "\\\"");

    			rowBuff.append("\"").append(value).append("\"");
    			if (valueIt.hasNext()) {
    				rowBuff.append(",");
    			}
    		}
    		rowBuff.append("\n");
    		try {
    			out.write(rowBuff.toString());
    		} catch (IOException ioe) {
    			log.error(ioe);
    		}
    	}
    	try {
    		out.flush();
    	} catch (IOException ioe) {
    		log.error(ioe);
    	}
    }
    
    private void doHelp(HttpServletRequest req, HttpServletResponse res) throws ServletException, IOException {
            VitroRequest vreq = new VitroRequest(req);
            Portal portal = vreq.getPortal();
            
            OntologyDao daoObj = vreq.getFullWebappDaoFactory().getOntologyDao();
            List<Ontology> ontologiesObj = daoObj.getAllOntologies();
            ArrayList<String> prefixList = new ArrayList<String>();
            
            if(ontologiesObj !=null && ontologiesObj.size()>0){
            	for(Ontology ont: ontologiesObj) {
            		prefixList.add(ont.getPrefix() == null ? "(not yet specified)" : ont.getPrefix());
            		prefixList.add(ont.getURI() == null ? "" : ont.getURI());
            	}
            }
            else{
            	prefixList.add("<strong>" + "No Ontologies added" + "</strong>");
            	prefixList.add("<strong>" + "Load Ontologies" + "</strong>");
            }
            
            req.setAttribute("prefixList", prefixList);
            
            req.setAttribute("portalBean",portal);
            // nac26: 2009-09-25 - this was causing problems in safari on localhost installations because the href did not include the context.  The edit.css is not being used here anyway (or anywhere else for that matter)
            // req.setAttribute("css", "<link rel=\"stylesheet\" type=\"text/css\" href=\""+portal.getThemeDir()+"css/edit.css\"/>");
            req.setAttribute("title","SPARQL Query");
            req.setAttribute("bodyJsp", "/admin/sparqlquery/sparqlForm.jsp");
            
            RequestDispatcher rd = req.getRequestDispatcher("/"+Controllers.BASIC_JSP);
            rd.forward(req,res);
    }

    @SuppressWarnings("unused")
	private String example =
        "PREFIX rdf:   <http://www.w3.org/1999/02/22-rdf-syntax-ns#>\n"+
        "PREFIX rdfs:  <http://www.w3.org/2000/01/rdf-schema#>\n"+
        "PREFIX xsd:   <http://www.w3.org/2001/XMLSchema#>\n"+
        "PREFIX owl:   <http://www.w3.org/2002/07/owl#>\n" +
        "PREFIX swrl:  <http://www.w3.org/2003/11/swrl#>\n" +
        "PREFIX swrlb: <http://www.w3.org/2003/11/swrlb#>\n" +
        "PREFIX vitro: <http://vitro.mannlib.cornell.edu/ns/vitro/0.7#>\n"+
        "PREFIX vivo:  <http://vivo.library.cornell.edu/ns/0.1#>\n" +
        "PREFIX bibo: <http://purl.org/ontology/bibo/>\n" +
        "PREFIX foaf: <http://xmlns.com/foaf/0.1/>\n" +
        "PREFIX core: <http://vivoweb.org/ontology/core#>\n" +
        "PREFIX aktp:  <http://www.aktors.org/ontology/portal#>\n"+
        "#\n" +
        "# This query gets all range entities labels and types of a person\n"+
        "# A query like this could be used to get enough info to create a display\n"+
        "# page for an entity.\n"+
        "#\n"+
        "SELECT ?person ?personLabel ?focus ?netid\n"+
        "WHERE \n"+
        "{\n"+
        " ?person vivo:CornellemailnetId ?netid .\n"+
        " ?person rdf:type vivo:CornellEmployee .\n"+
        " ?person vivo:researchFocus ?focus. \n"+
        " OPTIONAL { ?person rdfs:label ?personLabel }\n"+
        "}\n"+
        "limit 20\n";
}<|MERGE_RESOLUTION|>--- conflicted
+++ resolved
@@ -139,33 +139,7 @@
         
         Dataset dataset = chooseDatasetForQuery(vreq);
 
-<<<<<<< HEAD
-        boolean someModelSet = false;        
-        String models[] = request.getParameterValues("sourceModelName");        
-        if( models != null && models.length > 0 ){
-        	OntModel ontModel = ModelFactory.createOntologyModel(OntModelSpec.OWL_MEM);
-            for( String modelName : models ){
-                Model modelNamed = maker.getModel(modelName);
-                if( modelNamed != null ){
-                    dataSource.addNamedModel(modelName, modelNamed) ;
-                	// For now, people expect to query these graphs without using 
-                	// FROM NAMED, so we'll also add to the background
-                	ontModel.addSubModel(modelNamed);
-                    someModelSet = true;
-                }
-            }         
-            if (someModelSet) {
-            	dataSource.setDefaultModel(ontModel);
-            }
-        }
-        
-        if( ! someModelSet )
-            dataSource.setDefaultModel(model) ;
-        
-        executeQuery(request, response, resultFormatParam, rdfResultFormatParam, queryParam, dataSource); 
-=======
         executeQuery(response, resultFormatParam, rdfResultFormatParam, queryParam, dataset); 
->>>>>>> 6163b094
         return;
     }
     
