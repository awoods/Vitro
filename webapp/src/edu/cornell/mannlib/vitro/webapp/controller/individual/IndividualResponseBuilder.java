--- conflicted
+++ resolved
@@ -33,10 +33,7 @@
 import edu.cornell.mannlib.vitro.webapp.dao.ObjectPropertyDao;
 import edu.cornell.mannlib.vitro.webapp.dao.VitroVocabulary;
 import edu.cornell.mannlib.vitro.webapp.dao.WebappDaoFactory;
-<<<<<<< HEAD
-=======
 import edu.cornell.mannlib.vitro.webapp.i18n.selection.SelectedLocale;
->>>>>>> 9f19f2c3
 import edu.cornell.mannlib.vitro.webapp.utils.dataGetter.ExecuteDataRetrieval;
 import edu.cornell.mannlib.vitro.webapp.web.beanswrappers.ReadOnlyBeansWrapper;
 import edu.cornell.mannlib.vitro.webapp.web.templatemodels.individual.IndividualTemplateModel;
@@ -98,8 +95,6 @@
 			log.error("Data retrieval for individual lead to error", ex);
 		}
 		
-<<<<<<< HEAD
-=======
 		// for quick profile view - users can toggle between the quick and the full views, 
 		// so the "destination" let's us know which view they are targeting. On normal
 		// page request, this string is empty and the default template is loaded.
@@ -107,7 +102,6 @@
 		targetedView = vreq.getParameter("destination");
 		body.put("targetedView", targetedView);
 
->>>>>>> 9f19f2c3
 		//Individual template model
 		IndividualTemplateModel itm = getIndividualTemplateModel(individual);
 		/* We need to expose non-getters in displaying the individual's property list, 
@@ -117,13 +111,10 @@
 		 */
 		// body.put("individual", wrap(itm, BeansWrapper.EXPOSE_SAFE));
 	    body.put("labelCount", getLabelCount(itm.getUri(), vreq));
-<<<<<<< HEAD
-=======
 	    body.put("languageCount", getLanguagesRepresentedCount(itm.getUri(), vreq));
 	    //We also need to know the number of available locales
 	    body.put("localesCount", SelectedLocale.getSelectableLocales(vreq).size());
 	    body.put("profileType", getProfileType(itm.getUri(), vreq));
->>>>>>> 9f19f2c3
 		body.put("individual", wrap(itm, new ReadOnlyBeansWrapper()));
 		
 		body.put("headContent", getRdfLinkTag(itm));	       
@@ -287,8 +278,6 @@
         + "    FILTER isLiteral(?label) \n"
         + "}" ;
            
-<<<<<<< HEAD
-=======
     private static String DISTINCT_LANGUAGE_QUERY = ""
             + "PREFIX rdfs: <http://www.w3.org/2000/01/rdf-schema#> \n"
             + "SELECT ( str(COUNT(DISTINCT lang(?label))) AS ?languageCount ) WHERE { \n"
@@ -296,7 +285,6 @@
             + "    FILTER isLiteral(?label) \n"
             + "}" ;
     
->>>>>>> 9f19f2c3
     private static Integer getLabelCount(String subjectUri, VitroRequest vreq) {
         String queryStr = QueryUtils.subUriForQueryVar(LABEL_COUNT_QUERY, "subject", subjectUri);
         log.debug("queryStr = " + queryStr);
@@ -315,8 +303,6 @@
         }    
         return theCount;
     }
-<<<<<<< HEAD
-=======
     
     //what is the number of languages represented across the labels
     private static Integer getLanguagesRepresentedCount(String subjectUri, VitroRequest vreq) {
@@ -361,5 +347,4 @@
         }    
         return profileType;
     }
->>>>>>> 9f19f2c3
 }