<<<<<<< HEAD
/* $This file is distributed under the terms of the license in /doc/license.txt$ */

package edu.cornell.mannlib.vitro.webapp.controller.edit;

import java.io.IOException;
import java.net.URLEncoder;
import java.text.DateFormat;
import java.text.SimpleDateFormat;
import java.util.ArrayList;
import java.util.Collections;
import java.util.HashMap;
import java.util.Iterator;
import java.util.LinkedList;
import java.util.List;
import java.util.Map;

import javax.servlet.RequestDispatcher;
import javax.servlet.http.HttpServletRequest;
import javax.servlet.http.HttpServletResponse;

import org.apache.commons.collections.map.ListOrderedMap;
import org.apache.commons.logging.Log;
import org.apache.commons.logging.LogFactory;

import edu.cornell.mannlib.vedit.beans.DynamicField;
import edu.cornell.mannlib.vedit.beans.DynamicFieldRow;
import edu.cornell.mannlib.vedit.beans.EditProcessObject;
import edu.cornell.mannlib.vedit.beans.FormObject;
import edu.cornell.mannlib.vedit.beans.LoginStatusBean;
import edu.cornell.mannlib.vedit.beans.Option;
import edu.cornell.mannlib.vedit.controller.BaseEditController;
import edu.cornell.mannlib.vedit.forwarder.PageForwarder;
import edu.cornell.mannlib.vedit.forwarder.impl.UrlForwarder;
import edu.cornell.mannlib.vedit.util.FormUtils;
import edu.cornell.mannlib.vedit.validator.impl.RequiredFieldValidator;
import edu.cornell.mannlib.vitro.webapp.auth.permissions.SimplePermission;
import edu.cornell.mannlib.vitro.webapp.beans.ApplicationBean;
import edu.cornell.mannlib.vitro.webapp.beans.DataProperty;
import edu.cornell.mannlib.vitro.webapp.beans.DataPropertyStatement;
import edu.cornell.mannlib.vitro.webapp.beans.Individual;
import edu.cornell.mannlib.vitro.webapp.beans.IndividualImpl;
import edu.cornell.mannlib.vitro.webapp.beans.VClass;
import edu.cornell.mannlib.vitro.webapp.beans.VClassGroup;
import edu.cornell.mannlib.vitro.webapp.controller.Controllers;
import edu.cornell.mannlib.vitro.webapp.controller.VitroRequest;
import edu.cornell.mannlib.vitro.webapp.controller.edit.utils.RoleLevelOptionsSetup;
import edu.cornell.mannlib.vitro.webapp.dao.DataPropertyDao;
import edu.cornell.mannlib.vitro.webapp.dao.IndividualDao;
import edu.cornell.mannlib.vitro.webapp.dao.VClassDao;
import edu.cornell.mannlib.vitro.webapp.dao.VClassGroupDao;
import edu.cornell.mannlib.vitro.webapp.dao.WebappDaoFactory;
import edu.cornell.mannlib.vitro.webapp.edit.listener.impl.IndividualDataPropertyStatementProcessor;

public class EntityRetryController extends BaseEditController {
	
	private static final Log log = LogFactory.getLog(EntityRetryController.class.getName());

    public void doPost (HttpServletRequest request, HttpServletResponse response) {
		if (!isAuthorizedToDisplayPage(request, response,
				SimplePermission.DO_BACK_END_EDITING.ACTIONS)) {
        	return;
        }

        VitroRequest vreq = new VitroRequest(request);
        String siteAdminUrl = vreq.getContextPath() + Controllers.SITE_ADMIN;

        //create an EditProcessObject for this and put it in the session
        EditProcessObject epo = super.createEpo(request);
        
        epo.setBeanClass(Individual.class);
        epo.setImplementationClass(IndividualImpl.class);

        String action = null;
        if (epo.getAction() == null) {
            action = "insert";
            epo.setAction("insert");
        } else {
            action = epo.getAction();
        }
        
        LoginStatusBean loginBean = LoginStatusBean.getBean(request);
        WebappDaoFactory myWebappDaoFactory = getWebappDaoFactory(
                vreq, loginBean.getUserURI());

        IndividualDao ewDao = myWebappDaoFactory.getIndividualDao();
        epo.setDataAccessObject(ewDao);
        VClassDao vcDao = myWebappDaoFactory.getVClassDao();
        VClassGroupDao cgDao = myWebappDaoFactory.getVClassGroupDao();
        DataPropertyDao dpDao = myWebappDaoFactory.getDataPropertyDao();

        Individual individualForEditing = null;
        if (epo.getUseRecycledBean()) {
            individualForEditing = (Individual)epo.getNewBean();
        } else {
            String uri = vreq.getParameter("uri");
            if (uri != null) {
                try {
                    individualForEditing = (Individual)ewDao.getIndividualByURI(uri);
                    action = "update";
                    epo.setAction("update");
                } catch (NullPointerException e) {
                    log.error("Need to implement 'record not found' error message.");
                }
            } else {
                individualForEditing = new IndividualImpl();
                if (vreq.getParameter("VClassURI") != null) {
                    individualForEditing.setVClassURI(vreq.getParameter("VClassURI"));
                }
            }

            epo.setOriginalBean(individualForEditing);

            //make a simple mask for the entity's id
            Object[] simpleMaskPair = new Object[2];
            simpleMaskPair[0]="URI";
            simpleMaskPair[1]=individualForEditing.getURI();
            epo.getSimpleMask().add(simpleMaskPair);

        }

        //set any validators

        LinkedList lnList = new LinkedList();
        lnList.add(new RequiredFieldValidator());
        epo.getValidatorMap().put("Name",lnList);

        //make a postinsert pageforwarder that will send us to a new entity's fetch screen
        epo.setPostInsertPageForwarder(new EntityInsertPageForwarder());
        epo.setPostDeletePageForwarder(new UrlForwarder(siteAdminUrl));

        //set the getMethod so we can retrieve a new bean after we've inserted it
        try {
            Class[] args = new Class[1];
            args[0] = String.class;
            epo.setGetMethod(ewDao.getClass().getDeclaredMethod("getIndividualByURI",args));
        } catch (NoSuchMethodException e) {
            log.error("EntityRetryController could not find the entityByURI method in the dao");
        }

        epo.setIdFieldName("URI");
        epo.setIdFieldClass(String.class);

        HashMap hash = new HashMap();
        
        if (individualForEditing.getVClassURI() == null) {
	        // we need to do a special thing here to make an option list with option groups for the classgroups.
	        List classGroups = cgDao.getPublicGroupsWithVClasses(true,true,false); // order by displayRank, include uninstantiated classes, don't get the counts of individuals
	        Iterator classGroupIt = classGroups.iterator();
	        ListOrderedMap optGroupMap = new ListOrderedMap();
	        while (classGroupIt.hasNext()) {
	            VClassGroup group = (VClassGroup)classGroupIt.next();
	            List classes = group.getVitroClassList();
	            optGroupMap.put(group.getPublicName(),FormUtils.makeOptionListFromBeans(classes,"URI","Name",individualForEditing.getVClassURI(),null,false));
	        }
	        hash.put("VClassURI", optGroupMap);
        } else {
        	VClass vClass = null;
        	Option opt = null;
        	try {
        		vClass = vcDao.getVClassByURI(individualForEditing.getVClassURI());
        	} catch (Exception e) {}
    		if (vClass != null) {
    			opt = new Option(vClass.getURI(),vClass.getName(),true);
    		} else {
    			opt = new Option(individualForEditing.getVClassURI(),individualForEditing.getVClassURI(),true);
    		}
    		List<Option> optList  = new LinkedList<Option>();
    		optList.add(opt);
			hash.put("VClassURI", optList);
        }
        
        hash.put("HiddenFromDisplayBelowRoleLevelUsingRoleUri",RoleLevelOptionsSetup.getDisplayOptionsList(individualForEditing));    
        hash.put("ProhibitedFromUpdateBelowRoleLevelUsingRoleUri",RoleLevelOptionsSetup.getUpdateOptionsList(individualForEditing));

        FormObject foo = new FormObject();
        foo.setOptionLists(hash);

        ListOrderedMap dpMap = new ListOrderedMap();

        //make dynamic datatype property fields
        List<VClass> vclasses = individualForEditing.getVClasses(true);
        if (vclasses == null) {
        	vclasses = new ArrayList<VClass>();
        	if (individualForEditing.getVClassURI() != null) {
        		try {
	        		VClass cls = vreq.getFullWebappDaoFactory().getVClassDao().getVClassByURI(individualForEditing.getVClassURI());
	        		if (cls != null) {
	        			vclasses.add(cls);
	        		}
        		} catch (Exception e) {}
        	}
        }
        List<DataProperty> allApplicableDataprops = new ArrayList<DataProperty>();
        for (VClass cls : vclasses) {
        	List<DataProperty> dataprops = dpDao.getDataPropertiesForVClass(cls.getURI());
        	for (DataProperty dp : dataprops) {
        		boolean notDuplicate = true;
        		for (DataProperty existingDp : allApplicableDataprops) {
        			if (existingDp.getURI().equals(dp.getURI())) {
        				notDuplicate = false;
        				break;
        			}
        		}
        		if (notDuplicate) {
        			allApplicableDataprops.add(dp);
        		}
        	}
        }
        Collections.sort(allApplicableDataprops);
        
        if (allApplicableDataprops != null) {
            Iterator<DataProperty> datapropsIt = allApplicableDataprops.iterator();

            while (datapropsIt.hasNext()){
                DataProperty d = datapropsIt.next();
                if (!dpMap.containsKey(d.getURI())) {
                    dpMap.put(d.getURI(),d);
                }
            }

            if (individualForEditing.getDataPropertyList() != null) {
                Iterator<DataProperty> existingDps = individualForEditing.getDataPropertyList().iterator();
                while (existingDps.hasNext()) {
                    DataProperty existingDp = existingDps.next();
                    dpMap.put(existingDp.getURI(),existingDp);
                }
            }

            List<DynamicField> dynamicFields = new ArrayList();
            Iterator<String> dpHashIt = dpMap.orderedMapIterator();
            while (dpHashIt.hasNext()) {
                String uri = dpHashIt.next();
                DataProperty dp = (DataProperty) dpMap.get(uri);
                DynamicField dynamo = new DynamicField();
                dynamo.setName(dp.getPublicName());
                dynamo.setTable("DataPropertyStatement");
                dynamo.setVisible(dp.getDisplayLimit());
                dynamo.setDeleteable(true);
                DynamicFieldRow rowTemplate = new DynamicFieldRow();
                Map parameterMap = new HashMap();
                parameterMap.put("DatatypePropertyURI", dp.getURI());
                rowTemplate.setParameterMap(parameterMap);
                dynamo.setRowTemplate(rowTemplate);
                try {
                    Iterator<DataPropertyStatement> existingValues = dp.getDataPropertyStatements().iterator();
                    while (existingValues.hasNext()) {
                        DataPropertyStatement existingValue = existingValues.next();
                        DynamicFieldRow row = new DynamicFieldRow();
                        //TODO: UGH
                        //row.setId(existingValue.getId());
                        row.setParameterMap(parameterMap);
                        row.setValue(existingValue.getData());
                        if (dynamo.getRowList() == null)
                            dynamo.setRowList(new ArrayList());
                        dynamo.getRowList().add(row);
                    }
                } catch (NullPointerException npe) {
                    //whatever
                }
                if (dynamo.getRowList() == null)
                    dynamo.setRowList(new ArrayList());
                dynamo.getRowList().add(rowTemplate);
                dynamicFields.add(dynamo);
            }
            foo.setDynamicFields(dynamicFields);
        }

        foo.setErrorMap(epo.getErrMsgMap());

        epo.setFormObject(foo);

        // DateFormat dateFormat = new SimpleDateFormat("yyyy-MM-dd HH:mm:ss");
        DateFormat minutesOnlyDateFormat = new SimpleDateFormat ("yyyy-MM-dd HH:mm");
        DateFormat dateOnlyFormat = new SimpleDateFormat("yyyy-MM-dd");
        FormUtils.populateFormFromBean(individualForEditing,action,epo,foo,epo.getBadValueMap());

        List cList = new ArrayList();
        cList.add(new IndividualDataPropertyStatementProcessor());
        //cList.add(new SearchReindexer()); // handled for now by SearchReindexingListener on model
        epo.setChangeListenerList(cList);
        
        epo.getAdditionalDaoMap().put("DataPropertyStatement",myWebappDaoFactory.getDataPropertyStatementDao()); // EntityDatapropProcessor will look for this
        epo.getAdditionalDaoMap().put("DataProperty",myWebappDaoFactory.getDataPropertyDao()); // EntityDatapropProcessor will look for this

        ApplicationBean appBean = vreq.getAppBean();
        
        RequestDispatcher rd = request.getRequestDispatcher(Controllers.BASIC_JSP);
        request.setAttribute("bodyJsp","/templates/edit/formBasic.jsp");
        request.setAttribute("formJsp","/templates/edit/specific/entity_retry.jsp");
        request.setAttribute("epoKey",epo.getKey());
        request.setAttribute("title","Individual Editing Form");
        request.setAttribute("css", "<link rel=\"stylesheet\" type=\"text/css\" href=\""+appBean.getThemeDir()+"css/edit.css\"/>");
        request.setAttribute("scripts", "/js/edit/entityRetry.js");
        // NC Commenting this out for now. Going to pass on DWR for moniker and use jQuery instead
        // request.setAttribute("bodyAttr"," onLoad=\"monikerInit()\"");
        request.setAttribute("_action",action);
        request.setAttribute("unqualifiedClassName","Individual");
        setRequestAttributes(request,epo);

        try {
            rd.forward(request, response);
        } catch (Exception e) {
            log.error("EntityRetryController could not forward to view.");
            log.error(e.getMessage());
            log.error(e.getStackTrace());
        }

    }

    public void doGet (HttpServletRequest request, HttpServletResponse response) {
        doPost(request, response);
    }

    class EntityInsertPageForwarder implements PageForwarder {

        public void doForward(HttpServletRequest request, HttpServletResponse response, EditProcessObject epo){
            String newEntityUrl = "entityEdit?uri=";
            Individual ent = (Individual) epo.getNewBean();
            //log.error(ent.getName() + " : " + ent.getURI()+" ; "+ent.getNamespace()+" ; "+ent.getLocalName());
            if (ent != null && ent.getURI() != null) {
                try {
                    newEntityUrl += URLEncoder.encode(ent.getURI(),"UTF-8");
                    response.sendRedirect(newEntityUrl);
                } catch (Exception e) {
                    log.error("EntityInsertPageForwarder could not send redirect.");
                }
            } else {
                try {
                	String siteAdminUrl = request.getContextPath() + Controllers.SITE_ADMIN;
                    response.sendRedirect(siteAdminUrl);
                } catch (IOException e) {
                    log.error("EntityInsertPageForwarder could not redirect to about page.");
                }
            }
        }
    }

}
=======
/* $This file is distributed under the terms of the license in /doc/license.txt$ */

package edu.cornell.mannlib.vitro.webapp.controller.edit;

import java.io.IOException;
import java.net.URLEncoder;
import java.text.DateFormat;
import java.text.SimpleDateFormat;
import java.util.ArrayList;
import java.util.Collections;
import java.util.HashMap;
import java.util.Iterator;
import java.util.LinkedList;
import java.util.List;
import java.util.Map;

import javax.servlet.RequestDispatcher;
import javax.servlet.http.HttpServletRequest;
import javax.servlet.http.HttpServletResponse;

import org.apache.commons.collections.map.ListOrderedMap;
import org.apache.commons.logging.Log;
import org.apache.commons.logging.LogFactory;

import edu.cornell.mannlib.vedit.beans.DynamicField;
import edu.cornell.mannlib.vedit.beans.DynamicFieldRow;
import edu.cornell.mannlib.vedit.beans.EditProcessObject;
import edu.cornell.mannlib.vedit.beans.FormObject;
import edu.cornell.mannlib.vedit.beans.LoginStatusBean;
import edu.cornell.mannlib.vedit.beans.Option;
import edu.cornell.mannlib.vedit.controller.BaseEditController;
import edu.cornell.mannlib.vedit.forwarder.PageForwarder;
import edu.cornell.mannlib.vedit.forwarder.impl.UrlForwarder;
import edu.cornell.mannlib.vedit.util.FormUtils;
import edu.cornell.mannlib.vedit.validator.impl.RequiredFieldValidator;
import edu.cornell.mannlib.vitro.webapp.auth.permissions.SimplePermission;
import edu.cornell.mannlib.vitro.webapp.beans.ApplicationBean;
import edu.cornell.mannlib.vitro.webapp.beans.DataProperty;
import edu.cornell.mannlib.vitro.webapp.beans.DataPropertyStatement;
import edu.cornell.mannlib.vitro.webapp.beans.Individual;
import edu.cornell.mannlib.vitro.webapp.beans.IndividualImpl;
import edu.cornell.mannlib.vitro.webapp.beans.VClass;
import edu.cornell.mannlib.vitro.webapp.beans.VClassGroup;
import edu.cornell.mannlib.vitro.webapp.controller.Controllers;
import edu.cornell.mannlib.vitro.webapp.controller.VitroRequest;
import edu.cornell.mannlib.vitro.webapp.controller.edit.utils.RoleLevelOptionsSetup;
import edu.cornell.mannlib.vitro.webapp.dao.DataPropertyDao;
import edu.cornell.mannlib.vitro.webapp.dao.IndividualDao;
import edu.cornell.mannlib.vitro.webapp.dao.VClassDao;
import edu.cornell.mannlib.vitro.webapp.dao.VClassGroupDao;
import edu.cornell.mannlib.vitro.webapp.dao.WebappDaoFactory;
import edu.cornell.mannlib.vitro.webapp.edit.listener.impl.IndividualDataPropertyStatementProcessor;

public class EntityRetryController extends BaseEditController {
	
	private static final Log log = LogFactory.getLog(EntityRetryController.class.getName());

    public void doPost (HttpServletRequest request, HttpServletResponse response) {
		if (!isAuthorizedToDisplayPage(request, response,
				SimplePermission.DO_BACK_END_EDITING.ACTIONS)) {
        	return;
        }

        VitroRequest vreq = new VitroRequest(request);
        String siteAdminUrl = vreq.getContextPath() + Controllers.SITE_ADMIN;

        //create an EditProcessObject for this and put it in the session
        EditProcessObject epo = super.createEpo(request);
        
        epo.setBeanClass(Individual.class);
        epo.setImplementationClass(IndividualImpl.class);

        String action = null;
        if (epo.getAction() == null) {
            action = "insert";
            epo.setAction("insert");
        } else {
            action = epo.getAction();
        }
        
        LoginStatusBean loginBean = LoginStatusBean.getBean(request);
        WebappDaoFactory myWebappDaoFactory = getWebappDaoFactory(loginBean.getUserURI());

        IndividualDao ewDao = myWebappDaoFactory.getIndividualDao();
        epo.setDataAccessObject(ewDao);
        VClassDao vcDao = myWebappDaoFactory.getVClassDao();
        VClassGroupDao cgDao = myWebappDaoFactory.getVClassGroupDao();
        DataPropertyDao dpDao = myWebappDaoFactory.getDataPropertyDao();

        Individual individualForEditing = null;
        if (epo.getUseRecycledBean()) {
            individualForEditing = (Individual)epo.getNewBean();
        } else {
            String uri = vreq.getParameter("uri");
            if (uri != null) {
                try {
                    individualForEditing = (Individual)ewDao.getIndividualByURI(uri);
                    action = "update";
                    epo.setAction("update");
                } catch (NullPointerException e) {
                    log.error("Need to implement 'record not found' error message.");
                }
            } else {
                individualForEditing = new IndividualImpl();
                if (vreq.getParameter("VClassURI") != null) {
                    individualForEditing.setVClassURI(vreq.getParameter("VClassURI"));
                }
            }

            epo.setOriginalBean(individualForEditing);

            //make a simple mask for the entity's id
            Object[] simpleMaskPair = new Object[2];
            simpleMaskPair[0]="URI";
            simpleMaskPair[1]=individualForEditing.getURI();
            epo.getSimpleMask().add(simpleMaskPair);

        }

        //set any validators

        LinkedList lnList = new LinkedList();
        lnList.add(new RequiredFieldValidator());
        epo.getValidatorMap().put("Name",lnList);

        //make a postinsert pageforwarder that will send us to a new entity's fetch screen
        epo.setPostInsertPageForwarder(new EntityInsertPageForwarder());
        epo.setPostDeletePageForwarder(new UrlForwarder(siteAdminUrl));

        //set the getMethod so we can retrieve a new bean after we've inserted it
        try {
            Class[] args = new Class[1];
            args[0] = String.class;
            epo.setGetMethod(ewDao.getClass().getDeclaredMethod("getIndividualByURI",args));
        } catch (NoSuchMethodException e) {
            log.error("EntityRetryController could not find the entityByURI method in the dao");
        }

        epo.setIdFieldName("URI");
        epo.setIdFieldClass(String.class);

        HashMap hash = new HashMap();
        
        if (individualForEditing.getVClassURI() == null) {
	        // we need to do a special thing here to make an option list with option groups for the classgroups.
	        List classGroups = cgDao.getPublicGroupsWithVClasses(true,true,false); // order by displayRank, include uninstantiated classes, don't get the counts of individuals
	        Iterator classGroupIt = classGroups.iterator();
	        ListOrderedMap optGroupMap = new ListOrderedMap();
	        while (classGroupIt.hasNext()) {
	            VClassGroup group = (VClassGroup)classGroupIt.next();
	            List classes = group.getVitroClassList();
	            optGroupMap.put(group.getPublicName(),FormUtils.makeOptionListFromBeans(classes,"URI","Name",individualForEditing.getVClassURI(),null,false));
	        }
	        hash.put("VClassURI", optGroupMap);
        } else {
        	VClass vClass = null;
        	Option opt = null;
        	try {
        		vClass = vcDao.getVClassByURI(individualForEditing.getVClassURI());
        	} catch (Exception e) {}
    		if (vClass != null) {
    			opt = new Option(vClass.getURI(),vClass.getName(),true);
    		} else {
    			opt = new Option(individualForEditing.getVClassURI(),individualForEditing.getVClassURI(),true);
    		}
    		List<Option> optList  = new LinkedList<Option>();
    		optList.add(opt);
			hash.put("VClassURI", optList);
        }
        
        hash.put("HiddenFromDisplayBelowRoleLevelUsingRoleUri",RoleLevelOptionsSetup.getDisplayOptionsList(individualForEditing));    
        hash.put("ProhibitedFromUpdateBelowRoleLevelUsingRoleUri",RoleLevelOptionsSetup.getUpdateOptionsList(individualForEditing));

        FormObject foo = new FormObject();
        foo.setOptionLists(hash);

        ListOrderedMap dpMap = new ListOrderedMap();

        //make dynamic datatype property fields
        List<VClass> vclasses = individualForEditing.getVClasses(true);
        if (vclasses == null) {
        	vclasses = new ArrayList<VClass>();
        	if (individualForEditing.getVClassURI() != null) {
        		try {
	        		VClass cls = vreq.getUnfilteredWebappDaoFactory().getVClassDao().getVClassByURI(individualForEditing.getVClassURI());
	        		if (cls != null) {
	        			vclasses.add(cls);
	        		}
        		} catch (Exception e) {}
        	}
        }
        List<DataProperty> allApplicableDataprops = new ArrayList<DataProperty>();
        for (VClass cls : vclasses) {
        	List<DataProperty> dataprops = dpDao.getDataPropertiesForVClass(cls.getURI());
        	for (DataProperty dp : dataprops) {
        		boolean notDuplicate = true;
        		for (DataProperty existingDp : allApplicableDataprops) {
        			if (existingDp.getURI().equals(dp.getURI())) {
        				notDuplicate = false;
        				break;
        			}
        		}
        		if (notDuplicate) {
        			allApplicableDataprops.add(dp);
        		}
        	}
        }
        Collections.sort(allApplicableDataprops);
        
        if (allApplicableDataprops != null) {
            Iterator<DataProperty> datapropsIt = allApplicableDataprops.iterator();

            while (datapropsIt.hasNext()){
                DataProperty d = datapropsIt.next();
                if (!dpMap.containsKey(d.getURI())) {
                    dpMap.put(d.getURI(),d);
                }
            }

            if (individualForEditing.getDataPropertyList() != null) {
                Iterator<DataProperty> existingDps = individualForEditing.getDataPropertyList().iterator();
                while (existingDps.hasNext()) {
                    DataProperty existingDp = existingDps.next();
                    dpMap.put(existingDp.getURI(),existingDp);
                }
            }

            List<DynamicField> dynamicFields = new ArrayList();
            Iterator<String> dpHashIt = dpMap.orderedMapIterator();
            while (dpHashIt.hasNext()) {
                String uri = dpHashIt.next();
                DataProperty dp = (DataProperty) dpMap.get(uri);
                DynamicField dynamo = new DynamicField();
                dynamo.setName(dp.getPublicName());
                dynamo.setTable("DataPropertyStatement");
                dynamo.setVisible(dp.getDisplayLimit());
                dynamo.setDeleteable(true);
                DynamicFieldRow rowTemplate = new DynamicFieldRow();
                Map parameterMap = new HashMap();
                parameterMap.put("DatatypePropertyURI", dp.getURI());
                rowTemplate.setParameterMap(parameterMap);
                dynamo.setRowTemplate(rowTemplate);
                try {
                    Iterator<DataPropertyStatement> existingValues = dp.getDataPropertyStatements().iterator();
                    while (existingValues.hasNext()) {
                        DataPropertyStatement existingValue = existingValues.next();
                        DynamicFieldRow row = new DynamicFieldRow();
                        //TODO: UGH
                        //row.setId(existingValue.getId());
                        row.setParameterMap(parameterMap);
                        row.setValue(existingValue.getData());
                        if (dynamo.getRowList() == null)
                            dynamo.setRowList(new ArrayList());
                        dynamo.getRowList().add(row);
                    }
                } catch (NullPointerException npe) {
                    //whatever
                }
                if (dynamo.getRowList() == null)
                    dynamo.setRowList(new ArrayList());
                dynamo.getRowList().add(rowTemplate);
                dynamicFields.add(dynamo);
            }
            foo.setDynamicFields(dynamicFields);
        }

        foo.setErrorMap(epo.getErrMsgMap());

        epo.setFormObject(foo);

        // DateFormat dateFormat = new SimpleDateFormat("yyyy-MM-dd HH:mm:ss");
        DateFormat minutesOnlyDateFormat = new SimpleDateFormat ("yyyy-MM-dd HH:mm");
        DateFormat dateOnlyFormat = new SimpleDateFormat("yyyy-MM-dd");
        FormUtils.populateFormFromBean(individualForEditing,action,epo,foo,epo.getBadValueMap());

        List cList = new ArrayList();
        cList.add(new IndividualDataPropertyStatementProcessor());
        //cList.add(new SearchReindexer()); // handled for now by SearchReindexingListener on model
        epo.setChangeListenerList(cList);
        
        epo.getAdditionalDaoMap().put("DataPropertyStatement",myWebappDaoFactory.getDataPropertyStatementDao()); // EntityDatapropProcessor will look for this
        epo.getAdditionalDaoMap().put("DataProperty",myWebappDaoFactory.getDataPropertyDao()); // EntityDatapropProcessor will look for this

        ApplicationBean appBean = vreq.getAppBean();
        
        RequestDispatcher rd = request.getRequestDispatcher(Controllers.BASIC_JSP);
        request.setAttribute("bodyJsp","/templates/edit/formBasic.jsp");
        request.setAttribute("formJsp","/templates/edit/specific/entity_retry.jsp");
        request.setAttribute("epoKey",epo.getKey());
        request.setAttribute("title","Individual Editing Form");
        request.setAttribute("css", "<link rel=\"stylesheet\" type=\"text/css\" href=\""+appBean.getThemeDir()+"css/edit.css\"/>");
        request.setAttribute("scripts", "/js/edit/entityRetry.js");
        // NC Commenting this out for now. Going to pass on DWR for moniker and use jQuery instead
        // request.setAttribute("bodyAttr"," onLoad=\"monikerInit()\"");
        request.setAttribute("_action",action);
        request.setAttribute("unqualifiedClassName","Individual");
        setRequestAttributes(request,epo);

        try {
            rd.forward(request, response);
        } catch (Exception e) {
            log.error("EntityRetryController could not forward to view.");
            log.error(e.getMessage());
            log.error(e.getStackTrace());
        }

    }

    public void doGet (HttpServletRequest request, HttpServletResponse response) {
        doPost(request, response);
    }

    class EntityInsertPageForwarder implements PageForwarder {

        public void doForward(HttpServletRequest request, HttpServletResponse response, EditProcessObject epo){
            String newEntityUrl = "entityEdit?uri=";
            Individual ent = (Individual) epo.getNewBean();
            //log.error(ent.getName() + " : " + ent.getURI()+" ; "+ent.getNamespace()+" ; "+ent.getLocalName());
            if (ent != null && ent.getURI() != null) {
                try {
                    newEntityUrl += URLEncoder.encode(ent.getURI(),"UTF-8");
                    response.sendRedirect(newEntityUrl);
                } catch (Exception e) {
                    log.error("EntityInsertPageForwarder could not send redirect.");
                }
            } else {
                try {
                	String siteAdminUrl = request.getContextPath() + Controllers.SITE_ADMIN;
                    response.sendRedirect(siteAdminUrl);
                } catch (IOException e) {
                    log.error("EntityInsertPageForwarder could not redirect to about page.");
                }
            }
        }
    }

}
>>>>>>> 9f19f2c3
<|MERGE_RESOLUTION|>--- conflicted
+++ resolved
@@ -1,4 +1,3 @@
-<<<<<<< HEAD
 /* $This file is distributed under the terms of the license in /doc/license.txt$ */
 
 package edu.cornell.mannlib.vitro.webapp.controller.edit;
@@ -80,8 +79,7 @@
         }
         
         LoginStatusBean loginBean = LoginStatusBean.getBean(request);
-        WebappDaoFactory myWebappDaoFactory = getWebappDaoFactory(
-                vreq, loginBean.getUserURI());
+        WebappDaoFactory myWebappDaoFactory = getWebappDaoFactory(loginBean.getUserURI());
 
         IndividualDao ewDao = myWebappDaoFactory.getIndividualDao();
         epo.setDataAccessObject(ewDao);
@@ -184,7 +182,7 @@
         	vclasses = new ArrayList<VClass>();
         	if (individualForEditing.getVClassURI() != null) {
         		try {
-	        		VClass cls = vreq.getFullWebappDaoFactory().getVClassDao().getVClassByURI(individualForEditing.getVClassURI());
+	        		VClass cls = vreq.getUnfilteredWebappDaoFactory().getVClassDao().getVClassByURI(individualForEditing.getVClassURI());
 	        		if (cls != null) {
 	        			vclasses.add(cls);
 	        		}
@@ -336,343 +334,4 @@
         }
     }
 
-}
-=======
-/* $This file is distributed under the terms of the license in /doc/license.txt$ */
-
-package edu.cornell.mannlib.vitro.webapp.controller.edit;
-
-import java.io.IOException;
-import java.net.URLEncoder;
-import java.text.DateFormat;
-import java.text.SimpleDateFormat;
-import java.util.ArrayList;
-import java.util.Collections;
-import java.util.HashMap;
-import java.util.Iterator;
-import java.util.LinkedList;
-import java.util.List;
-import java.util.Map;
-
-import javax.servlet.RequestDispatcher;
-import javax.servlet.http.HttpServletRequest;
-import javax.servlet.http.HttpServletResponse;
-
-import org.apache.commons.collections.map.ListOrderedMap;
-import org.apache.commons.logging.Log;
-import org.apache.commons.logging.LogFactory;
-
-import edu.cornell.mannlib.vedit.beans.DynamicField;
-import edu.cornell.mannlib.vedit.beans.DynamicFieldRow;
-import edu.cornell.mannlib.vedit.beans.EditProcessObject;
-import edu.cornell.mannlib.vedit.beans.FormObject;
-import edu.cornell.mannlib.vedit.beans.LoginStatusBean;
-import edu.cornell.mannlib.vedit.beans.Option;
-import edu.cornell.mannlib.vedit.controller.BaseEditController;
-import edu.cornell.mannlib.vedit.forwarder.PageForwarder;
-import edu.cornell.mannlib.vedit.forwarder.impl.UrlForwarder;
-import edu.cornell.mannlib.vedit.util.FormUtils;
-import edu.cornell.mannlib.vedit.validator.impl.RequiredFieldValidator;
-import edu.cornell.mannlib.vitro.webapp.auth.permissions.SimplePermission;
-import edu.cornell.mannlib.vitro.webapp.beans.ApplicationBean;
-import edu.cornell.mannlib.vitro.webapp.beans.DataProperty;
-import edu.cornell.mannlib.vitro.webapp.beans.DataPropertyStatement;
-import edu.cornell.mannlib.vitro.webapp.beans.Individual;
-import edu.cornell.mannlib.vitro.webapp.beans.IndividualImpl;
-import edu.cornell.mannlib.vitro.webapp.beans.VClass;
-import edu.cornell.mannlib.vitro.webapp.beans.VClassGroup;
-import edu.cornell.mannlib.vitro.webapp.controller.Controllers;
-import edu.cornell.mannlib.vitro.webapp.controller.VitroRequest;
-import edu.cornell.mannlib.vitro.webapp.controller.edit.utils.RoleLevelOptionsSetup;
-import edu.cornell.mannlib.vitro.webapp.dao.DataPropertyDao;
-import edu.cornell.mannlib.vitro.webapp.dao.IndividualDao;
-import edu.cornell.mannlib.vitro.webapp.dao.VClassDao;
-import edu.cornell.mannlib.vitro.webapp.dao.VClassGroupDao;
-import edu.cornell.mannlib.vitro.webapp.dao.WebappDaoFactory;
-import edu.cornell.mannlib.vitro.webapp.edit.listener.impl.IndividualDataPropertyStatementProcessor;
-
-public class EntityRetryController extends BaseEditController {
-	
-	private static final Log log = LogFactory.getLog(EntityRetryController.class.getName());
-
-    public void doPost (HttpServletRequest request, HttpServletResponse response) {
-		if (!isAuthorizedToDisplayPage(request, response,
-				SimplePermission.DO_BACK_END_EDITING.ACTIONS)) {
-        	return;
-        }
-
-        VitroRequest vreq = new VitroRequest(request);
-        String siteAdminUrl = vreq.getContextPath() + Controllers.SITE_ADMIN;
-
-        //create an EditProcessObject for this and put it in the session
-        EditProcessObject epo = super.createEpo(request);
-        
-        epo.setBeanClass(Individual.class);
-        epo.setImplementationClass(IndividualImpl.class);
-
-        String action = null;
-        if (epo.getAction() == null) {
-            action = "insert";
-            epo.setAction("insert");
-        } else {
-            action = epo.getAction();
-        }
-        
-        LoginStatusBean loginBean = LoginStatusBean.getBean(request);
-        WebappDaoFactory myWebappDaoFactory = getWebappDaoFactory(loginBean.getUserURI());
-
-        IndividualDao ewDao = myWebappDaoFactory.getIndividualDao();
-        epo.setDataAccessObject(ewDao);
-        VClassDao vcDao = myWebappDaoFactory.getVClassDao();
-        VClassGroupDao cgDao = myWebappDaoFactory.getVClassGroupDao();
-        DataPropertyDao dpDao = myWebappDaoFactory.getDataPropertyDao();
-
-        Individual individualForEditing = null;
-        if (epo.getUseRecycledBean()) {
-            individualForEditing = (Individual)epo.getNewBean();
-        } else {
-            String uri = vreq.getParameter("uri");
-            if (uri != null) {
-                try {
-                    individualForEditing = (Individual)ewDao.getIndividualByURI(uri);
-                    action = "update";
-                    epo.setAction("update");
-                } catch (NullPointerException e) {
-                    log.error("Need to implement 'record not found' error message.");
-                }
-            } else {
-                individualForEditing = new IndividualImpl();
-                if (vreq.getParameter("VClassURI") != null) {
-                    individualForEditing.setVClassURI(vreq.getParameter("VClassURI"));
-                }
-            }
-
-            epo.setOriginalBean(individualForEditing);
-
-            //make a simple mask for the entity's id
-            Object[] simpleMaskPair = new Object[2];
-            simpleMaskPair[0]="URI";
-            simpleMaskPair[1]=individualForEditing.getURI();
-            epo.getSimpleMask().add(simpleMaskPair);
-
-        }
-
-        //set any validators
-
-        LinkedList lnList = new LinkedList();
-        lnList.add(new RequiredFieldValidator());
-        epo.getValidatorMap().put("Name",lnList);
-
-        //make a postinsert pageforwarder that will send us to a new entity's fetch screen
-        epo.setPostInsertPageForwarder(new EntityInsertPageForwarder());
-        epo.setPostDeletePageForwarder(new UrlForwarder(siteAdminUrl));
-
-        //set the getMethod so we can retrieve a new bean after we've inserted it
-        try {
-            Class[] args = new Class[1];
-            args[0] = String.class;
-            epo.setGetMethod(ewDao.getClass().getDeclaredMethod("getIndividualByURI",args));
-        } catch (NoSuchMethodException e) {
-            log.error("EntityRetryController could not find the entityByURI method in the dao");
-        }
-
-        epo.setIdFieldName("URI");
-        epo.setIdFieldClass(String.class);
-
-        HashMap hash = new HashMap();
-        
-        if (individualForEditing.getVClassURI() == null) {
-	        // we need to do a special thing here to make an option list with option groups for the classgroups.
-	        List classGroups = cgDao.getPublicGroupsWithVClasses(true,true,false); // order by displayRank, include uninstantiated classes, don't get the counts of individuals
-	        Iterator classGroupIt = classGroups.iterator();
-	        ListOrderedMap optGroupMap = new ListOrderedMap();
-	        while (classGroupIt.hasNext()) {
-	            VClassGroup group = (VClassGroup)classGroupIt.next();
-	            List classes = group.getVitroClassList();
-	            optGroupMap.put(group.getPublicName(),FormUtils.makeOptionListFromBeans(classes,"URI","Name",individualForEditing.getVClassURI(),null,false));
-	        }
-	        hash.put("VClassURI", optGroupMap);
-        } else {
-        	VClass vClass = null;
-        	Option opt = null;
-        	try {
-        		vClass = vcDao.getVClassByURI(individualForEditing.getVClassURI());
-        	} catch (Exception e) {}
-    		if (vClass != null) {
-    			opt = new Option(vClass.getURI(),vClass.getName(),true);
-    		} else {
-    			opt = new Option(individualForEditing.getVClassURI(),individualForEditing.getVClassURI(),true);
-    		}
-    		List<Option> optList  = new LinkedList<Option>();
-    		optList.add(opt);
-			hash.put("VClassURI", optList);
-        }
-        
-        hash.put("HiddenFromDisplayBelowRoleLevelUsingRoleUri",RoleLevelOptionsSetup.getDisplayOptionsList(individualForEditing));    
-        hash.put("ProhibitedFromUpdateBelowRoleLevelUsingRoleUri",RoleLevelOptionsSetup.getUpdateOptionsList(individualForEditing));
-
-        FormObject foo = new FormObject();
-        foo.setOptionLists(hash);
-
-        ListOrderedMap dpMap = new ListOrderedMap();
-
-        //make dynamic datatype property fields
-        List<VClass> vclasses = individualForEditing.getVClasses(true);
-        if (vclasses == null) {
-        	vclasses = new ArrayList<VClass>();
-        	if (individualForEditing.getVClassURI() != null) {
-        		try {
-	        		VClass cls = vreq.getUnfilteredWebappDaoFactory().getVClassDao().getVClassByURI(individualForEditing.getVClassURI());
-	        		if (cls != null) {
-	        			vclasses.add(cls);
-	        		}
-        		} catch (Exception e) {}
-        	}
-        }
-        List<DataProperty> allApplicableDataprops = new ArrayList<DataProperty>();
-        for (VClass cls : vclasses) {
-        	List<DataProperty> dataprops = dpDao.getDataPropertiesForVClass(cls.getURI());
-        	for (DataProperty dp : dataprops) {
-        		boolean notDuplicate = true;
-        		for (DataProperty existingDp : allApplicableDataprops) {
-        			if (existingDp.getURI().equals(dp.getURI())) {
-        				notDuplicate = false;
-        				break;
-        			}
-        		}
-        		if (notDuplicate) {
-        			allApplicableDataprops.add(dp);
-        		}
-        	}
-        }
-        Collections.sort(allApplicableDataprops);
-        
-        if (allApplicableDataprops != null) {
-            Iterator<DataProperty> datapropsIt = allApplicableDataprops.iterator();
-
-            while (datapropsIt.hasNext()){
-                DataProperty d = datapropsIt.next();
-                if (!dpMap.containsKey(d.getURI())) {
-                    dpMap.put(d.getURI(),d);
-                }
-            }
-
-            if (individualForEditing.getDataPropertyList() != null) {
-                Iterator<DataProperty> existingDps = individualForEditing.getDataPropertyList().iterator();
-                while (existingDps.hasNext()) {
-                    DataProperty existingDp = existingDps.next();
-                    dpMap.put(existingDp.getURI(),existingDp);
-                }
-            }
-
-            List<DynamicField> dynamicFields = new ArrayList();
-            Iterator<String> dpHashIt = dpMap.orderedMapIterator();
-            while (dpHashIt.hasNext()) {
-                String uri = dpHashIt.next();
-                DataProperty dp = (DataProperty) dpMap.get(uri);
-                DynamicField dynamo = new DynamicField();
-                dynamo.setName(dp.getPublicName());
-                dynamo.setTable("DataPropertyStatement");
-                dynamo.setVisible(dp.getDisplayLimit());
-                dynamo.setDeleteable(true);
-                DynamicFieldRow rowTemplate = new DynamicFieldRow();
-                Map parameterMap = new HashMap();
-                parameterMap.put("DatatypePropertyURI", dp.getURI());
-                rowTemplate.setParameterMap(parameterMap);
-                dynamo.setRowTemplate(rowTemplate);
-                try {
-                    Iterator<DataPropertyStatement> existingValues = dp.getDataPropertyStatements().iterator();
-                    while (existingValues.hasNext()) {
-                        DataPropertyStatement existingValue = existingValues.next();
-                        DynamicFieldRow row = new DynamicFieldRow();
-                        //TODO: UGH
-                        //row.setId(existingValue.getId());
-                        row.setParameterMap(parameterMap);
-                        row.setValue(existingValue.getData());
-                        if (dynamo.getRowList() == null)
-                            dynamo.setRowList(new ArrayList());
-                        dynamo.getRowList().add(row);
-                    }
-                } catch (NullPointerException npe) {
-                    //whatever
-                }
-                if (dynamo.getRowList() == null)
-                    dynamo.setRowList(new ArrayList());
-                dynamo.getRowList().add(rowTemplate);
-                dynamicFields.add(dynamo);
-            }
-            foo.setDynamicFields(dynamicFields);
-        }
-
-        foo.setErrorMap(epo.getErrMsgMap());
-
-        epo.setFormObject(foo);
-
-        // DateFormat dateFormat = new SimpleDateFormat("yyyy-MM-dd HH:mm:ss");
-        DateFormat minutesOnlyDateFormat = new SimpleDateFormat ("yyyy-MM-dd HH:mm");
-        DateFormat dateOnlyFormat = new SimpleDateFormat("yyyy-MM-dd");
-        FormUtils.populateFormFromBean(individualForEditing,action,epo,foo,epo.getBadValueMap());
-
-        List cList = new ArrayList();
-        cList.add(new IndividualDataPropertyStatementProcessor());
-        //cList.add(new SearchReindexer()); // handled for now by SearchReindexingListener on model
-        epo.setChangeListenerList(cList);
-        
-        epo.getAdditionalDaoMap().put("DataPropertyStatement",myWebappDaoFactory.getDataPropertyStatementDao()); // EntityDatapropProcessor will look for this
-        epo.getAdditionalDaoMap().put("DataProperty",myWebappDaoFactory.getDataPropertyDao()); // EntityDatapropProcessor will look for this
-
-        ApplicationBean appBean = vreq.getAppBean();
-        
-        RequestDispatcher rd = request.getRequestDispatcher(Controllers.BASIC_JSP);
-        request.setAttribute("bodyJsp","/templates/edit/formBasic.jsp");
-        request.setAttribute("formJsp","/templates/edit/specific/entity_retry.jsp");
-        request.setAttribute("epoKey",epo.getKey());
-        request.setAttribute("title","Individual Editing Form");
-        request.setAttribute("css", "<link rel=\"stylesheet\" type=\"text/css\" href=\""+appBean.getThemeDir()+"css/edit.css\"/>");
-        request.setAttribute("scripts", "/js/edit/entityRetry.js");
-        // NC Commenting this out for now. Going to pass on DWR for moniker and use jQuery instead
-        // request.setAttribute("bodyAttr"," onLoad=\"monikerInit()\"");
-        request.setAttribute("_action",action);
-        request.setAttribute("unqualifiedClassName","Individual");
-        setRequestAttributes(request,epo);
-
-        try {
-            rd.forward(request, response);
-        } catch (Exception e) {
-            log.error("EntityRetryController could not forward to view.");
-            log.error(e.getMessage());
-            log.error(e.getStackTrace());
-        }
-
-    }
-
-    public void doGet (HttpServletRequest request, HttpServletResponse response) {
-        doPost(request, response);
-    }
-
-    class EntityInsertPageForwarder implements PageForwarder {
-
-        public void doForward(HttpServletRequest request, HttpServletResponse response, EditProcessObject epo){
-            String newEntityUrl = "entityEdit?uri=";
-            Individual ent = (Individual) epo.getNewBean();
-            //log.error(ent.getName() + " : " + ent.getURI()+" ; "+ent.getNamespace()+" ; "+ent.getLocalName());
-            if (ent != null && ent.getURI() != null) {
-                try {
-                    newEntityUrl += URLEncoder.encode(ent.getURI(),"UTF-8");
-                    response.sendRedirect(newEntityUrl);
-                } catch (Exception e) {
-                    log.error("EntityInsertPageForwarder could not send redirect.");
-                }
-            } else {
-                try {
-                	String siteAdminUrl = request.getContextPath() + Controllers.SITE_ADMIN;
-                    response.sendRedirect(siteAdminUrl);
-                } catch (IOException e) {
-                    log.error("EntityInsertPageForwarder could not redirect to about page.");
-                }
-            }
-        }
-    }
-
-}
->>>>>>> 9f19f2c3
+}