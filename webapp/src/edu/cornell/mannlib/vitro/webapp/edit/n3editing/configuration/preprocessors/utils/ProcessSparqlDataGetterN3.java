--- conflicted
+++ resolved
@@ -1,215 +1,3 @@
-<<<<<<< HEAD
-/* $This file is distributed under the terms of the license in /doc/license.txt$ */
-
-package edu.cornell.mannlib.vitro.webapp.edit.n3editing.configuration.preprocessors.utils;
-
-import java.util.List;
-import java.util.ArrayList;
-import java.util.Arrays;
-import java.util.HashMap;
-import java.util.Map;
-
-import org.apache.commons.logging.Log;
-import org.apache.commons.logging.LogFactory;
-
-import com.hp.hpl.jena.ontology.OntModel;
-import com.hp.hpl.jena.query.Query;
-import com.hp.hpl.jena.query.QueryExecution;
-import com.hp.hpl.jena.query.QueryExecutionFactory;
-import com.hp.hpl.jena.query.QueryFactory;
-import com.hp.hpl.jena.query.QuerySolution;
-import com.hp.hpl.jena.query.ResultSet;
-import com.hp.hpl.jena.rdf.model.Literal;
-import com.hp.hpl.jena.rdf.model.Resource;
-import javax.servlet.ServletContext;
-
-import edu.cornell.mannlib.vitro.webapp.edit.n3editing.VTwo.fields.FieldVTwo;
-
-import net.sf.json.JSONObject;
-import net.sf.json.JSONSerializer;
-//Returns the appropriate n3 based on data getter
-public  class ProcessSparqlDataGetterN3 extends ProcessDataGetterAbstract {
-	private static String classType = "java:edu.cornell.mannlib.vitro.webapp.utils.dataGetter.SparqlQueryDataGetter";
-	private Log log = LogFactory.getLog(ProcessSparqlDataGetterN3.class);
-
-	public ProcessSparqlDataGetterN3(){
-		
-	}
-	//Pass in variable that represents the counter 
-
-	//We shouldn't use the ACTUAL values here but generate the n3 required
-    public List<String> retrieveN3Required(int counter) {
-    	String dataGetterVar = getDataGetterVar(counter);
-    	//UPDATE: Using variable for class type
-    	String classTypeVar = getN3VarName(classTypeVarBase, counter);
-
-    	String n3 = dataGetterVar + " a " + classTypeVar + "; \n" + 
-    	"display:saveToVar " + getN3VarName("saveToVar", counter) + "; \n" + 
-    	"display:query " + getN3VarName("query", counter) + " .";
-    	List<String> requiredList = new ArrayList<String>();
-    	requiredList.add(getPrefixes() + n3);
-    	return requiredList;
-    	
-    }
-    //Query model is optional
-    public List<String> retrieveN3Optional(int counter) {
-    	String dataGetterVar = getDataGetterVar(counter);
-    	String n3 = dataGetterVar + " display:queryModel " + getN3VarName("queryModel", counter) + ". "; 
-    	List<String> optionalList = new ArrayList<String>();
-    	optionalList.add(getPrefixes() + n3);
-    	return optionalList;
-    }
-  
-    
-    public List<String> retrieveLiteralsOnForm(int counter) {
-    	List<String> literalsOnForm = new ArrayList<String>();
-    	literalsOnForm.add(getVarName("saveToVar",counter));
-    	literalsOnForm.add(getVarName("query", counter));
-    	return literalsOnForm;
-    	
-    }
-    
-     
-    public List<String> retrieveUrisOnForm(int counter) {
-    	List<String> urisOnForm = new ArrayList<String>();
-    	//We have no uris as far as I know.. well query Model is a uri
-    	urisOnForm.add(getVarName("queryModel", counter));
-    	//UPDATE: adding class type as uri on form
-    	urisOnForm.add(getVarName(classTypeVarBase, counter));
-    	return urisOnForm;
-    	
-    }
-    
-   public List<FieldVTwo> retrieveFields(int counter) {
-	   List<FieldVTwo> fields = new ArrayList<FieldVTwo>();
-	  
-	   //For existing data getters
-	   //fields.add(new FieldVTwo().setName(getVarName("dataGetter", counter)));
-	   fields.add(new FieldVTwo().setName(getVarName("queryModel", counter)));
-	   fields.add(new FieldVTwo().setName(getVarName("saveToVar", counter)));
-	   fields.add(new FieldVTwo().setName(getVarName("query", counter)));
-	   //UPDATE: adding class type to the uris on the form
-	   fields.add(new FieldVTwo().setName(getVarName(classTypeVarBase, counter)));
-
-	   return fields;
-   }
-   
-   public List<String> getLiteralVarNamesBase() {
-	   return Arrays.asList("saveToVar", "query");   
-   }
-
-   //these are for the fields ON the form
-   public List<String> getUriVarNamesBase() {
-	   return Arrays.asList("queryModel", classTypeVarBase);   
-   }
-   
-   //Existing values
-   //TODO: Correct
-   
-   public void populateExistingValues(String dataGetterURI, int counter, OntModel queryModel) {
-	   //First, put dataGetterURI within scope as well
-	   this.populateExistingDataGetterURI(dataGetterURI, counter);
-	   //Put in type
-	   this.populateExistingClassType(this.getClassType(), counter);
-	   //Sparql queries for values to be executed
-	   //And then placed in the correct place/literal or uri
-	   String querystr = getExistingValuesSparqlQuery(dataGetterURI);
-	   QueryExecution qe = null;
-       try{
-           Query query = QueryFactory.create(querystr);
-           qe = QueryExecutionFactory.create(query, queryModel);
-           ResultSet results = qe.execSelect();
-           while( results.hasNext()){
-        	   QuerySolution qs = results.nextSolution();
-        	   Literal saveToVarLiteral = qs.getLiteral("saveToVar");
-        	   Literal queryLiteral = qs.getLiteral("query");
-        	   Resource queryModelResource = qs.getResource("queryModel");
-        	   existingLiteralValues.put(this.getVarName("saveToVar", counter),
-        			   new ArrayList<Literal>(Arrays.asList(saveToVarLiteral)));
-       
-        	   existingLiteralValues.put(this.getVarName("query", counter),
-        			   new ArrayList<Literal>(Arrays.asList(queryLiteral)));
-        	   
-        	   existingUriValues.put(this.getVarName("queryModel", counter), 
-        			   new ArrayList<String>(Arrays.asList(queryModelResource.getURI())));
-
-        	   
-           }
-       } catch(Exception ex) {
-    	   log.error("Exception occurred in retrieving existing values with query " + querystr, ex);
-       }
-	   
-	   
-   }
-  
-	
-   
-   //?dataGetter a SparqlDataGetter ; display:saveToVar ?saveToVar; display:queryModel ?queryModel;
-	//display:query ?query ..
-   protected String getExistingValuesSparqlQuery(String dataGetterURI) {
-	   String query = this.getSparqlPrefix() + " SELECT ?saveToVar ?query ?queryModel WHERE {" + 
-			   "<" + dataGetterURI + "> display:query ?query . \n" + 
-			   "OPTIONAL {<" + dataGetterURI + "> display:saveToVar ?saveToVar .} \n" + 
-			   "OPTIONAL {<" + dataGetterURI + "> display:queryModel ?queryModel . }\n" + 
-			   "}";
-	   return query;
-   }
-
-
-   
-   public JSONObject getExistingValuesJSON(String dataGetterURI, OntModel queryModel, ServletContext context) {
-	   JSONObject jObject = new JSONObject();
-	   jObject.element("dataGetterClass", classType);
-	   jObject.element(classTypeVarBase, classType);
-	   String querystr = getExistingValuesSparqlQuery(dataGetterURI);
-	   QueryExecution qe = null;
-       try{
-           Query query = QueryFactory.create(querystr);
-           qe = QueryExecutionFactory.create(query, queryModel);
-           ResultSet results = qe.execSelect();
-           while( results.hasNext()){
-        	   QuerySolution qs = results.nextSolution();
-        	   Literal saveToVarLiteral = qs.getLiteral("saveToVar");
-        	   Literal queryLiteral = qs.getLiteral("query");
-        	   String queryString = queryLiteral.getString();
-        	   //we are saving the actual quotes in the n3 as escaped
-        	   //so for the json object we need to convert them into encoded
-        	   //quotes that will be reconverted on the client side for display
-        	   //Not converting them will either result in an incorrect json object
-        	   //or incorrect html
-        	   queryString = replaceQuotes(queryString);
-        	   Resource queryModelResource = qs.getResource("queryModel");
-        	   jObject.element("saveToVar", saveToVarLiteral.getString());
-        	   jObject.element("query",queryString);
-        	   if(queryModelResource != null) {
-        	   jObject.element("queryModel", queryModelResource.getURI());
-        	   } else {
-            	   jObject.element("queryModel", "");
-
-        	   }
-           }
-       } catch(Exception ex) {
-    	   log.error("Exception occurred in retrieving existing values with query " + querystr, ex);
-       }
-	   
-	   return jObject;
-   }
-   
-   //Escape single and double quotes for html string to be returned to form
-   public String replaceQuotes(String inputStr) {
-	   return inputStr.replaceAll("\'", "&#39;").replaceAll("\"", "&quot;");
-	   
-   }
-   
-   //This class can be extended so returning type here
-   public String getClassType() {
-	   return classType;
-   }
-
-}
-
-
-=======
 /* $This file is distributed under the terms of the license in /doc/license.txt$ */
 
 package edu.cornell.mannlib.vitro.webapp.edit.n3editing.configuration.preprocessors.utils;
@@ -420,4 +208,3 @@
 
 }
 
->>>>>>> 9f19f2c3
