<<<<<<< HEAD
/* $This file is distributed under the terms of the license in /doc/license.txt$ */

package edu.cornell.mannlib.vitro.webapp.edit.n3editing.configuration.preprocessors.utils;

import java.util.ArrayList;
import java.util.List;
import java.util.Map;

import net.sf.json.JSONObject;
import javax.servlet.ServletContext;

import com.hp.hpl.jena.ontology.OntModel;
import com.hp.hpl.jena.rdf.model.Literal;

import edu.cornell.mannlib.vitro.webapp.edit.n3editing.VTwo.fields.FieldVTwo;

//Returns the appropriate n3 based on data getter

public interface ProcessDataGetterN3 {
	public String getClassType();
	public List<String> retrieveN3Required(int counter);
    public List<String> retrieveN3Optional(int counter);
    public List<String >retrieveLiteralsOnForm(int counter);
    
     
    public List<String> retrieveUrisOnForm(int counter);
    public List<FieldVTwo> retrieveFields(int counter);
    public List<String> getLiteralVarNamesBase();
    public List<String> getUriVarNamesBase();
    public String getVarName(String base, int counter);
    public String getDataGetterVar(int counter);
    public String getDataGetterVarName(int counter);
    public List<String> getNewResources(int counter);
    
    //Get Existing values to put in scope
    public Map<String, List<Literal>> retrieveExistingLiteralValues();
    public Map<String, List<String>> retrieveExistingUriValues();
    public void populateExistingValues(String dataGetterURI, int counter, OntModel queryModel);
    public JSONObject getExistingValuesJSON(String dataGetterURI, OntModel queryModel, ServletContext context);
    public String replaceEncodedQuotesWithEscapedQuotes(String inputStr);

}
=======
/* $This file is distributed under the terms of the license in /doc/license.txt$ */

package edu.cornell.mannlib.vitro.webapp.edit.n3editing.configuration.preprocessors.utils;

import java.util.ArrayList;
import java.util.List;
import java.util.Map;

import net.sf.json.JSONObject;
import javax.servlet.ServletContext;

import com.hp.hpl.jena.ontology.OntModel;
import com.hp.hpl.jena.rdf.model.Literal;

import edu.cornell.mannlib.vitro.webapp.edit.n3editing.VTwo.fields.FieldVTwo;

//Returns the appropriate n3 based on data getter

public interface ProcessDataGetterN3 {
	public String getClassType();
	public List<String> retrieveN3Required(int counter);
    public List<String> retrieveN3Optional(int counter);
    public List<String >retrieveLiteralsOnForm(int counter);
    
     
    public List<String> retrieveUrisOnForm(int counter);
    public List<FieldVTwo> retrieveFields(int counter);
    public List<String> getLiteralVarNamesBase();
    public List<String> getUriVarNamesBase();
    public String getVarName(String base, int counter);
    public String getDataGetterVar(int counter);
    public String getDataGetterVarName(int counter);
    public List<String> getNewResources(int counter);
    
    //Get Existing values to put in scope
    public Map<String, List<Literal>> retrieveExistingLiteralValues();
    public Map<String, List<String>> retrieveExistingUriValues();
    public void populateExistingValues(String dataGetterURI, int counter, OntModel queryModel);
    public JSONObject getExistingValuesJSON(String dataGetterURI, OntModel queryModel, ServletContext context);
    public String replaceEncodedQuotesWithEscapedQuotes(String inputStr);

}
>>>>>>> 9f19f2c3
<|MERGE_RESOLUTION|>--- conflicted
+++ resolved
@@ -1,4 +1,3 @@
-<<<<<<< HEAD
 /* $This file is distributed under the terms of the license in /doc/license.txt$ */
 
 package edu.cornell.mannlib.vitro.webapp.edit.n3editing.configuration.preprocessors.utils;
@@ -40,48 +39,4 @@
     public JSONObject getExistingValuesJSON(String dataGetterURI, OntModel queryModel, ServletContext context);
     public String replaceEncodedQuotesWithEscapedQuotes(String inputStr);
 
-}
-=======
-/* $This file is distributed under the terms of the license in /doc/license.txt$ */
-
-package edu.cornell.mannlib.vitro.webapp.edit.n3editing.configuration.preprocessors.utils;
-
-import java.util.ArrayList;
-import java.util.List;
-import java.util.Map;
-
-import net.sf.json.JSONObject;
-import javax.servlet.ServletContext;
-
-import com.hp.hpl.jena.ontology.OntModel;
-import com.hp.hpl.jena.rdf.model.Literal;
-
-import edu.cornell.mannlib.vitro.webapp.edit.n3editing.VTwo.fields.FieldVTwo;
-
-//Returns the appropriate n3 based on data getter
-
-public interface ProcessDataGetterN3 {
-	public String getClassType();
-	public List<String> retrieveN3Required(int counter);
-    public List<String> retrieveN3Optional(int counter);
-    public List<String >retrieveLiteralsOnForm(int counter);
-    
-     
-    public List<String> retrieveUrisOnForm(int counter);
-    public List<FieldVTwo> retrieveFields(int counter);
-    public List<String> getLiteralVarNamesBase();
-    public List<String> getUriVarNamesBase();
-    public String getVarName(String base, int counter);
-    public String getDataGetterVar(int counter);
-    public String getDataGetterVarName(int counter);
-    public List<String> getNewResources(int counter);
-    
-    //Get Existing values to put in scope
-    public Map<String, List<Literal>> retrieveExistingLiteralValues();
-    public Map<String, List<String>> retrieveExistingUriValues();
-    public void populateExistingValues(String dataGetterURI, int counter, OntModel queryModel);
-    public JSONObject getExistingValuesJSON(String dataGetterURI, OntModel queryModel, ServletContext context);
-    public String replaceEncodedQuotesWithEscapedQuotes(String inputStr);
-
-}
->>>>>>> 9f19f2c3
+}