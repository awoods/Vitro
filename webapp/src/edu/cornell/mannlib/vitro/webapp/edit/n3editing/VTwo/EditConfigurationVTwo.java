--- conflicted
+++ resolved
@@ -1,1182 +1,1178 @@
-/* $This file is distributed under the terms of the license in /doc/license.txt$ */
-
-package edu.cornell.mannlib.vitro.webapp.edit.n3editing.VTwo;
-import java.text.SimpleDateFormat;
-import java.util.ArrayList;
-import java.util.Arrays;
-import java.util.Calendar;
-import java.util.Collections;
-import java.util.HashMap;
-import java.util.LinkedList;
-import java.util.List;
-import java.util.Map;
-
-import javax.servlet.ServletContext;
-import javax.servlet.ServletRequest;
-import javax.servlet.http.HttpServletRequest;
-import javax.servlet.http.HttpSession;
-
-import org.apache.commons.fileupload.servlet.ServletFileUpload;
-import org.apache.commons.lang.builder.ToStringBuilder;
-import org.apache.commons.lang.builder.ToStringStyle;
-import org.apache.commons.logging.Log;
-import org.apache.commons.logging.LogFactory;
-import org.joda.time.DateTime;
-
-import com.hp.hpl.jena.datatypes.xsd.XSDDatatype;
-import com.hp.hpl.jena.rdf.model.Literal;
-import com.hp.hpl.jena.rdf.model.Model;
-import com.hp.hpl.jena.rdf.model.ResourceFactory;
-
-import edu.cornell.mannlib.vitro.webapp.controller.VitroRequest;
-import edu.cornell.mannlib.vitro.webapp.dao.DataPropertyDao;
-import edu.cornell.mannlib.vitro.webapp.edit.n3editing.VTwo.fields.FieldVTwo;
-import edu.cornell.mannlib.vitro.webapp.edit.n3editing.configuration.ModelSelector;
-import edu.cornell.mannlib.vitro.webapp.edit.n3editing.configuration.StandardModelSelector;
-import edu.cornell.mannlib.vitro.webapp.edit.n3editing.configuration.StandardWDFSelector;
-import edu.cornell.mannlib.vitro.webapp.edit.n3editing.configuration.WDFSelector;
-import edu.cornell.mannlib.vitro.webapp.edit.n3editing.configuration.generators.DefaultDataPropertyFormGenerator;
-import edu.cornell.mannlib.vitro.webapp.edit.n3editing.configuration.preprocessors.ModelChangePreprocessor;
-import edu.cornell.mannlib.vitro.webapp.edit.n3editing.processEdit.EditN3Utils;
-import edu.cornell.mannlib.vitro.webapp.search.beans.ProhibitedFromSearch;
-
-
-/**
- * Represents a set of fields on a form and how parameters from a from
- * submission should be manipulated to create N3.
- *
- * Uris in urisInScope and urisOnForm should not have any quoting or escaping.
- *
- * Literals in literalsOnForm and literalsInScope should be escaped and quoted
- * in preparation for N3. They may also be appended with a datatype or lang.
- */
-public class EditConfigurationVTwo {
-    
-	//Strings representing required n3 for RDF
-    List<String> n3Required = new ArrayList<String>();
-    //String representing optional N3 for RDF
-    List<String> n3Optional = new ArrayList<String>();
-    //Names of variables of 'objects' i.e. URIs on form
-    List<String> urisOnform = new ArrayList<String>();
-    //Names of variables corresponding to data values i.e. literals on form
-    List<String> literalsOnForm = new ArrayList<String>();
-    //Names of variables corresponding to Files on form
-    List<String> filesOnForm = new ArrayList<String>();
-    
-    //Multi values now supported for uris and literals, so second parameter needs to be List<String>
-    //Mapping of variable name for object to values for object, i.e. URIs, e.g. "hasElement" = "<a.com>, <b.com>"
-    Map<String,List<String>> urisInScope = new HashMap<String,List<String>>();
-    //Mapping from variable name to values for literals
-    Map<String, List<Literal>> literalsInScope = new HashMap<String,List<Literal>>();
-    
-    //Map name of variable to sparql query which should return a one-column result set of URIs corresponding to variable
-    //E.g. sparql for inverse of object property
-    Map<String,String> sparqlForAdditionalUrisInScope = new HashMap<String,String>();
-    //Mapping variable to sparql query returning literals 
-    Map<String,String> sparqlForAdditionalLiteralsInScope = new HashMap<String,String>();
-    
-    //Variable names to URI prefixes for variables that are allowed to have new instances created
-    Map<String,String> newResources = new HashMap<String,String>();
-    
-    //Variable names to fields, Field = additional configuration for variable
-    Map<String,FieldVTwo> fields = new HashMap<String,FieldVTwo>();
-    
-    //Mapping variable name to Sparql query to find existing literals corresponding to variable, result set should be one-column multi-row of literals
-    Map<String,String>sparqlForExistingLiterals = new HashMap<String,String>();
-    //Mapping variable name to Sparql query to find existing URIs corresponding to variable, result set should be one-column multi-row of URIs/URI resources
-    Map<String,String>sparqlForExistingUris = new HashMap<String,String>();
-
-    String subjectUri;
-    String varNameForSubject;
-
-    String predicateUri;
-    String varNameForPredicate;
-
-    /** When this is a DataPropertyStmt edit, the object is not used, the
-     * DataPropertyStatement is retrieved using the subject, predicate and the
-     * datapropKey.  When this edit is for a ObjectPropertyStmt,
-     * object is the URI, it has no quoting or &lt; or &gt;.
-     */
-    String object;
-    
-    /**
-     * This can be the variable name for the object of a statement in
-     * a object property or data property form.
-     */
-    String varNameForObject;   
-
-    Integer datapropKey=null;
-    
-    /** urlPatternToReturnTo is the URL to use as the servlet to return to.
-     * Usually it is "/individual" and entityToReturnTo will be added as a
-     * "uri" parameter.   */
-    String urlPatternToReturnTo = INDIVIDUAL_CONTROLLER ;
-    
-    /** If this is non-null it should be the URI of an Individual to return to after
-     * the edit. */     
-    String entityToReturnTo;
-    
-    /**
-     * If this value is not null, it will force the edit to return to the specified 
-     * URL from the PostEditCleanupController after an edit or a cancel.  This string does 
-     * NOT get values substituted in and it does NOT get the context appended. 
-     */
-    String urlToReturnTo = null;
-    
-    /**
-     * formUrl saves the URL that was used to request the form so that it can be 
-     * reissued if a form validation fails and the client can be redirected back
-     * to the original form. */
-    String formUrl;
-    
-    /**
-     * skipToUrl is a URL that should be forwarded to instead of displaying
-     * a form.  This will need the context if it is relative.  It may be a
-     * full off site URL.
-     */
-    String skipToUrl;
-    
-    String editKey;
-
-    List<N3ValidatorVTwo> validators;
-
-	EditN3GeneratorVTwo n3generator;   
-
-    private List<ModelChangePreprocessor> modelChangePreprocessors =new LinkedList<ModelChangePreprocessor>();
-    
-    private List<EditSubmissionVTwoPreprocessor> editSubmissionPreprocessors;
-    
-    private ProhibitedFromSearch prohibitedFromSearch;
-
-    //TODO: can we rename this to match the name "pageData" that is used on the templates for this?
-    //How about we change pageData to something else since page is in the name of just about everything related
-    //to templates.
-    private HashMap<String, Object> formSpecificData;
-    
-    /** Name of freemarker template to generate form. */
-    String template;
-    
-    /** URL to submit form to. */
-    String submitToUrl;
-    
-    /** 
-     * If true, then any dependent resources that are unlinked should be
-     * removed using DependentResourceDelete. 
-     */
-    private boolean useDependentResourceDelete = true;   
-
-    /** Model id from write model. */
-    private String writeModelId;
-    
-    /** Model id for the abox. */    
-    private String aboxModelId;
-    
-    /** Model id for the tbox. */
-    private String tboxModelId;
-    
-	/** Model to write changes of a completed edit to. Usually this is null
-     * and the edit will be written to the main graph of the system.     */
-    private ModelSelector writeModelSelector;
-
-    /** Model to query for existing and things like that. Usually this is null
-     * and the main Model of the system will be used as the default.     */
-    private ModelSelector queryModelSelector;
-    
-    /** Model to check when making new URIs to check that there is not already
-     * a resource with a given URI. */
-    private ModelSelector resourceModelSelector;
-    
-    /** WebappDaoFactory to build option, check box, and radio button lists. 
-     * Usually this is set to null and the main model will be used. */
-    private WDFSelector wdfSelectorForOptons;
-    
-    private boolean hasBeenPreparedForUpdate;
-    
-    public EditConfigurationVTwo(){ 
-        writeModelSelector = StandardModelSelector.selector;
-        queryModelSelector = StandardModelSelector.selector;   
-        resourceModelSelector = StandardModelSelector.selector;
-        wdfSelectorForOptons = StandardWDFSelector.selector;        
-        n3generator = new EditN3GeneratorVTwo();
-    }
-
-    //Make copy of edit configuration object
-    public EditConfigurationVTwo copy() {
-    	EditConfigurationVTwo editConfig = new EditConfigurationVTwo();
-    	//Copy n3generator - make copy of n3generator or get something else?
-    	editConfig.setN3Generator( this.getN3Generator() );
-    	//For remaining ensure we make copies of all the objects and we don't use refererences
-    	//Set form url
-    	editConfig.setFormUrl(this.getFormUrl());
-    	//Set edit key
-    	editConfig.setEditKey(this.getEditKey());
-    	//subject, predicate
-    	editConfig.setUrlPatternToReturnTo(this.getUrlPatternToReturnTo());
-    	editConfig.setVarNameForSubject(this.getVarNameForSubject());
-    	editConfig.setSubjectUri(this.getSubjectUri());
-    	editConfig.setEntityToReturnTo(this.getEntityToReturnTo());
-    	editConfig.setVarNameForPredicate(this.getVarNameForPredicate());
-    	editConfig.setPredicateUri(this.getPredicateUri());
-    	//object or data parameters based on whether object or data property
-    	if(this.getObject() != null) {
-    		editConfig.setObject(this.getObject());
-    	}
-    	editConfig.setVarNameForObject(this.getVarNameForObject());
-
-    	editConfig.setDatapropKey(this.getDatapropKey());
-    	    	
-    	editConfig.setUrlPatternToReturnTo(this.getUrlPatternToReturnTo());
-   
-    	//n3 required
-    	editConfig.setN3Required(EditConfigurationUtils.copy(this.getN3Required()));
-    	//n3 optional
-    	editConfig.setN3Optional(EditConfigurationUtils.copy(this.getN3Optional()));
-    	//uris on form
-    	editConfig.setUrisOnform(EditConfigurationUtils.copy(this.getUrisOnform()));
-    	//literals on form
-    	editConfig.setLiteralsOnForm(EditConfigurationUtils.copy(this.getLiteralsOnForm()));
-    	//files on form
-    	editConfig.setFilesOnForm(EditConfigurationUtils.copy(this.getFilesOnForm()));
-    	//new resources    	
-    	editConfig.setNewResources(EditConfigurationUtils.copyMap(this.getNewResources()));
-    	//uris in scope
-    	editConfig.setUrisInScope(EditConfigurationUtils.copyListMap(this.getUrisInScope()));
-
-    	//TODO: ensure this is not a shallow copy of literals but makes entirely new literal objects
-    	editConfig.setLiteralsInScope(this.getLiteralsInScope());    	
-    	//editConfig.setLiteralsInScope(EditConfigurationUtils.copy(this.getLiteralsInScope()));
-    	
-    	//sparql for additional uris in scope
-    	editConfig.setSparqlForAdditionalUrisInScope(
-    			EditConfigurationUtils.copyMap(this.getSparqlForAdditionalUrisInScope()));     					
-    	//sparql for additional literals in scope
-    	editConfig.setSparqlForAdditionalLiteralsInScope(
-    			EditConfigurationUtils.copyMap(this.getSparqlForAdditionalLiteralsInScope()));     					
-    	//sparql for existing literals
-    	editConfig.setSparqlForExistingLiterals(
-    			EditConfigurationUtils.copyMap(this.getSparqlForExistingLiterals()));     					
-    	//sparql for existing uris
-    	editConfig.setSparqlForExistingUris(
-    			EditConfigurationUtils.copyMap(this.getSparqlForExistingUris()));     					
-    	
-    	//TODO: Ensure this is true copy of field and not just shallow copy with same references
-    	Map<String, FieldVTwo> fields = this.getFields();
-    	editConfig.setFields(fields);
-    	
-    	return editConfig;
-    }     	   
-    
-    
-    /**
-     * Add symbols for things like currentTime and editingUser to 
-     * editConfig.urisInScope and editConfig.literalsInScope.
-     */
-    public void addSystemValues( Model model, HttpServletRequest request, ServletContext context){
-        if( model == null ) throw new Error("EditConfiguration.addSystemValues() needs a Model");
-        if( request == null ) throw new Error("EditConfiguration.addSystemValues() needs a request");        
-     
-        /* current time */
-        if( getSparqlForAdditionalLiteralsInScope() != null && 
-            getSparqlForAdditionalLiteralsInScope().containsKey("currentTime") &&
-            USE_SYSTEM_VALUE.equals(getSparqlForAdditionalLiteralsInScope().get("currentTime"))){
-        	//Updating so that this is represented as an XSD Date Time literal - to allow for comparison later
-        	//Currently it appears that this is only used for file upload 
-            //getLiteralsInScope().put("currentTime", ResourceFactory.createTypedLiteral(new Date()));
-        	SimpleDateFormat dateTime = new SimpleDateFormat("yyyy-MM-dd'T'HH:mm:ss");
-    		String formattedDate = dateTime.format(Calendar.getInstance().getTime());
-    		List<Literal> dateLiterals = new ArrayList<Literal>();
-    		dateLiterals.add(ResourceFactory.createTypedLiteral(formattedDate, XSDDatatype.XSDdateTime));
-    		literalsInScope.put("currentTime", dateLiterals);
-        }            
-        
-        /* editing user */
-        if( getSparqlForAdditionalUrisInScope() != null && 
-            getSparqlForAdditionalUrisInScope().containsKey("editingUser") &&
-            USE_SYSTEM_VALUE.equals(getSparqlForAdditionalUrisInScope().get("editingUser"))) {
-            
-            if( request.getSession() == null )
-                throw new Error("EditConfiguration.addSystemValues() needs a session");
-
-            /* ********** Get URI of a logged in user ************** */
-            String userUri = EditN3Utils.getEditorUri(request);
-           	log.debug("EditConfiguration.java - checking system value for User URI " + userUri);
-           	List<String> userUriList = new ArrayList<String>();
-           	userUriList.add(userUri);
-            urisInScope.put("editingUser", userUriList);
-        }   
-    }
-    
-    protected void basicPrepare( ){
-        if( subjectUri != null && ! subjectUri.trim().isEmpty() && 
-            varNameForSubject != null && ! varNameForSubject.trim().isEmpty() ){            
-            urisInScope.put( varNameForSubject, Arrays.asList( subjectUri ));
-            log.debug("Putting uris in scope - var name for subject "
-                    + varNameForSubject + " and subject is " + subjectUri);
-        }
-        
-        if( predicateUri != null && ! predicateUri.trim().isEmpty() &&
-            varNameForPredicate != null && ! varNameForPredicate.trim().isEmpty() ){
-            urisInScope.put( varNameForPredicate, Arrays.asList( predicateUri ));
-            log.debug("Putting uris in scope - var name for predicate "
-                    + varNameForPredicate + " and predicate is " + predicateUri);
-        }
-        
-        if( isObjectResource() && 
-            varNameForObject != null && ! varNameForObject.trim().isEmpty() ){
-            urisInScope.put( varNameForObject, Arrays.asList(getObject()));
-            log.debug("Putting uris in scope - var name for object " 
-                    + varNameForObject + " and object is " + object);
-        }        
-    }
-     
-    /**
-     * Prepare an EditConfiguration for a DataProperty update.
-     * This should only be used when editing a existing data property statement. 
-     */
-    public void prepareForDataPropUpdate( Model model, DataPropertyDao dataPropertyDao ){
-        if( model == null ) throw new Error("EditConfiguration.prepareForDataPropUpdate() needs a Model");        
-        if( isObjectResource() ){
-           throw new Error("This request does not seems to be a DataPropStmt update");
-        } else  if (datapropKey == null) {
-            throw new Error("This request does not appear to be for an update since it lacks a dataProp hash key ");                           
-        }                     
-        
-        basicPrepare();
-        
-        DefaultDataPropertyFormGenerator.prepareForDataPropUpdate(model, this,dataPropertyDao );        
-
-        // run SPARQL, sub in values
-        SparqlEvaluateVTwo sparqlEval = new SparqlEvaluateVTwo(model);
-        runSparqlForAdditional( sparqlEval );
-        runSparqlForExisting( sparqlEval );
-       
-        hasBeenPreparedForUpdate = true;
-    }
-
-    /**
-     * Prepare for a ObjectProperty update. Run SPARQL for existing values.
-     *  This can be used for an object property or a direct form.
-     */
-    public void prepareForObjPropUpdate( Model model ){
-        if( model == null ) {
-        	log.debug("Model is null and will be throwing an error");
-        	throw new Error("EditConfiguration.prepareForObjPropUpdate() needs a non-null Model");}
-        if( !isObjectResource() ) {
-        	log.debug("This does not seem to be an object property update. Lacks object.");
-            throw new Error("This request does not appear to be for a object property update.");              
-        }        
-        
-        basicPrepare();        
-        
-        // run SPARQL, sub in values
-        SparqlEvaluateVTwo sparqlEval = new SparqlEvaluateVTwo( model );
-        runSparqlForAdditional( sparqlEval );
-        try {
-        	runSparqlForExisting( sparqlEval );
-        } catch (Exception e) {
-        	e.printStackTrace();
-        }
-
-        hasBeenPreparedForUpdate = true;
-    }
-
-    /**
-     * Run SPARQL for Additional values.  This can be used for
-     * a data property, an object property or a direct form.
-     */
-    public void prepareForNonUpdate( Model model ){
-        if( model == null ) throw new Error("prepareForNonUpdate() needs a non-null Model");
-
-        basicPrepare();
-        
-        SparqlEvaluateVTwo sparqlEval = new SparqlEvaluateVTwo( model );
-        runSparqlForAdditional( sparqlEval );
-        //runSparqlForExisting( sparqlEval );                
-    }
-    
-    public void setFields(Map<String,FieldVTwo> fields) {
-    	this.fields = fields;
-    }
-
-    public void prepareForResubmit(MultiValueEditSubmission editSub){
-        //get any values from editSub and add to scope
-    }
-
-
-    /**
-     * Runs the queries for additional uris and literals then add those back into
-     * the urisInScope and literalsInScope.
-     */
-    public void runSparqlForAdditional(SparqlEvaluateVTwo sparqlEval){
-        sparqlEval.evaluateForAdditionalUris( this );
-        sparqlEval.evalulateForAdditionalLiterals( this );
-    }
-
-    public void runSparqlForExisting(SparqlEvaluateVTwo sparqlEval){
-        sparqlEval.evaluateForExistingUris( this );
-        sparqlEval.evaluateForExistingLiterals( this );
-    }
-
-    public FieldVTwo getField(String key){
-        if( fields == null) {
-            throw new Error("hashmap of field objects must be set before you can get a value from the EditConfiguration");
-        }
-        return fields.get(key);
-    }
-
-    /** Return a copy of the value so that the configuration is not modified by external code.
-     * @return
-     */
-    public List<String> getN3Required() {
-        return EditConfigurationUtils.copy(n3Required);
-    }
-
-    public void setN3Required(List<String> n3Required) {
-        this.n3Required = n3Required;
-    }
-
-    public void setN3Required(String ... n3RequiredStrs){
-        this.n3Required =  new ArrayList<String>(Arrays.asList( n3RequiredStrs )); //using ArrayList to allow list to be resized
-    }
-    //these methods allow strings to be added to the n3 required list and not just for the list to be set
-    public void addN3Required(List<String> n3RequiredInput) {
-    	this.n3Required.addAll(n3RequiredInput);
-    }
-    
-    public void addN3Required(String ... n3RequiredStrsInput) {
-    	 this.n3Required.addAll(Arrays.asList( n3RequiredStrsInput ));  
-    }
-     /** return a copy of the value so that the configuration is not modified by external code.
-     * @return
-     */
-    public List<String> getN3Optional() {
-         return EditConfigurationUtils.copy( n3Optional );
-    }
-
-    public void setN3Optional(List<String> n3Optional) {
-        this.n3Optional = n3Optional;
-    }
-
-    public void setN3Optional(String ... n3Strs){
-        this.n3Optional = new ArrayList<String>(Arrays.asList( n3Strs )); //using ArrayList to allow list to be resized       
-    }
-    
-    public void addN3Optional(List<String> n3Optional) {
-        this.n3Optional.addAll(n3Optional);
-    }
-
-    public void addN3Optional(String ... n3Strs){
-        this.n3Optional.addAll(Arrays.asList( n3Strs ));        
-    }
-
-    
-    public Map<String,String> getNewResources() {
-        return newResources;
-    }
-
-    public void setNewResources(Map<String,String> newResources) {
-        this.newResources = newResources;
-    }
-    
-    public void setNewResources(String ... strs){
-        if( strs == null || strs.length % 2 != 0 ){
-            throw new Error(" setNewResources() must have pairs of varName, prefix ");
-        }
-        Map<String,String> map = new HashMap<String,String>();
-        
-        for( int i=0;i<strs.length;i=i+2 ){
-            map.put(strs[i],strs[i+1]);            
-        }
-        
-        this.newResources = map;
-    }
-
-    
-    public List<String> getUrisOnform() {
-        return urisOnform;
-    }
-
-    public void setUrisOnform(List<String> urisOnform) {
-        this.urisOnform = urisOnform;
-    }
-
-    public void setUrisOnForm(String ... strs){
-        this.urisOnform = new ArrayList<String>(Arrays.asList( strs )); //using ArrayList to allow resizing        
-    }
-    //This doesn't overwrite or set but adds to existing list
-    public void addUrisOnForm(List<String> urisOnform) {
-        this.urisOnform.addAll(urisOnform);
-    }
-
-    public void addUrisOnForm(String ... strs){
-<<<<<<< HEAD
-        this.urisOnform.addAll(new ArrayList<String>(Arrays.asList( strs )));        
-=======
-        this.urisOnform.addAll(Arrays.asList( strs ));        
->>>>>>> 6e8a4dff
-    }
-    
-    
-    public void setFilesOnForm(List<String> filesOnForm){
-        this.filesOnForm = filesOnForm;
-    }
-
-    public List<String> getFilesOnForm(){
-        return filesOnForm;
-    }
-
-    public List<String> getLiteralsOnForm() {
-        return literalsOnForm;
-    }
-
-    public void setLiteralsOnForm(List<String> literalsOnForm) {
-        this.literalsOnForm = literalsOnForm;
-    }
-
-    public void setLiteralsOnForm(String ... strs){
-        this.literalsOnForm = new ArrayList<String>(Arrays.asList( strs ));//using ArrayList to allow resizing        
-    }
-    
-    public void addLiteralsOnForm(List<String> literalsOnForm) {
-    	this.literalsOnForm.addAll(literalsOnForm);
-    }
-    
-    public void addLiteralsOnForm(String ... strs){
-        this.literalsOnForm.addAll(Arrays.asList( strs ));        
-    }
-    
-    public Map<String, List<String>> getUrisInScope() {
-        return urisInScope;
-    }
-
-    public void setUrisInScope(Map<String, List<String>> urisInScope) {
-        this.urisInScope = urisInScope;
-    }
-
-    public EditConfigurationVTwo addUrisInScope(String key, List<String> list) {
-        if( urisInScope  == null ){
-            urisInScope = new HashMap<String, List<String>>();
-        }
-        urisInScope.put(key, list);
-        return this;        
-    }
-    
-   
-    
-    public Map<String, List<Literal>> getLiteralsInScope() {
-        return literalsInScope;
-    }
-
-    public void setLiteralsInScope(Map<String, List<Literal>> literalsInScope) {
-        this.literalsInScope = literalsInScope;
-    }
-
-    /** Return a copy of the value so that the configuration is not modified by external code.
-     * @return
-     */
-    public Map<String, String> getSparqlForAdditionalUrisInScope() {        
-        return copyMap(sparqlForAdditionalUrisInScope);        
-    }
-
-    public void setSparqlForAdditionalUrisInScope(Map<String, String> sparqlForAdditionalUrisInScope) {
-        this.sparqlForAdditionalUrisInScope = sparqlForAdditionalUrisInScope;
-    }
-
-     /** Return a copy of the value so that the configuration is not modified by external code.
-     * @return
-     */
-    public Map<String, String> getSparqlForAdditionalLiteralsInScope() {        
-        return copyMap(sparqlForAdditionalLiteralsInScope);        
-    }        
-    
-    private Map<String,String> copyMap(Map<String,String> source){
-        if( source == null ) return null;
-        Map<String, String> dest = new HashMap<String, String>();        
-        for( String key : source.keySet()){
-            if( source.get(key) != null )
-                dest.put(new String(key), source.get(key));
-            else 
-                dest.put(new String(key), null);
-        }
-        return dest;
-    }
-
-    public void setSparqlForAdditionalLiteralsInScope(Map<String, String> sparqlForAdditionalLiteralsInScope) {
-        this.sparqlForAdditionalLiteralsInScope = sparqlForAdditionalLiteralsInScope;
-    }
-
-    public String getEntityToReturnTo() {
-        return entityToReturnTo;
-    }
-
-    public void setEntityToReturnTo(String entityToReturnTo) {
-        this.entityToReturnTo = entityToReturnTo;
-    }
-
-    public String getUrlPatternToReturnTo() {
-        return urlPatternToReturnTo;
-    }
-
-    public void setUrlPatternToReturnTo(String s) {
-        urlPatternToReturnTo = s;
-    }
-
-     /** return a copy of the value so that the configuration is not modified by external code.
-     * @return
-     */
-    public Map<String, String> getSparqlForExistingLiterals() {
-        return copyMap(sparqlForExistingLiterals);        
-    }
-
-    public void setSparqlForExistingLiterals(Map<String, String> sparqlForExistingLiterals) {
-        this.sparqlForExistingLiterals = sparqlForExistingLiterals;
-    }
-
-     /** return a copy of the value so that the configuration is not modified by external code.
-     * @return
-     */
-    public Map<String, String> getSparqlForExistingUris() {         
-        return copyMap(sparqlForExistingUris);        
-    }
-
-    public void setSparqlForExistingUris(Map<String, String> sparqlForExistingUris) {
-        this.sparqlForExistingUris = sparqlForExistingUris;
-    }       
-
-    /* ********************** static methods to get EditConfigs from Session ******************************** */
-
-     public static void clearAllConfigsInSession( HttpSession sess ){
-        if(sess == null ) return;
-        sess.removeAttribute("editConfiguration");
-    }
-
-
-    public static void clearEditConfigurationInSession(HttpSession session, EditConfigurationVTwo editConfig) {
-        if( session == null || editConfig == null )
-            return;
-        Map<String,EditConfigurationVTwo> configs = (Map<String,EditConfigurationVTwo>)session.getAttribute("EditConfigurations");
-        if( configs == null )
-            return ;
-        if( configs.containsKey( editConfig.editKey ) )
-            configs.remove( editConfig.editKey );
-    }
-
-    public static void putConfigInSession(EditConfigurationVTwo ec, HttpSession sess){
-        if( sess == null )
-            throw new Error("EditConfig: could not put config in session because session was null");
-        if( ec.editKey == null )
-            throw new Error("EditConfig: could not put into session because editKey was null.");
-
-        Map<String,EditConfigurationVTwo> configs = (Map<String,EditConfigurationVTwo>)sess.getAttribute("EditConfigurations");
-        if( configs == null ){
-            configs = new HashMap<String,EditConfigurationVTwo>();
-            sess.setAttribute("EditConfigurations",configs);
-        }
-        configs.put(ec.editKey , ec);
-    }
-
-    public static EditConfigurationVTwo getConfigFromSession(HttpSession sess, String editKey){
-        Map<String,EditConfigurationVTwo> configs = (Map<String,EditConfigurationVTwo>)sess.getAttribute("EditConfigurations");
-        if( configs == null )
-          return null;
-
-        EditConfigurationVTwo config = configs.get( editKey );
-        if( config == null )
-            return null;
-        else
-            return config;
-    }
-
-    /**
-     * This may return null, which indicates that there is no editKey or EditConfiguration in the
-     * request or session.  If the queryParams are supplied, look for the editKey
-     * there first since multipart parsing might have cleared them from the request.
-     */
-    public static EditConfigurationVTwo getConfigFromSession( HttpSession sess, HttpServletRequest request ){
-        String key = getEditKeyFromRequest(request);
-        
-        if( key == null )
-            return null;
-        return getConfigFromSession(sess, key);
-    }
-
-    /**
-     * The editKey can be a HTTP query parameter or it can be a request attribute.
-     */
-    public static String getEditKeyFromRequest( ServletRequest request){
-        String key = null;
-        if( request instanceof VitroRequest ){
-            return request.getParameter("editKey");
-        }else if( request instanceof HttpServletRequest ){
-            HttpServletRequest hsreq = (HttpServletRequest)request;
-            boolean isMultipart = ServletFileUpload.isMultipartContent(hsreq);
-            if( isMultipart ) {
-                //multipart parsing will consume all request parameters so
-                //the editKey needs to be stashed in the request attributes.
-                key = (String)request.getAttribute("editKey");    
-                if( key == null ) {
-                    // handle the cancel button where nothing is really uploaded
-                    key = request.getParameter("editKey");
-                }                               
-            }else{            	
-            	key = (String)request.getAttribute("editKey");                
-                if( key  != null  ){
-                    return key;
-                } else {
-                	key = request.getParameter("editKey");
-                }
-            }
-        }
-
-        if( key != null && key.trim().length() > 0 ){
-            return key;
-        }else{
-            log.debug("cannnot find editKey in request query parameters or from request");
-            return null;
-        }
-    }
-
-    @SuppressWarnings("unchecked")
-    public static String newEditKey(HttpSession sess){
-        int mills = new DateTime().getMillisOfDay();
-
-        Map<String,EditConfigurationVTwo> configs = (Map<String,EditConfigurationVTwo>)sess.getAttribute("EditConfigurations");
-        if( configs == null ){
-            return Integer.toString(mills);
-        }else{
-            while( configs.containsKey( Integer.toString(mills) )){
-                mills ++;
-            }
-            return Integer.toString(mills);
-        }
-    }
-    
-    /*
-     * getters and setters
-     */
-
-    public String getObject() {
-        return object;
-    }
-
-    public void setObject(String object) {
-        this.object = object;
-    }
-
-    public boolean isObjectResource() {
-        boolean objectFound = false;
-        boolean dataKeyFound = false;
-		if( object != null && ! object.trim().isEmpty() )
-		    objectFound = true;
-		if( getDatapropKey() != null )
-		    dataKeyFound = true;
-		if( dataKeyFound && objectFound )
-		    throw new Error("Bad configuration: both datapropKey and object are defined.");
-		return objectFound;
-	}	
-
-	public Integer getDatapropKey() {
-        return datapropKey;
-    }
-
-    public void setDatapropKey(Integer datapropKey) {
-        this.datapropKey = datapropKey;
-    }
-    
-    public String getSubjectUri() {
-        return subjectUri;
-    }
-
-    public void setSubjectUri(String subjectUri) {
-        this.subjectUri = subjectUri;
-    }
-
-    public String getPredicateUri() {
-        return predicateUri;
-    }
-
-    public void setPredicateUri(String predicateUri) {
-        this.predicateUri = predicateUri;
-    }
-
-    public Map<String,FieldVTwo> getFields() {
-        return fields;
-    }
-
-    public String getEditKey() {
-        return editKey;
-    }
-    
-    public void setEditKey(String editKey) {
-    	this.editKey = editKey;
-    }
-    
-    public String getFormUrl() {
-        return formUrl;
-    }
-    
-    public void setFormUrl(String formUrl) {
-    	this.formUrl = formUrl;
-    }
-
-    public EditN3GeneratorVTwo getN3Generator(){
-        return n3generator;
-    }
-    
-    public void setN3Generator(EditN3GeneratorVTwo gen) {
-    	this.n3generator = gen;
-    }
-    
-    public String getVarNameForSubject() {
-    	return this.varNameForSubject;
-    }
-    
-    public void setVarNameForSubject(String varName) {
-    	this.varNameForSubject = varName;
-    }
-    
-    public String getVarNameForPredicate() {
-    	return this.varNameForPredicate;
-    }
-    
-    public void setVarNameForPredicate(String varName) {
-    	this.varNameForPredicate = varName;
-    }
-
-    public String getVarNameForObject(){
-        return this.varNameForObject;
-    }
-    
-    public void setVarNameForObject(String varName) {
-    	this.varNameForObject = varName;
-    }
-    
-    /**If this is set to true, then dependent resources should be deleted on edits that
-     * remove the parent resource.
-     */
-    public boolean isUseDependentResourceDelete() {
-		return useDependentResourceDelete;
-	}
-
-    /**If this is set to true, then dependent resources should be deleted on edits that
-     * remove the parent resource.
-     */
-	public void setUseDependentResourceDelete(boolean useDependentResourceDelete) {
-		this.useDependentResourceDelete = useDependentResourceDelete;
-	}
-	
-    public List<ModelChangePreprocessor> getModelChangePreprocessors() {
-    	return this.modelChangePreprocessors;
-    }
-       
-    public void addModelChangePreprocessor( ModelChangePreprocessor modelChangePreprocessor) {
-    	this.modelChangePreprocessors.add( modelChangePreprocessor );
-    }
-    
-    public void setProhibitedFromSearch( ProhibitedFromSearch prohibitedFromSearch) {
-    	this.prohibitedFromSearch = prohibitedFromSearch;
-    }
-    
-    public ProhibitedFromSearch getProhibitedFromSearch() {
-    	return this.prohibitedFromSearch;
-    }
-    
-    private void debugScope(String msg){
-        if( log.isDebugEnabled()){
-            log.debug(msg);
-            log.debug("literalsInScope:");
-            for( String key: literalsInScope.keySet() ){
-                String val = literalsInScope.get(key).toString();
-                log.debug( key + " " + val );
-            }
-            log.debug("uris in scope: " );
-            for( String key: urisInScope.keySet() ){
-                String val = urisInScope.get(key).toString();
-                log.debug( key + " " + val );
-            }
-        }
-    }
-    
-    public final static String USE_SYSTEM_VALUE = "USE_SYSTEM_VALUE";
-    
-    private static final Log log = LogFactory.getLog(EditConfigurationVTwo.class.getName());
-
-    public ModelSelector getWriteModelSelector() {
-        return writeModelSelector;
-    }
-
-    public void setWriteModelSelector(ModelSelector writeModel) {
-        if( writeModel != null )
-            this.writeModelSelector = writeModel;        
-    }
-
-    public ModelSelector getQueryModelSelector() {
-        return queryModelSelector;
-    }
-
-    public void setQueryModelSelector(ModelSelector queryModel) {
-        if( queryModel != null )
-            this.queryModelSelector = queryModel;
-    }
-
-    public WDFSelector getWdfSelectorForOptons() {
-        return wdfSelectorForOptons;
-    }
-
-    public void setWdfSelectorForOptons(WDFSelector wdfForOptons) {
-        this.wdfSelectorForOptons = wdfForOptons;
-    }
-
-    public ModelSelector getResourceModelSelector() {
-        return resourceModelSelector;
-    }
-
-    public void setResourceModelSelector(ModelSelector resourceModelSelector) {
-        if( resourceModelSelector != null )
-            this.resourceModelSelector = resourceModelSelector;
-    }
-        
-    public List<N3ValidatorVTwo> getValidators() {
-		return validators;
-	}
-
-    public void addValidator( N3ValidatorVTwo validator){
-    	if( this.validators == null )
-    		this.validators = new ArrayList<N3ValidatorVTwo>();
-    	this.validators.add(validator);    		
-    }    
-
-    public void addEditSubmissionPreprocessor( EditSubmissionVTwoPreprocessor preprocessor){
-        if( editSubmissionPreprocessors == null )
-            editSubmissionPreprocessors = new ArrayList<EditSubmissionVTwoPreprocessor>();
-        editSubmissionPreprocessors.add(preprocessor);         
-    }  
-    
-    public List<EditSubmissionVTwoPreprocessor> getEditSubmissionPreprocessors() {
-        return editSubmissionPreprocessors;
-    }
-
-    public void setTemplate(String template){
-        this.template = template;
-    }
-    
-    public String getTemplate() {
-        return this.template;
-    }
-
-    public String getSubmitToUrl() {
-        return submitToUrl;
-    }
-
-    public void setSubmitToUrl(String submitToUrl) {
-        this.submitToUrl = submitToUrl;
-    }
-    
-    public boolean isUpdate(){
-        //return isObjectPropertyUpdate() || isDataPropertyUpdate(); 
-    	//TODO: Change back if this doesn't work
-    	return isObjectPropertyUpdate() || isDataPropertyUpdate() || isParamUpdate();
-    }
-    
-    public boolean isObjectPropertyUpdate(){
-        return this.getObject() != null && this.getObject().trim().length() > 0;  
-    }
-    
-    public boolean isDataPropertyUpdate() {
-    	return this.getDatapropKey() != null ;
-    }
-    
-    //*****TEST Method***Remove if doesn't work******//
-    public boolean isParamUpdate = false;
-    public void setParamUpdate (boolean inputParamUpdate) {
-    	this.isParamUpdate = inputParamUpdate;
-    }
-    public boolean isParamUpdate() {
-    	return this.isParamUpdate;
-    }
-    
-    //TODO: can we rename this to match the name "pageData" that is used on the templates for this?
-    //How about we change pageData to something else since page is in the name of just about everything related
-    //to templates.
-    
-    /** This is for specific data for a form that will be set by the generator. */    
-	public  void setFormSpecificData(HashMap<String, Object> formSpecificData) {
-		this.formSpecificData = formSpecificData;
-	}
-
-    //TODO: can we rename this to match the name "pageData" that is used on the templates for this?
-    //How about we change pageData to something else since page is in the name of just about everything related
-    //to templates.
-	public void addFormSpecificData( String key, Object value){
-	    if( this.formSpecificData == null){
-	        this.formSpecificData = new HashMap<String,Object>();
-	    }
-	    this.formSpecificData.put(key,value);	    
-	}
-	
-    //TODO: can we rename this to match the name "pageData" that is used on the templates for this?
-    //How about we change pageData to something else since page is in the name of just about everything related
-    //to templates.
-	
-	public HashMap<String, Object> getFormSpecificData() {	
-		return this.formSpecificData;
-	}
-
-	public boolean hasBeenPreparedForUpdate() {
-	    return hasBeenPreparedForUpdate;
-	}
-	
-    public void addNewResource(String key, String namespace){        
-        if( key == null || key.isEmpty() ) 
-            throw new IllegalArgumentException("key of new resource must not be null");
-        if( newResources == null ) {
-            newResources = new HashMap<String,String>();
-            newResources.put(key, namespace);            
-        }else{
-            newResources.put(key, namespace);            
-        }        
-    }
-    
-    public void addSparqlForExistingLiteral(String key, String sparql){
-        if( key == null || key.isEmpty() ) 
-            throw new IllegalArgumentException("key must not be null");
-        if( sparql == null || sparql .isEmpty() ) 
-            throw new IllegalArgumentException("sparql must not be null");
-        
-        Map<String,String> map = sparqlForExistingLiterals;
-        if( map == null ) {
-            map = new HashMap<String,String>();
-            map.put(key, sparql);   
-            setSparqlForExistingLiterals(map);
-        }else{
-            map.put(key, sparql);            
-        }        
-    }
-    
-    public void addSparqlForExistingUris(String key, String sparql){
-        if( key == null || key.isEmpty() ) 
-            throw new IllegalArgumentException("key must not be null");
-        if( sparql == null || sparql .isEmpty() )
-            throw new IllegalArgumentException("sparql must not be null");
-        
-        Map<String,String> map = sparqlForExistingUris;
-        if( map == null ) {
-            map = new HashMap<String,String>();
-            map.put(key, sparql);
-            setSparqlForExistingUris(map);
-        }else{
-            map.put(key, sparql);            
-        }        
-    }
-    
-    public void addSparqlForAdditionalLiteralsInScope(String key, String sparql){
-        if( key == null || key.isEmpty() ) 
-            throw new IllegalArgumentException("key must not be null");
-        if( sparql == null || sparql .isEmpty() ) 
-            throw new IllegalArgumentException("sparql must not be null");
-        
-        Map<String,String> map = sparqlForAdditionalLiteralsInScope;
-        if( map == null ) {
-            map = new HashMap<String,String>();
-            map.put(key, sparql);      
-            setSparqlForAdditionalLiteralsInScope(map);
-        }else{
-            map.put(key, sparql);            
-        }        
-    }
-    
-    public void addSparqlForAdditionalUrisInScope(String key, String sparql){
-        if( key == null || key.isEmpty() ) 
-            throw new IllegalArgumentException("key must not be null");
-        if( sparql == null || sparql .isEmpty() )
-            throw new IllegalArgumentException("sparql must not be null");
-        
-        Map<String,String> map = sparqlForAdditionalUrisInScope;
-        if( map == null ) {
-            map = new HashMap<String,String>();
-            map.put(key, sparql);
-            setSparqlForAdditionalUrisInScope(map);
-        }else{
-            map.put(key, sparql);            
-        }        
-    }
-
-    public void addField( FieldVTwo field){
-        if( field == null ) 
-            throw new IllegalArgumentException("field must not be null");
-        if( field.getName() == null || field.getName().isEmpty() ) 
-            throw new IllegalArgumentException("field must not have null or empty name");        
-        if( fields == null )
-            fields = new HashMap<String, FieldVTwo>();
-                
-        if( fields.containsKey(field.getName() ))
-            throw new IllegalArgumentException("adding filed that is already in the field list");
-        
-        fields.put( field.getName(), field);                
-    }
-
-    public void addFields(List<FieldVTwo> fields) {
-    	if( fields != null ) 
-	    {    	
-    		for(FieldVTwo f: fields) {
-	    		this.addField(f);
-	    	}
-    	}
-    	
-    }
-    
-    @Override
-    public String toString(){        
-        return ToStringBuilder.reflectionToString(this, ToStringStyle.MULTI_LINE_STYLE);        
-    }
-    
-    private static final String INDIVIDUAL_CONTROLLER = "/individual";
-
-    public EditConfigurationVTwo addLiteralInScope(String key, Literal ... values) {
-        if( literalsInScope  == null ){
-            literalsInScope = new HashMap<String, List<Literal>>();
-        }        
-        literalsInScope.put(key, Arrays.asList(values));
-        return this;                
-    }
-
-    public void setUrlToReturnTo(String url){
-        this.urlToReturnTo = url;
-    }
-
-    public String getUrlToReturnTo() {
-        return this.urlToReturnTo;
-    }
-
-    public void setSkipToUrl(String url){
-        skipToUrl=url;
-    }
-    
-    public String getSkipToUrl() {
-        return skipToUrl;
-    }
-
-    public void setWriteModelId(String writeModelId) {
-        this.writeModelId = writeModelId;
-    }
-
-    public String getWriteModelId() {
-        return writeModelId;
-    }
-
-    public void setAboxModelId(String aboxModelId) {
-        this.aboxModelId = aboxModelId;
-    }
-
-    public String getAboxModelId() {
-        return aboxModelId;
-    }
-
-    public void setTboxModelId(String tboxModelId) {
-        this.tboxModelId = tboxModelId;
-    }
-
-    public String getTboxModelId() {
-        return tboxModelId;
-    }    
-}
+/* $This file is distributed under the terms of the license in /doc/license.txt$ */
+
+package edu.cornell.mannlib.vitro.webapp.edit.n3editing.VTwo;
+import java.text.SimpleDateFormat;
+import java.util.ArrayList;
+import java.util.Arrays;
+import java.util.Calendar;
+import java.util.Collections;
+import java.util.HashMap;
+import java.util.LinkedList;
+import java.util.List;
+import java.util.Map;
+
+import javax.servlet.ServletContext;
+import javax.servlet.ServletRequest;
+import javax.servlet.http.HttpServletRequest;
+import javax.servlet.http.HttpSession;
+
+import org.apache.commons.fileupload.servlet.ServletFileUpload;
+import org.apache.commons.lang.builder.ToStringBuilder;
+import org.apache.commons.lang.builder.ToStringStyle;
+import org.apache.commons.logging.Log;
+import org.apache.commons.logging.LogFactory;
+import org.joda.time.DateTime;
+
+import com.hp.hpl.jena.datatypes.xsd.XSDDatatype;
+import com.hp.hpl.jena.rdf.model.Literal;
+import com.hp.hpl.jena.rdf.model.Model;
+import com.hp.hpl.jena.rdf.model.ResourceFactory;
+
+import edu.cornell.mannlib.vitro.webapp.controller.VitroRequest;
+import edu.cornell.mannlib.vitro.webapp.dao.DataPropertyDao;
+import edu.cornell.mannlib.vitro.webapp.edit.n3editing.VTwo.fields.FieldVTwo;
+import edu.cornell.mannlib.vitro.webapp.edit.n3editing.configuration.ModelSelector;
+import edu.cornell.mannlib.vitro.webapp.edit.n3editing.configuration.StandardModelSelector;
+import edu.cornell.mannlib.vitro.webapp.edit.n3editing.configuration.StandardWDFSelector;
+import edu.cornell.mannlib.vitro.webapp.edit.n3editing.configuration.WDFSelector;
+import edu.cornell.mannlib.vitro.webapp.edit.n3editing.configuration.generators.DefaultDataPropertyFormGenerator;
+import edu.cornell.mannlib.vitro.webapp.edit.n3editing.configuration.preprocessors.ModelChangePreprocessor;
+import edu.cornell.mannlib.vitro.webapp.edit.n3editing.processEdit.EditN3Utils;
+import edu.cornell.mannlib.vitro.webapp.search.beans.ProhibitedFromSearch;
+
+
+/**
+ * Represents a set of fields on a form and how parameters from a from
+ * submission should be manipulated to create N3.
+ *
+ * Uris in urisInScope and urisOnForm should not have any quoting or escaping.
+ *
+ * Literals in literalsOnForm and literalsInScope should be escaped and quoted
+ * in preparation for N3. They may also be appended with a datatype or lang.
+ */
+public class EditConfigurationVTwo {
+    
+	//Strings representing required n3 for RDF
+    List<String> n3Required = new ArrayList<String>();
+    //String representing optional N3 for RDF
+    List<String> n3Optional = new ArrayList<String>();
+    //Names of variables of 'objects' i.e. URIs on form
+    List<String> urisOnform = new ArrayList<String>();
+    //Names of variables corresponding to data values i.e. literals on form
+    List<String> literalsOnForm = new ArrayList<String>();
+    //Names of variables corresponding to Files on form
+    List<String> filesOnForm = new ArrayList<String>();
+    
+    //Multi values now supported for uris and literals, so second parameter needs to be List<String>
+    //Mapping of variable name for object to values for object, i.e. URIs, e.g. "hasElement" = "<a.com>, <b.com>"
+    Map<String,List<String>> urisInScope = new HashMap<String,List<String>>();
+    //Mapping from variable name to values for literals
+    Map<String, List<Literal>> literalsInScope = new HashMap<String,List<Literal>>();
+    
+    //Map name of variable to sparql query which should return a one-column result set of URIs corresponding to variable
+    //E.g. sparql for inverse of object property
+    Map<String,String> sparqlForAdditionalUrisInScope = new HashMap<String,String>();
+    //Mapping variable to sparql query returning literals 
+    Map<String,String> sparqlForAdditionalLiteralsInScope = new HashMap<String,String>();
+    
+    //Variable names to URI prefixes for variables that are allowed to have new instances created
+    Map<String,String> newResources = new HashMap<String,String>();
+    
+    //Variable names to fields, Field = additional configuration for variable
+    Map<String,FieldVTwo> fields = new HashMap<String,FieldVTwo>();
+    
+    //Mapping variable name to Sparql query to find existing literals corresponding to variable, result set should be one-column multi-row of literals
+    Map<String,String>sparqlForExistingLiterals = new HashMap<String,String>();
+    //Mapping variable name to Sparql query to find existing URIs corresponding to variable, result set should be one-column multi-row of URIs/URI resources
+    Map<String,String>sparqlForExistingUris = new HashMap<String,String>();
+
+    String subjectUri;
+    String varNameForSubject;
+
+    String predicateUri;
+    String varNameForPredicate;
+
+    /** When this is a DataPropertyStmt edit, the object is not used, the
+     * DataPropertyStatement is retrieved using the subject, predicate and the
+     * datapropKey.  When this edit is for a ObjectPropertyStmt,
+     * object is the URI, it has no quoting or &lt; or &gt;.
+     */
+    String object;
+    
+    /**
+     * This can be the variable name for the object of a statement in
+     * a object property or data property form.
+     */
+    String varNameForObject;   
+
+    Integer datapropKey=null;
+    
+    /** urlPatternToReturnTo is the URL to use as the servlet to return to.
+     * Usually it is "/individual" and entityToReturnTo will be added as a
+     * "uri" parameter.   */
+    String urlPatternToReturnTo = INDIVIDUAL_CONTROLLER ;
+    
+    /** If this is non-null it should be the URI of an Individual to return to after
+     * the edit. */     
+    String entityToReturnTo;
+    
+    /**
+     * If this value is not null, it will force the edit to return to the specified 
+     * URL from the PostEditCleanupController after an edit or a cancel.  This string does 
+     * NOT get values substituted in and it does NOT get the context appended. 
+     */
+    String urlToReturnTo = null;
+    
+    /**
+     * formUrl saves the URL that was used to request the form so that it can be 
+     * reissued if a form validation fails and the client can be redirected back
+     * to the original form. */
+    String formUrl;
+    
+    /**
+     * skipToUrl is a URL that should be forwarded to instead of displaying
+     * a form.  This will need the context if it is relative.  It may be a
+     * full off site URL.
+     */
+    String skipToUrl;
+    
+    String editKey;
+
+    List<N3ValidatorVTwo> validators;
+
+	EditN3GeneratorVTwo n3generator;   
+
+    private List<ModelChangePreprocessor> modelChangePreprocessors =new LinkedList<ModelChangePreprocessor>();
+    
+    private List<EditSubmissionVTwoPreprocessor> editSubmissionPreprocessors;
+    
+    private ProhibitedFromSearch prohibitedFromSearch;
+
+    //TODO: can we rename this to match the name "pageData" that is used on the templates for this?
+    //How about we change pageData to something else since page is in the name of just about everything related
+    //to templates.
+    private HashMap<String, Object> formSpecificData;
+    
+    /** Name of freemarker template to generate form. */
+    String template;
+    
+    /** URL to submit form to. */
+    String submitToUrl;
+    
+    /** 
+     * If true, then any dependent resources that are unlinked should be
+     * removed using DependentResourceDelete. 
+     */
+    private boolean useDependentResourceDelete = true;   
+
+    /** Model id from write model. */
+    private String writeModelId;
+    
+    /** Model id for the abox. */    
+    private String aboxModelId;
+    
+    /** Model id for the tbox. */
+    private String tboxModelId;
+    
+	/** Model to write changes of a completed edit to. Usually this is null
+     * and the edit will be written to the main graph of the system.     */
+    private ModelSelector writeModelSelector;
+
+    /** Model to query for existing and things like that. Usually this is null
+     * and the main Model of the system will be used as the default.     */
+    private ModelSelector queryModelSelector;
+    
+    /** Model to check when making new URIs to check that there is not already
+     * a resource with a given URI. */
+    private ModelSelector resourceModelSelector;
+    
+    /** WebappDaoFactory to build option, check box, and radio button lists. 
+     * Usually this is set to null and the main model will be used. */
+    private WDFSelector wdfSelectorForOptons;
+    
+    private boolean hasBeenPreparedForUpdate;
+    
+    public EditConfigurationVTwo(){ 
+        writeModelSelector = StandardModelSelector.selector;
+        queryModelSelector = StandardModelSelector.selector;   
+        resourceModelSelector = StandardModelSelector.selector;
+        wdfSelectorForOptons = StandardWDFSelector.selector;        
+        n3generator = new EditN3GeneratorVTwo();
+    }
+
+    //Make copy of edit configuration object
+    public EditConfigurationVTwo copy() {
+    	EditConfigurationVTwo editConfig = new EditConfigurationVTwo();
+    	//Copy n3generator - make copy of n3generator or get something else?
+    	editConfig.setN3Generator( this.getN3Generator() );
+    	//For remaining ensure we make copies of all the objects and we don't use refererences
+    	//Set form url
+    	editConfig.setFormUrl(this.getFormUrl());
+    	//Set edit key
+    	editConfig.setEditKey(this.getEditKey());
+    	//subject, predicate
+    	editConfig.setUrlPatternToReturnTo(this.getUrlPatternToReturnTo());
+    	editConfig.setVarNameForSubject(this.getVarNameForSubject());
+    	editConfig.setSubjectUri(this.getSubjectUri());
+    	editConfig.setEntityToReturnTo(this.getEntityToReturnTo());
+    	editConfig.setVarNameForPredicate(this.getVarNameForPredicate());
+    	editConfig.setPredicateUri(this.getPredicateUri());
+    	//object or data parameters based on whether object or data property
+    	if(this.getObject() != null) {
+    		editConfig.setObject(this.getObject());
+    	}
+    	editConfig.setVarNameForObject(this.getVarNameForObject());
+
+    	editConfig.setDatapropKey(this.getDatapropKey());
+    	    	
+    	editConfig.setUrlPatternToReturnTo(this.getUrlPatternToReturnTo());
+   
+    	//n3 required
+    	editConfig.setN3Required(EditConfigurationUtils.copy(this.getN3Required()));
+    	//n3 optional
+    	editConfig.setN3Optional(EditConfigurationUtils.copy(this.getN3Optional()));
+    	//uris on form
+    	editConfig.setUrisOnform(EditConfigurationUtils.copy(this.getUrisOnform()));
+    	//literals on form
+    	editConfig.setLiteralsOnForm(EditConfigurationUtils.copy(this.getLiteralsOnForm()));
+    	//files on form
+    	editConfig.setFilesOnForm(EditConfigurationUtils.copy(this.getFilesOnForm()));
+    	//new resources    	
+    	editConfig.setNewResources(EditConfigurationUtils.copyMap(this.getNewResources()));
+    	//uris in scope
+    	editConfig.setUrisInScope(EditConfigurationUtils.copyListMap(this.getUrisInScope()));
+
+    	//TODO: ensure this is not a shallow copy of literals but makes entirely new literal objects
+    	editConfig.setLiteralsInScope(this.getLiteralsInScope());    	
+    	//editConfig.setLiteralsInScope(EditConfigurationUtils.copy(this.getLiteralsInScope()));
+    	
+    	//sparql for additional uris in scope
+    	editConfig.setSparqlForAdditionalUrisInScope(
+    			EditConfigurationUtils.copyMap(this.getSparqlForAdditionalUrisInScope()));     					
+    	//sparql for additional literals in scope
+    	editConfig.setSparqlForAdditionalLiteralsInScope(
+    			EditConfigurationUtils.copyMap(this.getSparqlForAdditionalLiteralsInScope()));     					
+    	//sparql for existing literals
+    	editConfig.setSparqlForExistingLiterals(
+    			EditConfigurationUtils.copyMap(this.getSparqlForExistingLiterals()));     					
+    	//sparql for existing uris
+    	editConfig.setSparqlForExistingUris(
+    			EditConfigurationUtils.copyMap(this.getSparqlForExistingUris()));     					
+    	
+    	//TODO: Ensure this is true copy of field and not just shallow copy with same references
+    	Map<String, FieldVTwo> fields = this.getFields();
+    	editConfig.setFields(fields);
+    	
+    	return editConfig;
+    }     	   
+    
+    
+    /**
+     * Add symbols for things like currentTime and editingUser to 
+     * editConfig.urisInScope and editConfig.literalsInScope.
+     */
+    public void addSystemValues( Model model, HttpServletRequest request, ServletContext context){
+        if( model == null ) throw new Error("EditConfiguration.addSystemValues() needs a Model");
+        if( request == null ) throw new Error("EditConfiguration.addSystemValues() needs a request");        
+     
+        /* current time */
+        if( getSparqlForAdditionalLiteralsInScope() != null && 
+            getSparqlForAdditionalLiteralsInScope().containsKey("currentTime") &&
+            USE_SYSTEM_VALUE.equals(getSparqlForAdditionalLiteralsInScope().get("currentTime"))){
+        	//Updating so that this is represented as an XSD Date Time literal - to allow for comparison later
+        	//Currently it appears that this is only used for file upload 
+            //getLiteralsInScope().put("currentTime", ResourceFactory.createTypedLiteral(new Date()));
+        	SimpleDateFormat dateTime = new SimpleDateFormat("yyyy-MM-dd'T'HH:mm:ss");
+    		String formattedDate = dateTime.format(Calendar.getInstance().getTime());
+    		List<Literal> dateLiterals = new ArrayList<Literal>();
+    		dateLiterals.add(ResourceFactory.createTypedLiteral(formattedDate, XSDDatatype.XSDdateTime));
+    		literalsInScope.put("currentTime", dateLiterals);
+        }            
+        
+        /* editing user */
+        if( getSparqlForAdditionalUrisInScope() != null && 
+            getSparqlForAdditionalUrisInScope().containsKey("editingUser") &&
+            USE_SYSTEM_VALUE.equals(getSparqlForAdditionalUrisInScope().get("editingUser"))) {
+            
+            if( request.getSession() == null )
+                throw new Error("EditConfiguration.addSystemValues() needs a session");
+
+            /* ********** Get URI of a logged in user ************** */
+            String userUri = EditN3Utils.getEditorUri(request);
+           	log.debug("EditConfiguration.java - checking system value for User URI " + userUri);
+           	List<String> userUriList = new ArrayList<String>();
+           	userUriList.add(userUri);
+            urisInScope.put("editingUser", userUriList);
+        }   
+    }
+    
+    protected void basicPrepare( ){
+        if( subjectUri != null && ! subjectUri.trim().isEmpty() && 
+            varNameForSubject != null && ! varNameForSubject.trim().isEmpty() ){            
+            urisInScope.put( varNameForSubject, Arrays.asList( subjectUri ));
+            log.debug("Putting uris in scope - var name for subject "
+                    + varNameForSubject + " and subject is " + subjectUri);
+        }
+        
+        if( predicateUri != null && ! predicateUri.trim().isEmpty() &&
+            varNameForPredicate != null && ! varNameForPredicate.trim().isEmpty() ){
+            urisInScope.put( varNameForPredicate, Arrays.asList( predicateUri ));
+            log.debug("Putting uris in scope - var name for predicate "
+                    + varNameForPredicate + " and predicate is " + predicateUri);
+        }
+        
+        if( isObjectResource() && 
+            varNameForObject != null && ! varNameForObject.trim().isEmpty() ){
+            urisInScope.put( varNameForObject, Arrays.asList(getObject()));
+            log.debug("Putting uris in scope - var name for object " 
+                    + varNameForObject + " and object is " + object);
+        }        
+    }
+     
+    /**
+     * Prepare an EditConfiguration for a DataProperty update.
+     * This should only be used when editing a existing data property statement. 
+     */
+    public void prepareForDataPropUpdate( Model model, DataPropertyDao dataPropertyDao ){
+        if( model == null ) throw new Error("EditConfiguration.prepareForDataPropUpdate() needs a Model");        
+        if( isObjectResource() ){
+           throw new Error("This request does not seems to be a DataPropStmt update");
+        } else  if (datapropKey == null) {
+            throw new Error("This request does not appear to be for an update since it lacks a dataProp hash key ");                           
+        }                     
+        
+        basicPrepare();
+        
+        DefaultDataPropertyFormGenerator.prepareForDataPropUpdate(model, this,dataPropertyDao );        
+
+        // run SPARQL, sub in values
+        SparqlEvaluateVTwo sparqlEval = new SparqlEvaluateVTwo(model);
+        runSparqlForAdditional( sparqlEval );
+        runSparqlForExisting( sparqlEval );
+       
+        hasBeenPreparedForUpdate = true;
+    }
+
+    /**
+     * Prepare for a ObjectProperty update. Run SPARQL for existing values.
+     *  This can be used for an object property or a direct form.
+     */
+    public void prepareForObjPropUpdate( Model model ){
+        if( model == null ) {
+        	log.debug("Model is null and will be throwing an error");
+        	throw new Error("EditConfiguration.prepareForObjPropUpdate() needs a non-null Model");}
+        if( !isObjectResource() ) {
+        	log.debug("This does not seem to be an object property update. Lacks object.");
+            throw new Error("This request does not appear to be for a object property update.");              
+        }        
+        
+        basicPrepare();        
+        
+        // run SPARQL, sub in values
+        SparqlEvaluateVTwo sparqlEval = new SparqlEvaluateVTwo( model );
+        runSparqlForAdditional( sparqlEval );
+        try {
+        	runSparqlForExisting( sparqlEval );
+        } catch (Exception e) {
+        	e.printStackTrace();
+        }
+
+        hasBeenPreparedForUpdate = true;
+    }
+
+    /**
+     * Run SPARQL for Additional values.  This can be used for
+     * a data property, an object property or a direct form.
+     */
+    public void prepareForNonUpdate( Model model ){
+        if( model == null ) throw new Error("prepareForNonUpdate() needs a non-null Model");
+
+        basicPrepare();
+        
+        SparqlEvaluateVTwo sparqlEval = new SparqlEvaluateVTwo( model );
+        runSparqlForAdditional( sparqlEval );
+        //runSparqlForExisting( sparqlEval );                
+    }
+    
+    public void setFields(Map<String,FieldVTwo> fields) {
+    	this.fields = fields;
+    }
+
+    public void prepareForResubmit(MultiValueEditSubmission editSub){
+        //get any values from editSub and add to scope
+    }
+
+
+    /**
+     * Runs the queries for additional uris and literals then add those back into
+     * the urisInScope and literalsInScope.
+     */
+    public void runSparqlForAdditional(SparqlEvaluateVTwo sparqlEval){
+        sparqlEval.evaluateForAdditionalUris( this );
+        sparqlEval.evalulateForAdditionalLiterals( this );
+    }
+
+    public void runSparqlForExisting(SparqlEvaluateVTwo sparqlEval){
+        sparqlEval.evaluateForExistingUris( this );
+        sparqlEval.evaluateForExistingLiterals( this );
+    }
+
+    public FieldVTwo getField(String key){
+        if( fields == null) {
+            throw new Error("hashmap of field objects must be set before you can get a value from the EditConfiguration");
+        }
+        return fields.get(key);
+    }
+
+    /** Return a copy of the value so that the configuration is not modified by external code.
+     * @return
+     */
+    public List<String> getN3Required() {
+        return EditConfigurationUtils.copy(n3Required);
+    }
+
+    public void setN3Required(List<String> n3Required) {
+        this.n3Required = n3Required;
+    }
+
+    public void setN3Required(String ... n3RequiredStrs){
+        this.n3Required =  new ArrayList<String>(Arrays.asList( n3RequiredStrs )); //using ArrayList to allow list to be resized
+    }
+    //these methods allow strings to be added to the n3 required list and not just for the list to be set
+    public void addN3Required(List<String> n3RequiredInput) {
+    	this.n3Required.addAll(n3RequiredInput);
+    }
+    
+    public void addN3Required(String ... n3RequiredStrsInput) {
+    	 this.n3Required.addAll(Arrays.asList( n3RequiredStrsInput ));  
+    }
+     /** return a copy of the value so that the configuration is not modified by external code.
+     * @return
+     */
+    public List<String> getN3Optional() {
+         return EditConfigurationUtils.copy( n3Optional );
+    }
+
+    public void setN3Optional(List<String> n3Optional) {
+        this.n3Optional = n3Optional;
+    }
+
+    public void setN3Optional(String ... n3Strs){
+        this.n3Optional = new ArrayList<String>(Arrays.asList( n3Strs )); //using ArrayList to allow list to be resized       
+    }
+    
+    public void addN3Optional(List<String> n3Optional) {
+        this.n3Optional.addAll(n3Optional);
+    }
+
+    public void addN3Optional(String ... n3Strs){
+        this.n3Optional.addAll(Arrays.asList( n3Strs ));        
+    }
+
+    
+    public Map<String,String> getNewResources() {
+        return newResources;
+    }
+
+    public void setNewResources(Map<String,String> newResources) {
+        this.newResources = newResources;
+    }
+    
+    public void setNewResources(String ... strs){
+        if( strs == null || strs.length % 2 != 0 ){
+            throw new Error(" setNewResources() must have pairs of varName, prefix ");
+        }
+        Map<String,String> map = new HashMap<String,String>();
+        
+        for( int i=0;i<strs.length;i=i+2 ){
+            map.put(strs[i],strs[i+1]);            
+        }
+        
+        this.newResources = map;
+    }
+
+    
+    public List<String> getUrisOnform() {
+        return urisOnform;
+    }
+
+    public void setUrisOnform(List<String> urisOnform) {
+        this.urisOnform = urisOnform;
+    }
+
+    public void setUrisOnForm(String ... strs){
+        this.urisOnform = new ArrayList<String>(Arrays.asList( strs )); //using ArrayList to allow resizing        
+    }
+    //This doesn't overwrite or set but adds to existing list
+    public void addUrisOnForm(List<String> urisOnform) {
+        this.urisOnform.addAll(urisOnform);
+    }
+
+    public void addUrisOnForm(String ... strs){
+        this.urisOnform.addAll(Arrays.asList( strs ));        
+    }
+    
+    
+    public void setFilesOnForm(List<String> filesOnForm){
+        this.filesOnForm = filesOnForm;
+    }
+
+    public List<String> getFilesOnForm(){
+        return filesOnForm;
+    }
+
+    public List<String> getLiteralsOnForm() {
+        return literalsOnForm;
+    }
+
+    public void setLiteralsOnForm(List<String> literalsOnForm) {
+        this.literalsOnForm = literalsOnForm;
+    }
+
+    public void setLiteralsOnForm(String ... strs){
+        this.literalsOnForm = new ArrayList<String>(Arrays.asList( strs ));//using ArrayList to allow resizing        
+    }
+    
+    public void addLiteralsOnForm(List<String> literalsOnForm) {
+    	this.literalsOnForm.addAll(literalsOnForm);
+    }
+    
+    public void addLiteralsOnForm(String ... strs){
+        this.literalsOnForm.addAll(Arrays.asList( strs ));        
+    }
+    
+    public Map<String, List<String>> getUrisInScope() {
+        return urisInScope;
+    }
+
+    public void setUrisInScope(Map<String, List<String>> urisInScope) {
+        this.urisInScope = urisInScope;
+    }
+
+    public EditConfigurationVTwo addUrisInScope(String key, List<String> list) {
+        if( urisInScope  == null ){
+            urisInScope = new HashMap<String, List<String>>();
+        }
+        urisInScope.put(key, list);
+        return this;        
+    }
+    
+   
+    
+    public Map<String, List<Literal>> getLiteralsInScope() {
+        return literalsInScope;
+    }
+
+    public void setLiteralsInScope(Map<String, List<Literal>> literalsInScope) {
+        this.literalsInScope = literalsInScope;
+    }
+
+    /** Return a copy of the value so that the configuration is not modified by external code.
+     * @return
+     */
+    public Map<String, String> getSparqlForAdditionalUrisInScope() {        
+        return copyMap(sparqlForAdditionalUrisInScope);        
+    }
+
+    public void setSparqlForAdditionalUrisInScope(Map<String, String> sparqlForAdditionalUrisInScope) {
+        this.sparqlForAdditionalUrisInScope = sparqlForAdditionalUrisInScope;
+    }
+
+     /** Return a copy of the value so that the configuration is not modified by external code.
+     * @return
+     */
+    public Map<String, String> getSparqlForAdditionalLiteralsInScope() {        
+        return copyMap(sparqlForAdditionalLiteralsInScope);        
+    }        
+    
+    private Map<String,String> copyMap(Map<String,String> source){
+        if( source == null ) return null;
+        Map<String, String> dest = new HashMap<String, String>();        
+        for( String key : source.keySet()){
+            if( source.get(key) != null )
+                dest.put(new String(key), source.get(key));
+            else 
+                dest.put(new String(key), null);
+        }
+        return dest;
+    }
+
+    public void setSparqlForAdditionalLiteralsInScope(Map<String, String> sparqlForAdditionalLiteralsInScope) {
+        this.sparqlForAdditionalLiteralsInScope = sparqlForAdditionalLiteralsInScope;
+    }
+
+    public String getEntityToReturnTo() {
+        return entityToReturnTo;
+    }
+
+    public void setEntityToReturnTo(String entityToReturnTo) {
+        this.entityToReturnTo = entityToReturnTo;
+    }
+
+    public String getUrlPatternToReturnTo() {
+        return urlPatternToReturnTo;
+    }
+
+    public void setUrlPatternToReturnTo(String s) {
+        urlPatternToReturnTo = s;
+    }
+
+     /** return a copy of the value so that the configuration is not modified by external code.
+     * @return
+     */
+    public Map<String, String> getSparqlForExistingLiterals() {
+        return copyMap(sparqlForExistingLiterals);        
+    }
+
+    public void setSparqlForExistingLiterals(Map<String, String> sparqlForExistingLiterals) {
+        this.sparqlForExistingLiterals = sparqlForExistingLiterals;
+    }
+
+     /** return a copy of the value so that the configuration is not modified by external code.
+     * @return
+     */
+    public Map<String, String> getSparqlForExistingUris() {         
+        return copyMap(sparqlForExistingUris);        
+    }
+
+    public void setSparqlForExistingUris(Map<String, String> sparqlForExistingUris) {
+        this.sparqlForExistingUris = sparqlForExistingUris;
+    }       
+
+    /* ********************** static methods to get EditConfigs from Session ******************************** */
+
+     public static void clearAllConfigsInSession( HttpSession sess ){
+        if(sess == null ) return;
+        sess.removeAttribute("editConfiguration");
+    }
+
+
+    public static void clearEditConfigurationInSession(HttpSession session, EditConfigurationVTwo editConfig) {
+        if( session == null || editConfig == null )
+            return;
+        Map<String,EditConfigurationVTwo> configs = (Map<String,EditConfigurationVTwo>)session.getAttribute("EditConfigurations");
+        if( configs == null )
+            return ;
+        if( configs.containsKey( editConfig.editKey ) )
+            configs.remove( editConfig.editKey );
+    }
+
+    public static void putConfigInSession(EditConfigurationVTwo ec, HttpSession sess){
+        if( sess == null )
+            throw new Error("EditConfig: could not put config in session because session was null");
+        if( ec.editKey == null )
+            throw new Error("EditConfig: could not put into session because editKey was null.");
+
+        Map<String,EditConfigurationVTwo> configs = (Map<String,EditConfigurationVTwo>)sess.getAttribute("EditConfigurations");
+        if( configs == null ){
+            configs = new HashMap<String,EditConfigurationVTwo>();
+            sess.setAttribute("EditConfigurations",configs);
+        }
+        configs.put(ec.editKey , ec);
+    }
+
+    public static EditConfigurationVTwo getConfigFromSession(HttpSession sess, String editKey){
+        Map<String,EditConfigurationVTwo> configs = (Map<String,EditConfigurationVTwo>)sess.getAttribute("EditConfigurations");
+        if( configs == null )
+          return null;
+
+        EditConfigurationVTwo config = configs.get( editKey );
+        if( config == null )
+            return null;
+        else
+            return config;
+    }
+
+    /**
+     * This may return null, which indicates that there is no editKey or EditConfiguration in the
+     * request or session.  If the queryParams are supplied, look for the editKey
+     * there first since multipart parsing might have cleared them from the request.
+     */
+    public static EditConfigurationVTwo getConfigFromSession( HttpSession sess, HttpServletRequest request ){
+        String key = getEditKeyFromRequest(request);
+        
+        if( key == null )
+            return null;
+        return getConfigFromSession(sess, key);
+    }
+
+    /**
+     * The editKey can be a HTTP query parameter or it can be a request attribute.
+     */
+    public static String getEditKeyFromRequest( ServletRequest request){
+        String key = null;
+        if( request instanceof VitroRequest ){
+            return request.getParameter("editKey");
+        }else if( request instanceof HttpServletRequest ){
+            HttpServletRequest hsreq = (HttpServletRequest)request;
+            boolean isMultipart = ServletFileUpload.isMultipartContent(hsreq);
+            if( isMultipart ) {
+                //multipart parsing will consume all request parameters so
+                //the editKey needs to be stashed in the request attributes.
+                key = (String)request.getAttribute("editKey");    
+                if( key == null ) {
+                    // handle the cancel button where nothing is really uploaded
+                    key = request.getParameter("editKey");
+                }                               
+            }else{            	
+            	key = (String)request.getAttribute("editKey");                
+                if( key  != null  ){
+                    return key;
+                } else {
+                	key = request.getParameter("editKey");
+                }
+            }
+        }
+
+        if( key != null && key.trim().length() > 0 ){
+            return key;
+        }else{
+            log.debug("cannnot find editKey in request query parameters or from request");
+            return null;
+        }
+    }
+
+    @SuppressWarnings("unchecked")
+    public static String newEditKey(HttpSession sess){
+        int mills = new DateTime().getMillisOfDay();
+
+        Map<String,EditConfigurationVTwo> configs = (Map<String,EditConfigurationVTwo>)sess.getAttribute("EditConfigurations");
+        if( configs == null ){
+            return Integer.toString(mills);
+        }else{
+            while( configs.containsKey( Integer.toString(mills) )){
+                mills ++;
+            }
+            return Integer.toString(mills);
+        }
+    }
+    
+    /*
+     * getters and setters
+     */
+
+    public String getObject() {
+        return object;
+    }
+
+    public void setObject(String object) {
+        this.object = object;
+    }
+
+    public boolean isObjectResource() {
+        boolean objectFound = false;
+        boolean dataKeyFound = false;
+		if( object != null && ! object.trim().isEmpty() )
+		    objectFound = true;
+		if( getDatapropKey() != null )
+		    dataKeyFound = true;
+		if( dataKeyFound && objectFound )
+		    throw new Error("Bad configuration: both datapropKey and object are defined.");
+		return objectFound;
+	}	
+
+	public Integer getDatapropKey() {
+        return datapropKey;
+    }
+
+    public void setDatapropKey(Integer datapropKey) {
+        this.datapropKey = datapropKey;
+    }
+    
+    public String getSubjectUri() {
+        return subjectUri;
+    }
+
+    public void setSubjectUri(String subjectUri) {
+        this.subjectUri = subjectUri;
+    }
+
+    public String getPredicateUri() {
+        return predicateUri;
+    }
+
+    public void setPredicateUri(String predicateUri) {
+        this.predicateUri = predicateUri;
+    }
+
+    public Map<String,FieldVTwo> getFields() {
+        return fields;
+    }
+
+    public String getEditKey() {
+        return editKey;
+    }
+    
+    public void setEditKey(String editKey) {
+    	this.editKey = editKey;
+    }
+    
+    public String getFormUrl() {
+        return formUrl;
+    }
+    
+    public void setFormUrl(String formUrl) {
+    	this.formUrl = formUrl;
+    }
+
+    public EditN3GeneratorVTwo getN3Generator(){
+        return n3generator;
+    }
+    
+    public void setN3Generator(EditN3GeneratorVTwo gen) {
+    	this.n3generator = gen;
+    }
+    
+    public String getVarNameForSubject() {
+    	return this.varNameForSubject;
+    }
+    
+    public void setVarNameForSubject(String varName) {
+    	this.varNameForSubject = varName;
+    }
+    
+    public String getVarNameForPredicate() {
+    	return this.varNameForPredicate;
+    }
+    
+    public void setVarNameForPredicate(String varName) {
+    	this.varNameForPredicate = varName;
+    }
+
+    public String getVarNameForObject(){
+        return this.varNameForObject;
+    }
+    
+    public void setVarNameForObject(String varName) {
+    	this.varNameForObject = varName;
+    }
+    
+    /**If this is set to true, then dependent resources should be deleted on edits that
+     * remove the parent resource.
+     */
+    public boolean isUseDependentResourceDelete() {
+		return useDependentResourceDelete;
+	}
+
+    /**If this is set to true, then dependent resources should be deleted on edits that
+     * remove the parent resource.
+     */
+	public void setUseDependentResourceDelete(boolean useDependentResourceDelete) {
+		this.useDependentResourceDelete = useDependentResourceDelete;
+	}
+	
+    public List<ModelChangePreprocessor> getModelChangePreprocessors() {
+    	return this.modelChangePreprocessors;
+    }
+       
+    public void addModelChangePreprocessor( ModelChangePreprocessor modelChangePreprocessor) {
+    	this.modelChangePreprocessors.add( modelChangePreprocessor );
+    }
+    
+    public void setProhibitedFromSearch( ProhibitedFromSearch prohibitedFromSearch) {
+    	this.prohibitedFromSearch = prohibitedFromSearch;
+    }
+    
+    public ProhibitedFromSearch getProhibitedFromSearch() {
+    	return this.prohibitedFromSearch;
+    }
+    
+    private void debugScope(String msg){
+        if( log.isDebugEnabled()){
+            log.debug(msg);
+            log.debug("literalsInScope:");
+            for( String key: literalsInScope.keySet() ){
+                String val = literalsInScope.get(key).toString();
+                log.debug( key + " " + val );
+            }
+            log.debug("uris in scope: " );
+            for( String key: urisInScope.keySet() ){
+                String val = urisInScope.get(key).toString();
+                log.debug( key + " " + val );
+            }
+        }
+    }
+    
+    public final static String USE_SYSTEM_VALUE = "USE_SYSTEM_VALUE";
+    
+    private static final Log log = LogFactory.getLog(EditConfigurationVTwo.class.getName());
+
+    public ModelSelector getWriteModelSelector() {
+        return writeModelSelector;
+    }
+
+    public void setWriteModelSelector(ModelSelector writeModel) {
+        if( writeModel != null )
+            this.writeModelSelector = writeModel;        
+    }
+
+    public ModelSelector getQueryModelSelector() {
+        return queryModelSelector;
+    }
+
+    public void setQueryModelSelector(ModelSelector queryModel) {
+        if( queryModel != null )
+            this.queryModelSelector = queryModel;
+    }
+
+    public WDFSelector getWdfSelectorForOptons() {
+        return wdfSelectorForOptons;
+    }
+
+    public void setWdfSelectorForOptons(WDFSelector wdfForOptons) {
+        this.wdfSelectorForOptons = wdfForOptons;
+    }
+
+    public ModelSelector getResourceModelSelector() {
+        return resourceModelSelector;
+    }
+
+    public void setResourceModelSelector(ModelSelector resourceModelSelector) {
+        if( resourceModelSelector != null )
+            this.resourceModelSelector = resourceModelSelector;
+    }
+        
+    public List<N3ValidatorVTwo> getValidators() {
+		return validators;
+	}
+
+    public void addValidator( N3ValidatorVTwo validator){
+    	if( this.validators == null )
+    		this.validators = new ArrayList<N3ValidatorVTwo>();
+    	this.validators.add(validator);    		
+    }    
+
+    public void addEditSubmissionPreprocessor( EditSubmissionVTwoPreprocessor preprocessor){
+        if( editSubmissionPreprocessors == null )
+            editSubmissionPreprocessors = new ArrayList<EditSubmissionVTwoPreprocessor>();
+        editSubmissionPreprocessors.add(preprocessor);         
+    }  
+    
+    public List<EditSubmissionVTwoPreprocessor> getEditSubmissionPreprocessors() {
+        return editSubmissionPreprocessors;
+    }
+
+    public void setTemplate(String template){
+        this.template = template;
+    }
+    
+    public String getTemplate() {
+        return this.template;
+    }
+
+    public String getSubmitToUrl() {
+        return submitToUrl;
+    }
+
+    public void setSubmitToUrl(String submitToUrl) {
+        this.submitToUrl = submitToUrl;
+    }
+    
+    public boolean isUpdate(){
+        //return isObjectPropertyUpdate() || isDataPropertyUpdate(); 
+    	//TODO: Change back if this doesn't work
+    	return isObjectPropertyUpdate() || isDataPropertyUpdate() || isParamUpdate();
+    }
+    
+    public boolean isObjectPropertyUpdate(){
+        return this.getObject() != null && this.getObject().trim().length() > 0;  
+    }
+    
+    public boolean isDataPropertyUpdate() {
+    	return this.getDatapropKey() != null ;
+    }
+    
+    //*****TEST Method***Remove if doesn't work******//
+    public boolean isParamUpdate = false;
+    public void setParamUpdate (boolean inputParamUpdate) {
+    	this.isParamUpdate = inputParamUpdate;
+    }
+    public boolean isParamUpdate() {
+    	return this.isParamUpdate;
+    }
+    
+    //TODO: can we rename this to match the name "pageData" that is used on the templates for this?
+    //How about we change pageData to something else since page is in the name of just about everything related
+    //to templates.
+    
+    /** This is for specific data for a form that will be set by the generator. */    
+	public  void setFormSpecificData(HashMap<String, Object> formSpecificData) {
+		this.formSpecificData = formSpecificData;
+	}
+
+    //TODO: can we rename this to match the name "pageData" that is used on the templates for this?
+    //How about we change pageData to something else since page is in the name of just about everything related
+    //to templates.
+	public void addFormSpecificData( String key, Object value){
+	    if( this.formSpecificData == null){
+	        this.formSpecificData = new HashMap<String,Object>();
+	    }
+	    this.formSpecificData.put(key,value);	    
+	}
+	
+    //TODO: can we rename this to match the name "pageData" that is used on the templates for this?
+    //How about we change pageData to something else since page is in the name of just about everything related
+    //to templates.
+	
+	public HashMap<String, Object> getFormSpecificData() {	
+		return this.formSpecificData;
+	}
+
+	public boolean hasBeenPreparedForUpdate() {
+	    return hasBeenPreparedForUpdate;
+	}
+	
+    public void addNewResource(String key, String namespace){        
+        if( key == null || key.isEmpty() ) 
+            throw new IllegalArgumentException("key of new resource must not be null");
+        if( newResources == null ) {
+            newResources = new HashMap<String,String>();
+            newResources.put(key, namespace);            
+        }else{
+            newResources.put(key, namespace);            
+        }        
+    }
+    
+    public void addSparqlForExistingLiteral(String key, String sparql){
+        if( key == null || key.isEmpty() ) 
+            throw new IllegalArgumentException("key must not be null");
+        if( sparql == null || sparql .isEmpty() ) 
+            throw new IllegalArgumentException("sparql must not be null");
+        
+        Map<String,String> map = sparqlForExistingLiterals;
+        if( map == null ) {
+            map = new HashMap<String,String>();
+            map.put(key, sparql);   
+            setSparqlForExistingLiterals(map);
+        }else{
+            map.put(key, sparql);            
+        }        
+    }
+    
+    public void addSparqlForExistingUris(String key, String sparql){
+        if( key == null || key.isEmpty() ) 
+            throw new IllegalArgumentException("key must not be null");
+        if( sparql == null || sparql .isEmpty() )
+            throw new IllegalArgumentException("sparql must not be null");
+        
+        Map<String,String> map = sparqlForExistingUris;
+        if( map == null ) {
+            map = new HashMap<String,String>();
+            map.put(key, sparql);
+            setSparqlForExistingUris(map);
+        }else{
+            map.put(key, sparql);            
+        }        
+    }
+    
+    public void addSparqlForAdditionalLiteralsInScope(String key, String sparql){
+        if( key == null || key.isEmpty() ) 
+            throw new IllegalArgumentException("key must not be null");
+        if( sparql == null || sparql .isEmpty() ) 
+            throw new IllegalArgumentException("sparql must not be null");
+        
+        Map<String,String> map = sparqlForAdditionalLiteralsInScope;
+        if( map == null ) {
+            map = new HashMap<String,String>();
+            map.put(key, sparql);      
+            setSparqlForAdditionalLiteralsInScope(map);
+        }else{
+            map.put(key, sparql);            
+        }        
+    }
+    
+    public void addSparqlForAdditionalUrisInScope(String key, String sparql){
+        if( key == null || key.isEmpty() ) 
+            throw new IllegalArgumentException("key must not be null");
+        if( sparql == null || sparql .isEmpty() )
+            throw new IllegalArgumentException("sparql must not be null");
+        
+        Map<String,String> map = sparqlForAdditionalUrisInScope;
+        if( map == null ) {
+            map = new HashMap<String,String>();
+            map.put(key, sparql);
+            setSparqlForAdditionalUrisInScope(map);
+        }else{
+            map.put(key, sparql);            
+        }        
+    }
+
+    public void addField( FieldVTwo field){
+        if( field == null ) 
+            throw new IllegalArgumentException("field must not be null");
+        if( field.getName() == null || field.getName().isEmpty() ) 
+            throw new IllegalArgumentException("field must not have null or empty name");        
+        if( fields == null )
+            fields = new HashMap<String, FieldVTwo>();
+                
+        if( fields.containsKey(field.getName() ))
+            throw new IllegalArgumentException("adding filed that is already in the field list");
+        
+        fields.put( field.getName(), field);                
+    }
+
+    public void addFields(List<FieldVTwo> fields) {
+    	if( fields != null ) 
+	    {    	
+    		for(FieldVTwo f: fields) {
+	    		this.addField(f);
+	    	}
+    	}
+    	
+    }
+    
+    @Override
+    public String toString(){        
+        return ToStringBuilder.reflectionToString(this, ToStringStyle.MULTI_LINE_STYLE);        
+    }
+    
+    private static final String INDIVIDUAL_CONTROLLER = "/individual";
+
+    public EditConfigurationVTwo addLiteralInScope(String key, Literal ... values) {
+        if( literalsInScope  == null ){
+            literalsInScope = new HashMap<String, List<Literal>>();
+        }        
+        literalsInScope.put(key, Arrays.asList(values));
+        return this;                
+    }
+
+    public void setUrlToReturnTo(String url){
+        this.urlToReturnTo = url;
+    }
+
+    public String getUrlToReturnTo() {
+        return this.urlToReturnTo;
+    }
+
+    public void setSkipToUrl(String url){
+        skipToUrl=url;
+    }
+    
+    public String getSkipToUrl() {
+        return skipToUrl;
+    }
+
+    public void setWriteModelId(String writeModelId) {
+        this.writeModelId = writeModelId;
+    }
+
+    public String getWriteModelId() {
+        return writeModelId;
+    }
+
+    public void setAboxModelId(String aboxModelId) {
+        this.aboxModelId = aboxModelId;
+    }
+
+    public String getAboxModelId() {
+        return aboxModelId;
+    }
+
+    public void setTboxModelId(String tboxModelId) {
+        this.tboxModelId = tboxModelId;
+    }
+
+    public String getTboxModelId() {
+        return tboxModelId;
+    }    
+}