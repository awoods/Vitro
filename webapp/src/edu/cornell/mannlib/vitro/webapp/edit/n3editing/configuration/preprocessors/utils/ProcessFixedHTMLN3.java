<<<<<<< HEAD
/* $This file is distributed under the terms of the license in /doc/license.txt$ */

package edu.cornell.mannlib.vitro.webapp.edit.n3editing.configuration.preprocessors.utils;

import java.util.ArrayList;
import java.util.Arrays;
import java.util.List;
import javax.servlet.ServletContext;

import net.sf.json.JSONObject;

import org.apache.commons.logging.Log;
import org.apache.commons.logging.LogFactory;

import com.hp.hpl.jena.ontology.OntModel;
import com.hp.hpl.jena.query.Query;
import com.hp.hpl.jena.query.QueryExecution;
import com.hp.hpl.jena.query.QueryExecutionFactory;
import com.hp.hpl.jena.query.QueryFactory;
import com.hp.hpl.jena.query.QuerySolution;
import com.hp.hpl.jena.query.ResultSet;
import com.hp.hpl.jena.rdf.model.Literal;

import edu.cornell.mannlib.vitro.webapp.edit.n3editing.VTwo.fields.FieldVTwo;
//Returns the appropriate n3 based on data getter
public  class ProcessFixedHTMLN3 extends ProcessDataGetterAbstract {
	private static String classType = "java:edu.cornell.mannlib.vitro.webapp.utils.dataGetter.FixedHTMLDataGetter";
	private Log log = LogFactory.getLog(ProcessFixedHTMLN3.class);

	public ProcessFixedHTMLN3(){
		
	}
	//Pass in variable that represents the counter 

	//TODO: ensure correct model returned
	//We shouldn't use the ACTUAL values here but generate the n3 required
	//?dataGetter a FixedHTMLDataGetter ; display:saveToVar ?saveToVar; display:htmlValue ?htmlValue .
    public List<String> retrieveN3Required(int counter) {
    	String dataGetterVar = getDataGetterVar(counter);
    	//UPDATE: Using variable for class type
    	String classTypeVar = getN3VarName(classTypeVarBase, counter);
    	String n3 = dataGetterVar + " a " + classTypeVar + "; \n" + 
    	"display:saveToVar " + getN3VarName("saveToVar", counter) + "; \n" + 
    	"display:htmlValue " + getN3VarName("htmlValue", counter) + " .";
    	List<String> requiredList = new ArrayList<String>();
    	requiredList.add(getPrefixes() + n3);
    	return requiredList;
    	
    }
    public List<String> retrieveN3Optional(int counter) {
    	return null;
    }
  
    
    public List<String> retrieveLiteralsOnForm(int counter) {
    	List<String> literalsOnForm = new ArrayList<String>();
    	literalsOnForm.add(getVarName("saveToVar",counter));
    	literalsOnForm.add(getVarName("htmlValue", counter));
    	return literalsOnForm;
    	
    }
    
     
    public List<String> retrieveUrisOnForm(int counter) {
    	List<String> urisOnForm = new ArrayList<String>();
    	//UPDATE: adding class type as uri on form
    	urisOnForm.add(getVarName(classTypeVarBase, counter));
    	return urisOnForm;
    	
    }
    
   public List<FieldVTwo> retrieveFields(int counter) {
	   List<FieldVTwo> fields = new ArrayList<FieldVTwo>();
	  
	   //fields.add(new FieldVTwo().setName(getVarName("dataGetter", counter)));
	   fields.add(new FieldVTwo().setName(getVarName("saveToVar", counter)));
	   fields.add(new FieldVTwo().setName(getVarName("htmlValue", counter)));
	   //UPDATE: adding class type to the uris on the form
	   fields.add(new FieldVTwo().setName(getVarName(classTypeVarBase, counter)));
	   return fields;
   }
   
   public List<String> getLiteralVarNamesBase() {
	   return Arrays.asList("saveToVar", "htmlValue");   
   }

   //these are for the fields ON the form
   public List<String> getUriVarNamesBase() {
	   return Arrays.asList(classTypeVarBase);   
   }

   //For Existing Values in case of editing
  
   //Execute populate before retrieval
   public void populateExistingValues(String dataGetterURI, int counter, OntModel queryModel) {
	   //First, put dataGetterURI within scope as well
	   this.populateExistingDataGetterURI(dataGetterURI, counter);
	 //Put in type
	   this.populateExistingClassType(this.getClassType(), counter);
	//Sparql queries for values to be executed
	   //And then placed in the correct place/literal or uri
	   String querystr = getExistingValuesSparqlQuery(dataGetterURI);
	   QueryExecution qe = null;
       try{
           Query query = QueryFactory.create(querystr);
           qe = QueryExecutionFactory.create(query, queryModel);
           ResultSet results = qe.execSelect();
           while( results.hasNext()){
        	   QuerySolution qs = results.nextSolution();
        	   Literal saveToVarLiteral = qs.getLiteral("saveToVar");
        	   Literal htmlValueLiteral = qs.getLiteral("htmlValue");
        	   //Put both literals in existing literals
        	   existingLiteralValues.put(this.getVarName("saveToVar", counter),
        			   new ArrayList<Literal>(Arrays.asList(saveToVarLiteral)));
        	   existingLiteralValues.put(this.getVarName("htmlValue", counter),
        			   new ArrayList<Literal>(Arrays.asList(htmlValueLiteral)));
           }
       } catch(Exception ex) {
    	   log.error("Exception occurred in retrieving existing values with query " + querystr, ex);
       }
	   
	   
   }
  
   
   //?dataGetter a FixedHTMLDataGetter ; display:saveToVar ?saveToVar; display:htmlValue ?htmlValue .
   protected String getExistingValuesSparqlQuery(String dataGetterURI) {
	   String query = this.getSparqlPrefix() + " SELECT ?saveToVar ?htmlValue WHERE {" + 
			   "<" + dataGetterURI + "> display:saveToVar ?saveToVar . \n" + 
			   "<" + dataGetterURI + "> display:htmlValue ?htmlValue . \n" + 
			   "}";
	   return query;
   }
   
   
   //Method to create a JSON object with existing values to return to form
   //There may be a better way to do this without having to run the query twice
   //TODO: Refactor code if required
   public JSONObject getExistingValuesJSON(String dataGetterURI, OntModel queryModel, ServletContext context) {
	   JSONObject jObject = new JSONObject();
	   jObject.element("dataGetterClass", classType);
	   jObject.element(classTypeVarBase, classType);
	   String querystr = getExistingValuesSparqlQuery(dataGetterURI);
	   QueryExecution qe = null;
       try{
           Query query = QueryFactory.create(querystr);
           qe = QueryExecutionFactory.create(query, queryModel);
           ResultSet results = qe.execSelect();
           while( results.hasNext()){
        	   QuerySolution qs = results.nextSolution();
        	   Literal saveToVarLiteral = qs.getLiteral("saveToVar");
        	   Literal htmlValueLiteral = qs.getLiteral("htmlValue");
        	   String htmlValueString = htmlValueLiteral.getString();
        	   htmlValueString = this.replaceQuotes(htmlValueString);
        	   jObject.element("saveToVar", saveToVarLiteral.getString());
        	   //TODO: Handle single and double quotes within string and escape properlyu
        	   jObject.element("htmlValue", htmlValueString);
           }
       } catch(Exception ex) {
    	   log.error("Exception occurred in retrieving existing values with query " + querystr, ex);
       }
       return jObject;
	   
   }
   
   //Escape single and double quotes for html string to be returned to form
   public String replaceQuotes(String inputStr) {
	   return inputStr.replaceAll("\'", "&#39;").replaceAll("\"", "&quot;");
	   
   }

   //This class can be extended so returning type here
   public String getClassType() {
	   return classType;
   }
}


=======
/* $This file is distributed under the terms of the license in /doc/license.txt$ */

package edu.cornell.mannlib.vitro.webapp.edit.n3editing.configuration.preprocessors.utils;

import java.util.ArrayList;
import java.util.Arrays;
import java.util.List;
import javax.servlet.ServletContext;

import net.sf.json.JSONObject;

import org.apache.commons.logging.Log;
import org.apache.commons.logging.LogFactory;

import com.hp.hpl.jena.ontology.OntModel;
import com.hp.hpl.jena.query.Query;
import com.hp.hpl.jena.query.QueryExecution;
import com.hp.hpl.jena.query.QueryExecutionFactory;
import com.hp.hpl.jena.query.QueryFactory;
import com.hp.hpl.jena.query.QuerySolution;
import com.hp.hpl.jena.query.ResultSet;
import com.hp.hpl.jena.rdf.model.Literal;

import edu.cornell.mannlib.vitro.webapp.edit.n3editing.VTwo.fields.FieldVTwo;
//Returns the appropriate n3 based on data getter
public  class ProcessFixedHTMLN3 extends ProcessDataGetterAbstract {
	private static String classType = "java:edu.cornell.mannlib.vitro.webapp.utils.dataGetter.FixedHTMLDataGetter";
	private Log log = LogFactory.getLog(ProcessFixedHTMLN3.class);

	public ProcessFixedHTMLN3(){
		
	}
	//Pass in variable that represents the counter 

	//TODO: ensure correct model returned
	//We shouldn't use the ACTUAL values here but generate the n3 required
	//?dataGetter a FixedHTMLDataGetter ; display:saveToVar ?saveToVar; display:htmlValue ?htmlValue .
    public List<String> retrieveN3Required(int counter) {
    	String dataGetterVar = getDataGetterVar(counter);
    	//UPDATE: Using variable for class type
    	String classTypeVar = getN3VarName(classTypeVarBase, counter);
    	String n3 = dataGetterVar + " a " + classTypeVar + "; \n" + 
    	"display:saveToVar " + getN3VarName("saveToVar", counter) + "; \n" + 
    	"display:htmlValue " + getN3VarName("htmlValue", counter) + " .";
    	List<String> requiredList = new ArrayList<String>();
    	requiredList.add(getPrefixes() + n3);
    	return requiredList;
    	
    }
    public List<String> retrieveN3Optional(int counter) {
    	return null;
    }
  
    
    public List<String> retrieveLiteralsOnForm(int counter) {
    	List<String> literalsOnForm = new ArrayList<String>();
    	literalsOnForm.add(getVarName("saveToVar",counter));
    	literalsOnForm.add(getVarName("htmlValue", counter));
    	return literalsOnForm;
    	
    }
    
     
    public List<String> retrieveUrisOnForm(int counter) {
    	List<String> urisOnForm = new ArrayList<String>();
    	//UPDATE: adding class type as uri on form
    	urisOnForm.add(getVarName(classTypeVarBase, counter));
    	return urisOnForm;
    	
    }
    
   public List<FieldVTwo> retrieveFields(int counter) {
	   List<FieldVTwo> fields = new ArrayList<FieldVTwo>();
	  
	   //fields.add(new FieldVTwo().setName(getVarName("dataGetter", counter)));
	   fields.add(new FieldVTwo().setName(getVarName("saveToVar", counter)));
	   fields.add(new FieldVTwo().setName(getVarName("htmlValue", counter)));
	   //UPDATE: adding class type to the uris on the form
	   fields.add(new FieldVTwo().setName(getVarName(classTypeVarBase, counter)));
	   return fields;
   }
   
   public List<String> getLiteralVarNamesBase() {
	   return Arrays.asList("saveToVar", "htmlValue");   
   }

   //these are for the fields ON the form
   public List<String> getUriVarNamesBase() {
	   return Arrays.asList(classTypeVarBase);   
   }

   //For Existing Values in case of editing
  
   //Execute populate before retrieval
   public void populateExistingValues(String dataGetterURI, int counter, OntModel queryModel) {
	   //First, put dataGetterURI within scope as well
	   this.populateExistingDataGetterURI(dataGetterURI, counter);
	 //Put in type
	   this.populateExistingClassType(this.getClassType(), counter);
	//Sparql queries for values to be executed
	   //And then placed in the correct place/literal or uri
	   String querystr = getExistingValuesSparqlQuery(dataGetterURI);
	   QueryExecution qe = null;
       try{
           Query query = QueryFactory.create(querystr);
           qe = QueryExecutionFactory.create(query, queryModel);
           ResultSet results = qe.execSelect();
           while( results.hasNext()){
        	   QuerySolution qs = results.nextSolution();
        	   Literal saveToVarLiteral = qs.getLiteral("saveToVar");
        	   Literal htmlValueLiteral = qs.getLiteral("htmlValue");
        	   //Put both literals in existing literals
        	   existingLiteralValues.put(this.getVarName("saveToVar", counter),
        			   new ArrayList<Literal>(Arrays.asList(saveToVarLiteral)));
        	   existingLiteralValues.put(this.getVarName("htmlValue", counter),
        			   new ArrayList<Literal>(Arrays.asList(htmlValueLiteral)));
           }
       } catch(Exception ex) {
    	   log.error("Exception occurred in retrieving existing values with query " + querystr, ex);
       }
	   
	   
   }
  
   
   //?dataGetter a FixedHTMLDataGetter ; display:saveToVar ?saveToVar; display:htmlValue ?htmlValue .
   protected String getExistingValuesSparqlQuery(String dataGetterURI) {
	   String query = this.getSparqlPrefix() + " SELECT ?saveToVar ?htmlValue WHERE {" + 
			   "<" + dataGetterURI + "> display:saveToVar ?saveToVar . \n" + 
			   "<" + dataGetterURI + "> display:htmlValue ?htmlValue . \n" + 
			   "}";
	   return query;
   }
   
   
   //Method to create a JSON object with existing values to return to form
   //There may be a better way to do this without having to run the query twice
   //TODO: Refactor code if required
   public JSONObject getExistingValuesJSON(String dataGetterURI, OntModel queryModel, ServletContext context) {
	   JSONObject jObject = new JSONObject();
	   jObject.element("dataGetterClass", classType);
	   jObject.element(classTypeVarBase, classType);
	   String querystr = getExistingValuesSparqlQuery(dataGetterURI);
	   QueryExecution qe = null;
       try{
           Query query = QueryFactory.create(querystr);
           qe = QueryExecutionFactory.create(query, queryModel);
           ResultSet results = qe.execSelect();
           while( results.hasNext()){
        	   QuerySolution qs = results.nextSolution();
        	   Literal saveToVarLiteral = qs.getLiteral("saveToVar");
        	   Literal htmlValueLiteral = qs.getLiteral("htmlValue");
        	   String htmlValueString = htmlValueLiteral.getString();
        	   htmlValueString = this.replaceQuotes(htmlValueString);
        	   jObject.element("saveToVar", saveToVarLiteral.getString());
        	   //TODO: Handle single and double quotes within string and escape properlyu
        	   jObject.element("htmlValue", htmlValueString);
           }
       } catch(Exception ex) {
    	   log.error("Exception occurred in retrieving existing values with query " + querystr, ex);
       }
       return jObject;
	   
   }
   
   //Escape single and double quotes for html string to be returned to form
   public String replaceQuotes(String inputStr) {
	   return inputStr.replaceAll("\'", "&#39;").replaceAll("\"", "&quot;");
	   
   }

   //This class can be extended so returning type here
   public String getClassType() {
	   return classType;
   }
}

>>>>>>> 9f19f2c3
<|MERGE_RESOLUTION|>--- conflicted
+++ resolved
@@ -1,4 +1,3 @@
-<<<<<<< HEAD
 /* $This file is distributed under the terms of the license in /doc/license.txt$ */
 
 package edu.cornell.mannlib.vitro.webapp.edit.n3editing.configuration.preprocessors.utils;
@@ -176,183 +175,3 @@
    }
 }
 
-
-=======
-/* $This file is distributed under the terms of the license in /doc/license.txt$ */
-
-package edu.cornell.mannlib.vitro.webapp.edit.n3editing.configuration.preprocessors.utils;
-
-import java.util.ArrayList;
-import java.util.Arrays;
-import java.util.List;
-import javax.servlet.ServletContext;
-
-import net.sf.json.JSONObject;
-
-import org.apache.commons.logging.Log;
-import org.apache.commons.logging.LogFactory;
-
-import com.hp.hpl.jena.ontology.OntModel;
-import com.hp.hpl.jena.query.Query;
-import com.hp.hpl.jena.query.QueryExecution;
-import com.hp.hpl.jena.query.QueryExecutionFactory;
-import com.hp.hpl.jena.query.QueryFactory;
-import com.hp.hpl.jena.query.QuerySolution;
-import com.hp.hpl.jena.query.ResultSet;
-import com.hp.hpl.jena.rdf.model.Literal;
-
-import edu.cornell.mannlib.vitro.webapp.edit.n3editing.VTwo.fields.FieldVTwo;
-//Returns the appropriate n3 based on data getter
-public  class ProcessFixedHTMLN3 extends ProcessDataGetterAbstract {
-	private static String classType = "java:edu.cornell.mannlib.vitro.webapp.utils.dataGetter.FixedHTMLDataGetter";
-	private Log log = LogFactory.getLog(ProcessFixedHTMLN3.class);
-
-	public ProcessFixedHTMLN3(){
-		
-	}
-	//Pass in variable that represents the counter 
-
-	//TODO: ensure correct model returned
-	//We shouldn't use the ACTUAL values here but generate the n3 required
-	//?dataGetter a FixedHTMLDataGetter ; display:saveToVar ?saveToVar; display:htmlValue ?htmlValue .
-    public List<String> retrieveN3Required(int counter) {
-    	String dataGetterVar = getDataGetterVar(counter);
-    	//UPDATE: Using variable for class type
-    	String classTypeVar = getN3VarName(classTypeVarBase, counter);
-    	String n3 = dataGetterVar + " a " + classTypeVar + "; \n" + 
-    	"display:saveToVar " + getN3VarName("saveToVar", counter) + "; \n" + 
-    	"display:htmlValue " + getN3VarName("htmlValue", counter) + " .";
-    	List<String> requiredList = new ArrayList<String>();
-    	requiredList.add(getPrefixes() + n3);
-    	return requiredList;
-    	
-    }
-    public List<String> retrieveN3Optional(int counter) {
-    	return null;
-    }
-  
-    
-    public List<String> retrieveLiteralsOnForm(int counter) {
-    	List<String> literalsOnForm = new ArrayList<String>();
-    	literalsOnForm.add(getVarName("saveToVar",counter));
-    	literalsOnForm.add(getVarName("htmlValue", counter));
-    	return literalsOnForm;
-    	
-    }
-    
-     
-    public List<String> retrieveUrisOnForm(int counter) {
-    	List<String> urisOnForm = new ArrayList<String>();
-    	//UPDATE: adding class type as uri on form
-    	urisOnForm.add(getVarName(classTypeVarBase, counter));
-    	return urisOnForm;
-    	
-    }
-    
-   public List<FieldVTwo> retrieveFields(int counter) {
-	   List<FieldVTwo> fields = new ArrayList<FieldVTwo>();
-	  
-	   //fields.add(new FieldVTwo().setName(getVarName("dataGetter", counter)));
-	   fields.add(new FieldVTwo().setName(getVarName("saveToVar", counter)));
-	   fields.add(new FieldVTwo().setName(getVarName("htmlValue", counter)));
-	   //UPDATE: adding class type to the uris on the form
-	   fields.add(new FieldVTwo().setName(getVarName(classTypeVarBase, counter)));
-	   return fields;
-   }
-   
-   public List<String> getLiteralVarNamesBase() {
-	   return Arrays.asList("saveToVar", "htmlValue");   
-   }
-
-   //these are for the fields ON the form
-   public List<String> getUriVarNamesBase() {
-	   return Arrays.asList(classTypeVarBase);   
-   }
-
-   //For Existing Values in case of editing
-  
-   //Execute populate before retrieval
-   public void populateExistingValues(String dataGetterURI, int counter, OntModel queryModel) {
-	   //First, put dataGetterURI within scope as well
-	   this.populateExistingDataGetterURI(dataGetterURI, counter);
-	 //Put in type
-	   this.populateExistingClassType(this.getClassType(), counter);
-	//Sparql queries for values to be executed
-	   //And then placed in the correct place/literal or uri
-	   String querystr = getExistingValuesSparqlQuery(dataGetterURI);
-	   QueryExecution qe = null;
-       try{
-           Query query = QueryFactory.create(querystr);
-           qe = QueryExecutionFactory.create(query, queryModel);
-           ResultSet results = qe.execSelect();
-           while( results.hasNext()){
-        	   QuerySolution qs = results.nextSolution();
-        	   Literal saveToVarLiteral = qs.getLiteral("saveToVar");
-        	   Literal htmlValueLiteral = qs.getLiteral("htmlValue");
-        	   //Put both literals in existing literals
-        	   existingLiteralValues.put(this.getVarName("saveToVar", counter),
-        			   new ArrayList<Literal>(Arrays.asList(saveToVarLiteral)));
-        	   existingLiteralValues.put(this.getVarName("htmlValue", counter),
-        			   new ArrayList<Literal>(Arrays.asList(htmlValueLiteral)));
-           }
-       } catch(Exception ex) {
-    	   log.error("Exception occurred in retrieving existing values with query " + querystr, ex);
-       }
-	   
-	   
-   }
-  
-   
-   //?dataGetter a FixedHTMLDataGetter ; display:saveToVar ?saveToVar; display:htmlValue ?htmlValue .
-   protected String getExistingValuesSparqlQuery(String dataGetterURI) {
-	   String query = this.getSparqlPrefix() + " SELECT ?saveToVar ?htmlValue WHERE {" + 
-			   "<" + dataGetterURI + "> display:saveToVar ?saveToVar . \n" + 
-			   "<" + dataGetterURI + "> display:htmlValue ?htmlValue . \n" + 
-			   "}";
-	   return query;
-   }
-   
-   
-   //Method to create a JSON object with existing values to return to form
-   //There may be a better way to do this without having to run the query twice
-   //TODO: Refactor code if required
-   public JSONObject getExistingValuesJSON(String dataGetterURI, OntModel queryModel, ServletContext context) {
-	   JSONObject jObject = new JSONObject();
-	   jObject.element("dataGetterClass", classType);
-	   jObject.element(classTypeVarBase, classType);
-	   String querystr = getExistingValuesSparqlQuery(dataGetterURI);
-	   QueryExecution qe = null;
-       try{
-           Query query = QueryFactory.create(querystr);
-           qe = QueryExecutionFactory.create(query, queryModel);
-           ResultSet results = qe.execSelect();
-           while( results.hasNext()){
-        	   QuerySolution qs = results.nextSolution();
-        	   Literal saveToVarLiteral = qs.getLiteral("saveToVar");
-        	   Literal htmlValueLiteral = qs.getLiteral("htmlValue");
-        	   String htmlValueString = htmlValueLiteral.getString();
-        	   htmlValueString = this.replaceQuotes(htmlValueString);
-        	   jObject.element("saveToVar", saveToVarLiteral.getString());
-        	   //TODO: Handle single and double quotes within string and escape properlyu
-        	   jObject.element("htmlValue", htmlValueString);
-           }
-       } catch(Exception ex) {
-    	   log.error("Exception occurred in retrieving existing values with query " + querystr, ex);
-       }
-       return jObject;
-	   
-   }
-   
-   //Escape single and double quotes for html string to be returned to form
-   public String replaceQuotes(String inputStr) {
-	   return inputStr.replaceAll("\'", "&#39;").replaceAll("\"", "&quot;");
-	   
-   }
-
-   //This class can be extended so returning type here
-   public String getClassType() {
-	   return classType;
-   }
-}
-
->>>>>>> 9f19f2c3
