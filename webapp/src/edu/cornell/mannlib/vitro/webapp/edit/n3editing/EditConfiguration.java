/* $This file is distributed under the terms of the license in /doc/license.txt$ */

package edu.cornell.mannlib.vitro.webapp.edit.n3editing;
import java.text.SimpleDateFormat;
import java.util.ArrayList;
import java.util.Calendar;
import java.util.HashMap;
import java.util.Iterator;
import java.util.LinkedList;
import java.util.List;
import java.util.Map;

import javax.servlet.ServletContext;
import javax.servlet.ServletRequest;
import javax.servlet.http.HttpServletRequest;
import javax.servlet.http.HttpSession;

import org.apache.commons.fileupload.servlet.ServletFileUpload;
import org.apache.commons.logging.Log;
import org.apache.commons.logging.LogFactory;
import org.joda.time.DateTime;
import org.json.JSONArray;
import org.json.JSONException;
import org.json.JSONObject;

import com.hp.hpl.jena.datatypes.xsd.XSDDatatype;
import com.hp.hpl.jena.rdf.model.Literal;
import com.hp.hpl.jena.rdf.model.Model;
import com.hp.hpl.jena.rdf.model.ResourceFactory;

import edu.cornell.mannlib.vitro.webapp.auth.identifier.IdentifierBundle;
import edu.cornell.mannlib.vitro.webapp.auth.identifier.ServletIdentifierBundleFactory;
import edu.cornell.mannlib.vitro.webapp.auth.identifier.UserToIndIdentifierFactory;
import edu.cornell.mannlib.vitro.webapp.beans.DataPropertyStatement;
import edu.cornell.mannlib.vitro.webapp.edit.EditLiteral;
<<<<<<< HEAD
=======
import edu.cornell.mannlib.vitro.webapp.search.beans.ProhibitedFromSearch;
>>>>>>> 2bf80e35

/**
 * Represents a set of fields on a form and how parameters from a from
 * submission should be manipulated to create N3.
 *
 * Uris in urisInScope and urisOnForm should not have any quoting or escaping.
 *
 * Literals in literalsOnForm and literalsInScope should be escaped and quoted
 * in preparation for N3. They may also be appended with a datatype or lang.
 */
public class EditConfiguration {
    
    List<String> n3Required;
    List<String> n3Optional;
    List<String> urisOnform;
    List<String> literalsOnForm;
    List<String> filesOnForm;

    Map<String,String> urisInScope;
    Map<String, Literal> literalsInScope;
    Map<String,String> sparqlForAdditionalUrisInScope;
    Map<String,String> sparqlForAdditionalLiteralsInScope;
    Map<String,String> newResources;

    Map<String,Field> fields;

    Map<String,String>sparqlForExistingLiterals;
    Map<String,String>sparqlForExistingUris;

    String subjectUri;
    String varNameForSubject;

    String predicateUri;
    String varNameForPredicate;

    /** When this is a DataPropertyStmt edit the object is not used, the
     * DataPropertyStatement is retrieved using the subject, predicate and the
     * datapropKey.  When this edit is for a ObjectPropertyStmt
     * object is the uri without the quoting &lt; or &gt;.
     */
    String object;
    String varNameForObject;
    boolean isObjectResource;

    String datapropKey;
    String datapropValue;

    String urlPatternToReturnTo;
    String entityToReturnTo;
    String formUrl;
    String editKey;

    List<N3Validator> validators;

	EditN3Generator n3generator;   
    private String originalJson;

    private List<ModelChangePreprocessor> modelChangePreprocessors;
    
    private List<EditSubmissionPreprocessor> editSubmissionPreprocessors = null;
    
    private ProhibitedFromSearch prohibitedFromSearch;

    /** 
     * If true, then any dependent resources that are unlinked should be
     * removed using DependentResourceDelete. 
     */
    private boolean useDependentResourceDelete = true;   

	/** Model to write changes of a completed edit to. Usually this is null
     * and the edit will be written to the main graph of the system.     */
    private ModelSelector writeModelSelector;

    /** Model to query for existing and things like that. Usually this is null
     * and the main Model of the system will be used as the default.     */
    private ModelSelector queryModelSelector;
    
    /** Model to check when making new URIs to check that there is not already
     * a resource with a given URI. */
    private ModelSelector resourceModelSelector;
    
    /** WebappDaoFactory to build option, check box, and radio button lists. 
     * Usually this is set to null and the main model will be used. */
    private WDFSelector wdfSelectorForOptons;

    public EditConfiguration(String config) {
        this();
        n3generator = new EditN3Generator(this );
        modelChangePreprocessors = new LinkedList<ModelChangePreprocessor>();
        JSONObject jsonObj  = null;
        if( config == null) throw new Error("EditConfiguration must be constructed with a non-null JSON config string");
        try{
            jsonObj = new JSONObject(config);
        }catch (JSONException je){
            throw new Error(je);
        }
        originalJson = config;
        setValuesFromJson(jsonObj);                
    }

    public EditConfiguration(){ 
        writeModelSelector = StandardModelSelector.selector;
        queryModelSelector = StandardModelSelector.selector;   
        resourceModelSelector = StandardModelSelector.selector;
        wdfSelectorForOptons = StandardWDFSelector.selector;
    }

    private void setValuesFromJson(JSONObject obj){
        try{
            if(log.isDebugEnabled())
                log.debug("JSON to use for configuration: \n" + obj.toString(1)+ "\n");

            n3Required = JsonArrayToStringList(obj.getJSONArray("n3required"));
            n3Optional = JsonArrayToStringList(obj.getJSONArray("n3optional"));
            urisOnform = JsonArrayToStringList(obj.getJSONArray("urisOnForm"));
            literalsOnForm = JsonArrayToStringList(obj.getJSONArray("literalsOnForm"));
            filesOnForm = JsonArrayToStringList(obj.getJSONArray("filesOnForm"));

            newResources = JsonObjToMap(obj.getJSONObject("newResources"));
            urisInScope = JsonObjToMap(obj.getJSONObject("urisInScope"));

            literalsInScope = makeLiteralsInScopeFromJson(obj.getJSONObject( "literalsInScope"));

            sparqlForAdditionalUrisInScope = JsonObjToMap(obj.getJSONObject("sparqlForUris"));
            sparqlForAdditionalLiteralsInScope = JsonObjToMap(obj.getJSONObject("sparqlForLiterals"));

            sparqlForExistingLiterals = JsonObjToMap(obj.getJSONObject("sparqlForExistingLiterals"));
            sparqlForExistingUris = JsonObjToMap(obj.getJSONObject("sparqlForExistingUris"));

            JSONArray subject = obj.getJSONArray("subject");
            if( subject.length() != 2 )
             throw new Error("EditConfiguration subject field must be an array with two items: [varnameForSubject, subjectUri]");
            varNameForSubject = subject.getString(0);
            subjectUri = subject.getString(1);
            urisInScope.put(varNameForSubject, subjectUri);
            entityToReturnTo = subjectUri;

            urlPatternToReturnTo = obj.getString("urlPatternToReturnTo");
            
            JSONArray predicate = obj.getJSONArray("predicate");
            if( predicate.length() != 2 )
              throw new Error("EditConfiguration predicate field must be an array with two items: [varnameForPredicate, predicateUri]");
            varNameForPredicate = predicate.getString(0);
            predicateUri = predicate.getString(1);
            urisInScope.put(varNameForPredicate, predicateUri);

            JSONArray object = obj.getJSONArray("object");
            if( object.length() != 3 )
              throw new Error("EditConfiguration object field must be an array with THREE items: [varnameForObject, objectValue, objectType]"+
              "\n ObjectValue may be a uri or a literal. ObjectType may be the string value 'URI' or 'DATAPROPHASH");
            varNameForObject= object.getString(0);

            isObjectResource = ("URI".equalsIgnoreCase( object.getString(2) ));
            if( isObjectResource ){
                this.object = object.getString(1);
            }else{
                datapropValue = object.getString(1);
                datapropKey = obj.getString("datapropKey");
                log.debug("Set datapropValue ["+datapropValue+"] and datapropKey ["+datapropKey+"] in EditConfiguration");
            }

            fields = JsonObjToMapOfFields(obj.getJSONObject("fields"));

            formUrl = obj.getString("formUrl");
            editKey = obj.getString("editKey");
        }catch(JSONException ex){
            throw new Error(ex);
        }
    }

    private Map<String, Literal> makeLiteralsInScopeFromJson(JSONObject jsonObject) throws JSONException{
        Map<String, Literal> out = new HashMap<String,Literal>();

        Iterator keys = jsonObject.keys();
        while(keys.hasNext() ){
            String key = (String)keys.next();
            JSONObject jLit = jsonObject.getJSONObject(key);
            String value = jLit.getString("value");
            String datatype = jLit.optString("datatype",null);
            String lang = jLit.optString("lang",null);
            Literal literal =  new EditLiteral( value, datatype, lang);
            out.put(key,literal);
        }
        return out;
    }


    /**
     * Add symbols for things like currentTime and editingUser to 
     * editConfig.urisInScope and editConfig.literalsInScope.
     */
    public void addSystemValues( Model model, HttpServletRequest request, ServletContext context){
        if( model == null ) throw new Error("EditConfiguration.addSystemValues() needs a Model");
        if( request == null ) throw new Error("EditConfiguration.addSystemValues() needs a request");        
     
        /* current time */
        if( getSparqlForAdditionalLiteralsInScope() != null && 
            getSparqlForAdditionalLiteralsInScope().containsKey("currentTime") &&
            USE_SYSTEM_VALUE.equals(getSparqlForAdditionalLiteralsInScope().get("currentTime"))){
        	//Updating so that this is represented as an XSD Date Time literal - to allow for comparison later
        	//Currently it appears that this is only used for file upload 
            //getLiteralsInScope().put("currentTime", ResourceFactory.createTypedLiteral(new Date()));
        	SimpleDateFormat dateTime = new SimpleDateFormat("yyyy-MM-dd'T'HH:mm:ss");
    		String formattedDate = dateTime.format(Calendar.getInstance().getTime());
    		getLiteralsInScope().put("currentTime", ResourceFactory.createTypedLiteral(formattedDate, XSDDatatype.XSDdateTime));
        }            
        
        /* editing user */
        if( getSparqlForAdditionalUrisInScope() != null && 
            getSparqlForAdditionalUrisInScope().containsKey("editingUser") &&
            USE_SYSTEM_VALUE.equals(getSparqlForAdditionalUrisInScope().get("editingUser"))) {
            
            if( request.getSession() == null )
                throw new Error("EditConfiguration.addSystemValues() needs a session");

            /* ********** Get URI of a logged in user ************** */
            IdentifierBundle ids = ServletIdentifierBundleFactory.getIdBundleForRequest(request,request.getSession(),context);
            List<String> userUris = 
              UserToIndIdentifierFactory.getIndividualsForUser(ids);
                        
            if( userUris == null || userUris.size() == 0 ){
            	log.debug("Cound not find user ur for edit request");
                log.error("Could not find a userUri for edit request, make " +
                        "sure that there is an IdentifierBundleFactory that " +
                "produces userUri identifiers in the context.");
            } else if( userUris.size() > 1  ){
                log.error("Found multiple userUris, using the first in list.");
                log.debug("Found multiple user uris");
            }else {
            	log.debug("EditConfiguration.java - checking system value for User URI " + userUris.get(0));
                getUrisInScope().put("editingUser",userUris.get(0));
            }
        }   
    }
    
    /**
     * Make a copy of this EditConfiguration, prepare for a DataProperty update
     * and return it.  
     */
    public void prepareForDataPropUpdate( Model model, DataPropertyStatement dpStmt){
        if( model == null ) throw new Error("EditConfiguration.prepareForDataPropUpdate() needs a Model");        
        if( isObjectResource ){
           throw new Error("This request seems to be an objectPropertyStmt update, not a DataPropStmt update");
        } else  if (datapropKey == null) {
            throw new Error("This request does not appear to be for an update since it lacks a dataprop object or a dataProp hash key ");                           
        }                     
        
        getLiteralsInScope().put(varNameForObject, new EditLiteral(dpStmt.getData(),dpStmt.getDatatypeURI(), dpStmt.getLanguage()));

        // run SPARQL, sub in values
        SparqlEvaluate sparqlEval = new SparqlEvaluate(model);
        runSparqlForAdditional( sparqlEval );
        runSparqlForExisting( sparqlEval );
        
        //build retraction N3 for each Field
        for(String var : getFields().keySet() ){
            Field field = getField(var);
            List<String> retractions = null;
            retractions = n3generator.subInLiterals(getLiteralsInScope(),field.getAssertions());
            retractions = n3generator.subInUris(getUrisInScope(), retractions);
            field.setRetractions(retractions);
        }   
    }

    /**
     * Make a copy of this EditConfiguration, prepare for a ObjectProperty update
     * and return it.
     */
    public void prepareForObjPropUpdate( Model model ){
        if( model == null ) {
        	//Added parens and output
        	log.debug("Model is null and will be throwing an error");
        	throw new Error("EditConfiguration.prepareForObjPropUpdate() needs a Model");}
        if( !isObjectResource )
        {
        	//Added parens and output
        	log.debug("This is not an object resource? lacks dataprop ");
            throw new Error("This request does not appear to be for an update since it lacks a dataprop object or a dataProp hash key ");              
        }
            //find the variable for object, this anchors the paths to the existing values
        if( object == null || object.trim().length() == 0)
        {
        	//Added parens and output
        	log.debug("Object is null or object length is null");
            throw new Error("This request does not appear to be for an update since it lacks an object");   
        }
                        
        getUrisInScope().put( varNameForObject, object);
        log.debug("Putting uris in scope - var name for object " + varNameForObject + " and object is " + object);
        // run SPARQL, sub in values
        SparqlEvaluate sparqlEval = new SparqlEvaluate( model );
        runSparqlForAdditional( sparqlEval );
        try {
        	runSparqlForExisting( sparqlEval );
        } catch (Exception e) {
        	e.printStackTrace();
        }

        //build retraction N3 for each Field
        for(String var : getFields().keySet() ){
            Field field = getField(var);
            List<String> retractions = null;
            retractions = n3generator.subInLiterals(getLiteralsInScope(),field.getAssertions());
            retractions = n3generator.subInUris(getUrisInScope(), retractions);
            field.setRetractions(retractions);
        }
    }


    public void prepareForNonUpdate( Model model ){
        if( model == null ) throw new Error("EditConfiguration.prepareForNonUpdate() needs a Model");
        
        SparqlEvaluate sparqlEval = new SparqlEvaluate( model );
        runSparqlForAdditional( sparqlEval );
        //runSparqlForExisting( sparqlEval );             
    }

    public void setFields(JSONObject obj) {
        HashMap<String,Field> fieldMap = new HashMap<String,Field>();
        Iterator it = obj.keys();
        while(it.hasNext()){
            String key = (String)it.next();
            JSONArray v = obj.optJSONArray(key);
            if( v != null ){ //the key is present and optJSONArray returns a JSONArray
                for(int i=0; i<v.length(); i++){
                    if (v.opt(i) instanceof Field) {
                        fieldMap.put(key,(Field)v.opt(i));
                    }
                }
                continue;
            } // else the key is not present or optJSONArray() returns something that is not a JSONArray
            throw new Error("fields must be a JSONArray of Field objects");
        }
        fields = fieldMap;
    }
    
    public void setFields(Map<String,Field> fields) {
    	this.fields = fields;
    }

    public void prepareForResubmit(EditSubmission editSub){
        //get any values from editSub and add to scope
    }


    /**
     * Runs the queries for additional uris and literals then add those back into
     * the urisInScope and literalsInScope.
     */
    public void runSparqlForAdditional(SparqlEvaluate sparqlEval){
        sparqlEval.evaluateForAdditionalUris( this );
        sparqlEval.evalulateForAdditionalLiterals( this );
    }

    public void runSparqlForExisting(SparqlEvaluate sparqlEval){
        sparqlEval.evaluateForExistingUris( this );
        sparqlEval.evaluateForExistingLiterals( this );
    }

    public Field getField(String key){
        if( fields == null) {
            throw new Error("hashmap of field objects must be set before you can get a value from the EditConfiguration");
        }
        return fields.get(key);
    }

    /** return a copy of the value so that the configuration is not modified by external code.
     * @return
     */
    public List<String> getN3Required() {
        List<String> copyForPassByValue = new ArrayList<String> (n3Required.size());
        for( String str : n3Required){
             copyForPassByValue.add(str);
         }
        return copyForPassByValue;
    }

    public void setN3Required(List<String> n3Required) {
        this.n3Required = n3Required;
    }

     /** return a copy of the value so that the configuration is not modified by external code.
     * @return
     */
    public List<String> getN3Optional() {
         List<String> copyForPassByValue = new ArrayList<String> (n3Optional.size());
         for( String str : n3Optional){
             copyForPassByValue.add(str);
         }
        return copyForPassByValue;
    }

    public void setN3Optional(List<String> n3Optional) {
        this.n3Optional = n3Optional;
    }

    public Map<String,String> getNewResources() {
        return newResources;
    }

    public void setNewResources(Map<String,String> newResources) {
        this.newResources = newResources;
    }

    public List<String> getUrisOnform() {
        return urisOnform;
    }

    public void setUrisOnform(List<String> urisOnform) {
        this.urisOnform = urisOnform;
    }

    public void setFilesOnForm(List<String> filesOnForm){
        this.filesOnForm = filesOnForm;
    }

    public List<String> getFilesOnForm(){
        return filesOnForm;
    }

    public List<String> getLiteralsOnForm() {
        return literalsOnForm;
    }

    public void setLiteralsOnForm(List<String> literalsOnForm) {
        this.literalsOnForm = literalsOnForm;
    }

    public Map<String, String> getUrisInScope() {
        return urisInScope;
    }

    public void setUrisInScope(Map<String, String> urisInScope) {
        this.urisInScope = urisInScope;
    }

    public Map<String, Literal> getLiteralsInScope() {
        return literalsInScope;
    }

    public void setLiteralsInScope(Map<String, Literal> literalsInScope) {
        this.literalsInScope = literalsInScope;
    }

    /** return a copy of the value so that the configuration is not modified by external code.
     * @return
     */
    public Map<String, String> getSparqlForAdditionalUrisInScope() {
         Map<String, String> copyForPassByValue = new HashMap<String, String>();
        copy(sparqlForAdditionalUrisInScope, copyForPassByValue);
        return copyForPassByValue;
    }

    public void setSparqlForAdditionalUrisInScope(Map<String, String> sparqlForAdditionalUrisInScope) {
        this.sparqlForAdditionalUrisInScope = sparqlForAdditionalUrisInScope;
    }

     /** return a copy of the value so that the configuration is not modified by external code.
     * @return
     */
    public Map<String, String> getSparqlForAdditionalLiteralsInScope() {
        Map<String, String> copyForPassByValue = new HashMap<String, String>();
        copy(sparqlForAdditionalLiteralsInScope, copyForPassByValue);
        return copyForPassByValue;
    }

    private Map<String,String> copy(Map<String,String> source, Map<String,String> dest){
        if( source == null ) return null;
        dest.clear();
        for( String key : source.keySet()){
            dest.put(key, source.get(key));
        }
        return dest;
    }

    public void setSparqlForAdditionalLiteralsInScope(Map<String, String> sparqlForAdditionalLiteralsInScope) {
        this.sparqlForAdditionalLiteralsInScope = sparqlForAdditionalLiteralsInScope;
    }

    public String getEntityToReturnTo() {
        return entityToReturnTo;
    }

    public void setEntityToReturnTo(String entityToReturnTo) {
        this.entityToReturnTo = entityToReturnTo;
    }

    public String getUrlPatternToReturnTo() {
        return urlPatternToReturnTo;
    }

    public void setUrlPatternToReturnTo(String s) {
        urlPatternToReturnTo = s;
    }

     /** return a copy of the value so that the configuration is not modified by external code.
     * @return
     */
    public Map<String, String> getSparqlForExistingLiterals() {
        Map<String, String> copyForPassByValue = new HashMap<String, String>();
        copy(sparqlForExistingLiterals, copyForPassByValue);
        return copyForPassByValue;
    }

    public void setSparqlForExistingLiterals(Map<String, String> sparqlForExistingLiterals) {
        this.sparqlForExistingLiterals = sparqlForExistingLiterals;
    }

     /** return a copy of the value so that the configuration is not modified by external code.
     * @return
     */
    public Map<String, String> getSparqlForExistingUris() {
         Map<String, String> copyForPassByValue = new HashMap<String, String>();
        copy(sparqlForExistingUris, copyForPassByValue);
        return copyForPassByValue;
    }

    public void setSparqlForExistingUris(Map<String, String> sparqlForExistingUris) {
        this.sparqlForExistingUris = sparqlForExistingUris;
    }

    public static List<String> JsonArrayToStringList(JSONArray jarray){
        ArrayList<String> outv = new  ArrayList<String>();
        if( jarray != null ){
            for( int i = 0; i< jarray.length(); i++){
                try{
                    outv.add(jarray.getString(i));
                }catch(JSONException je){}
            }
        }
        return outv;
    }

    public static Map<String,String> JsonObjToMap(JSONObject jobj){
         HashMap<String,String> outv = new  HashMap<String,String>();
        if( jobj != null ){
            Iterator keyIt = jobj.keys();
            while( keyIt.hasNext()){
                try{
                    String key = (String)keyIt.next();
                    outv.put(key,jobj.getString(key));
                }catch(JSONException je){ }
            }
        }
        return outv;
    }

    public static Map<String,Field> JsonObjToMapOfFields(JSONObject jobj){
        HashMap<String,Field> outv = new HashMap<String,Field>();
       if( jobj != null ){
           Iterator keyIt = jobj.keys();
           while( keyIt.hasNext()){
               try{
                   String key = (String)keyIt.next();
                   JSONObject obj = jobj.getJSONObject(key);
                   Field field = new Field(obj, key);
                   outv.put(key, field);
               }catch(JSONException je){ }
           }
       }
       return outv;
   }


   public Map<String, List<String>> getN3ForFields(){
       return fieldsToMap( getFields() );
   }

    private Map<String,List<String>> fieldsToMap( Map<String,Field> fields){
        Map<String,List<String>> out = new HashMap<String,List<String>>();
        for( String fieldName : fields.keySet()){
            Field field = fields.get(fieldName);

            List<String> copyOfN3 = new ArrayList<String>();
            for( String str : field.getAssertions()){
                copyOfN3.add(str);
            }
            out.put( fieldName, copyOfN3 );
        }
        return out;
    }

    /* ********************** static methods to get EditConfigs from Session ******************************** */

     public static void clearAllConfigsInSession( HttpSession sess ){
        if(sess == null ) return;
        sess.removeAttribute("editConfiguration");
    }


    public static void clearEditConfigurationInSession(HttpSession session, EditConfiguration editConfig) {
        if( session == null || editConfig == null )
            return;
        Map<String,EditConfiguration> configs = (Map<String,EditConfiguration>)session.getAttribute("EditConfigurations");
        if( configs == null )
            return ;
        if( configs.containsKey( editConfig.editKey ) )
            configs.remove( editConfig.editKey );
    }

    public static void putConfigInSession(EditConfiguration ec, HttpSession sess){
        if( sess == null )
            throw new Error("EditConfig: could not put config in session because session was null");


        Map<String,EditConfiguration> configs = (Map<String,EditConfiguration>)sess.getAttribute("EditConfigurations");
        if( configs == null ){
            configs = new HashMap<String,EditConfiguration>();
            sess.setAttribute("EditConfigurations",configs);
        }
        configs.put(ec.editKey , ec);
    }

    public static EditConfiguration getConfigFromSession(HttpSession sess, String editKey){
        Map<String,EditConfiguration> configs = (Map<String,EditConfiguration>)sess.getAttribute("EditConfigurations");
        if( configs == null )
          return null;

        EditConfiguration config = configs.get( editKey );
        if( config == null )
            return null;
        else
            return config;
    }

    /**
     * This may return null, which indicates that there is no editKey or EditConfiguration in the
     * request or session.  If the queryParams are supplied, look for the editKey
     * there first since multipart parsing might have cleared them from the request.
     */
    public static EditConfiguration getConfigFromSession( HttpSession sess, HttpServletRequest request ){
        String key = getEditKey(request);
        
        if( key == null )
            return null;
        return getConfigFromSession(sess, key);
    }

    /**
     * The editKey can be a HTTP query parameter or it can be a request attribute.
     */
    public static String getEditKey( ServletRequest request){
        String key = null;
        if( request instanceof HttpServletRequest ){
            HttpServletRequest hsreq = (HttpServletRequest)request;
            boolean isMultipart = ServletFileUpload.isMultipartContent(hsreq);
            if( isMultipart ) {
                //multipart parsing will consume all request parameters so
                //the editKey needs to be stashed in the request attributes.
                key = (String)request.getAttribute("editKey");    
                if( key == null ) {
                    // handle the cancel button where nothing is really uploaded
                    key = request.getParameter("editKey");
                }                               
            }else{            	
            	key = (String)request.getAttribute("editKey");                
                if( key  != null  ){
                    return key;
                } else {
                	key = request.getParameter("editKey");
                }
            }
        }

        if( key != null && key.trim().length() > 0 ){
            return key;
        }else{
            log.debug("cannnot find editKey in request query parameters or from request");
            return null;
        }
    }

    public static String newEditKey(HttpSession sess){
        DateTime time = new DateTime();
        int mills = time.getMillisOfDay();

        Map<String,EditConfiguration> configs = (Map<String,EditConfiguration>)sess.getAttribute("EditConfigurations");
        if( configs == null ){
            return Integer.toString(mills);
        }else{
            while( configs.containsKey( Integer.toString(mills) )){
                mills ++;
            }
            return Integer.toString(mills);
        }
    }
    
    /*
     * getters and setters
     */

    public String getObject() {
        return object;
    }

    public void setObject(String object) {
        this.object = object;
    }

    public boolean isObjectResource() {
		return isObjectResource;
	}

	public void setObjectResource(boolean isObjectResource) {
		this.isObjectResource = isObjectResource;
	}

	public String getDatapropKey() {
        return datapropKey;
    }

    public void setDatapropKey(String datapropKey) {
        this.datapropKey = datapropKey;
    }

    public String getSubjectUri() {
        return subjectUri;
    }

    public void setSubjectUri(String subjectUri) {
        this.subjectUri = subjectUri;
    }

    public String getPredicateUri() {
        return predicateUri;
    }

    public void setPredicateUri(String predicateUri) {
        this.predicateUri = predicateUri;
    }

    public Map<String,Field> getFields() {
        return fields;
    }

    public String getEditKey() {
        return editKey;
    }
    
    public void setEditKey(String editKey) {
    	this.editKey = editKey;
    }
    
    public String getFormUrl() {
        return formUrl;
    }
    
    public void setFormUrl(String formUrl) {
    	this.formUrl = formUrl;
    }

    public EditN3Generator getN3Generator(){
        return n3generator;
    }
    
    public void setN3Generator(EditN3Generator gen) {
    	this.n3generator = gen;
    }
    
    public String getVarNameForSubject() {
    	return this.varNameForSubject;
    }
    
    public void setVarNameForSubject(String varName) {
    	this.varNameForSubject = varName;
    }
    
    public String getVarNameForPredicate() {
    	return this.varNameForPredicate;
    }
    
    public void setVarNameForPredicate(String varName) {
    	this.varNameForPredicate = varName;
    }

    public String getVarNameForObject(){
        return this.varNameForObject;
    }
    
    public void setVarNameForObject(String varName) {
    	this.varNameForObject = varName;
    }
    
    public boolean isUseDependentResourceDelete() {
		return useDependentResourceDelete;
	}

	public void setUseDependentResourceDelete(boolean useDependentResourceDelete) {
		this.useDependentResourceDelete = useDependentResourceDelete;
	}
	
    public List<ModelChangePreprocessor> getModelChangePreprocessors() {
    	return this.modelChangePreprocessors;
    }
    
    public List<ModelChangePreprocessor> setModelChangePreprocessors() {
    	return this.modelChangePreprocessors;
    }
    
    public void addModelChangePreprocessor( ModelChangePreprocessor modelChangePreprocessor) {
    	this.modelChangePreprocessors.add( modelChangePreprocessor );
    }
    
    public void setProhibitedFromSearch( ProhibitedFromSearch prohibitedFromSearch) {
    	this.prohibitedFromSearch = prohibitedFromSearch;
    }
    
    public ProhibitedFromSearch getProhibitedFromSearch() {
    	return this.prohibitedFromSearch;
    }
    
    private void debugScope(String msg){
        if( log.isDebugEnabled()){
            log.debug(msg);
            log.debug("literalsInScope:");
            for( String key: literalsInScope.keySet() ){
                String val = literalsInScope.get(key).toString();
                log.debug( key + " " + val );
            }
            log.debug("uris in scope: " );
            for( String key: urisInScope.keySet() ){
                String val = urisInScope.get(key).toString();
                log.debug( key + " " + val );
            }
        }
    }

    public EditConfiguration copy(){          
        return new EditConfiguration(this.originalJson);
    }

//    public static class SelectItem{
//        public SelectItem(String value, String name){
//            this.value = value;
//            this.name = name;
//        }
//        String value;
//        String name;
//
//        public static List<SelectItem> itemListFromMap(Map<String,String> map){
//            if( map == null ) return Collections.EMPTY_LIST;
//
//            ArrayList<SelectItem> outList = new ArrayList<SelectItem>(map.size());
//            for( String key : map.keySet()){
//                outList.add( new SelectItem(key, map.get(key)) );
//            }
//            return outList;
//        }
//
//    }
    
    public final static String USE_SYSTEM_VALUE = "USE_SYSTEM_VALUE";
    
    private static final Log log = LogFactory.getLog(EditConfiguration.class.getName());

    public ModelSelector getWriteModelSelector() {
        return writeModelSelector;
    }

    public void setWriteModelSelector(ModelSelector writeModel) {
        if( writeModel != null )
            this.writeModelSelector = writeModel;        
    }

    public ModelSelector getQueryModelSelector() {
        return queryModelSelector;
    }

    public void setQueryModelSelector(ModelSelector queryModel) {
        if( queryModel != null )
            this.queryModelSelector = queryModel;
    }

    public WDFSelector getWdfSelectorForOptons() {
        return wdfSelectorForOptons;
    }

    public void setWdfSelectorForOptons(WDFSelector wdfForOptons) {
        this.wdfSelectorForOptons = wdfForOptons;
    }

    public ModelSelector getResourceModelSelector() {
        return resourceModelSelector;
    }

    public void setResourceModelSelector(ModelSelector resourceModelSelector) {
        if( resourceModelSelector != null )
            this.resourceModelSelector = resourceModelSelector;
    }
        
    public List<N3Validator> getValidators() {
		return validators;
	}

    public void addValidator( N3Validator validator){
    	if( this.validators == null )
    		this.validators = new ArrayList<N3Validator>();
    	this.validators.add(validator);    		
    }    
<<<<<<< HEAD
=======

    public void addEditSubmissionPreprocessor( EditSubmissionPreprocessor preprocessor){
        if( editSubmissionPreprocessors == null )
            editSubmissionPreprocessors = new ArrayList<EditSubmissionPreprocessor>();
        editSubmissionPreprocessors.add(preprocessor);         
    }  
    
    public List<EditSubmissionPreprocessor> getEditSubmissionPreprocessors() {
        return editSubmissionPreprocessors;
    }
>>>>>>> 2bf80e35
}<|MERGE_RESOLUTION|>--- conflicted
+++ resolved
@@ -33,10 +33,7 @@
 import edu.cornell.mannlib.vitro.webapp.auth.identifier.UserToIndIdentifierFactory;
 import edu.cornell.mannlib.vitro.webapp.beans.DataPropertyStatement;
 import edu.cornell.mannlib.vitro.webapp.edit.EditLiteral;
-<<<<<<< HEAD
-=======
 import edu.cornell.mannlib.vitro.webapp.search.beans.ProhibitedFromSearch;
->>>>>>> 2bf80e35
 
 /**
  * Represents a set of fields on a form and how parameters from a from
@@ -936,8 +933,6 @@
     		this.validators = new ArrayList<N3Validator>();
     	this.validators.add(validator);    		
     }    
-<<<<<<< HEAD
-=======
 
     public void addEditSubmissionPreprocessor( EditSubmissionPreprocessor preprocessor){
         if( editSubmissionPreprocessors == null )
@@ -948,5 +943,4 @@
     public List<EditSubmissionPreprocessor> getEditSubmissionPreprocessors() {
         return editSubmissionPreprocessors;
     }
->>>>>>> 2bf80e35
 }