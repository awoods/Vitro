/* $This file is distributed under the terms of the license in /doc/license.txt$ */

package edu.cornell.mannlib.vitro.webapp.utils.pageDataGetter;

import java.net.URLEncoder;
import java.util.ArrayList;
import java.util.Arrays;
import java.util.Collections;
import java.util.Enumeration;
import java.util.HashMap;
import java.util.List;
import java.util.Map;

import javax.servlet.ServletContext;

import org.apache.commons.logging.Log;
import org.apache.commons.logging.LogFactory;
import org.json.JSONArray;
import org.json.JSONObject;

import edu.cornell.mannlib.vitro.webapp.beans.DataProperty;
import edu.cornell.mannlib.vitro.webapp.beans.Individual;
import edu.cornell.mannlib.vitro.webapp.beans.VClass;
import edu.cornell.mannlib.vitro.webapp.beans.VClassGroup;
import edu.cornell.mannlib.vitro.webapp.controller.Controllers;
import edu.cornell.mannlib.vitro.webapp.controller.JsonServlet;
import edu.cornell.mannlib.vitro.webapp.controller.VitroRequest;
import edu.cornell.mannlib.vitro.webapp.controller.freemarker.IndividualListController.PageRecord;
import edu.cornell.mannlib.vitro.webapp.controller.freemarker.IndividualListController;
import edu.cornell.mannlib.vitro.webapp.controller.freemarker.UrlBuilder;
import edu.cornell.mannlib.vitro.webapp.dao.WebappDaoFactory;
import edu.cornell.mannlib.vitro.webapp.dao.jena.VClassGroupCache;

public class DataGetterUtils {
    protected static final String DATA_GETTER_MAP = "pageTypeToDataGetterMap";
    private static final Log log = LogFactory.getLog(DataGetterUtils.class);

    public static Map<String,Object> getDataForPage(String pageUri, VitroRequest vreq, ServletContext context) {
        //Based on page type get the appropriate data getter
        Map<String, Object> page = getMapForPage(vreq, pageUri);
        Map<String,Object> data = new HashMap<String,Object>();
        List<PageDataGetter> dataGetters = getDataGetterObjects(vreq, pageUri);
        for(PageDataGetter getter: dataGetters) {
            try{
                Map<String,Object> moreData = null;
                moreData = getAdditionalData(pageUri, getter.getType(), page, vreq, getter, context);
                if( moreData != null)
                    data.putAll(moreData);
            }catch(Throwable th){
                log.error(th,th);
            } 
        }
        return data;
    }

    /**
     * 
     * Convert data to JSON for page uri based on type and related datagetters
     * TODO: How to handle different data getters?  Will this replace json fields or add to them?
     */
    public static JSONObject covertDataToJSONForPage(String pageUri, Map<String, Object> data, VitroRequest vreq, ServletContext context) {
        //Based on page type get the appropriate data getter
        Map<String, Object> page = getMapForPage(vreq, pageUri);
        //Get types associated with page
        JSONObject rObj = null;
        List<String> types = (List<String>)page.get("types");
        List<PageDataGetter> dataGetters = getDataGetterObjects(vreq, pageUri);
        for(PageDataGetter getter: dataGetters) {
        	 JSONObject typeObj = null;
             try{
                 typeObj = getter.convertToJSON(data, vreq);
                 if( typeObj != null) {
                     //Copy over everything from this type Obj to 
                     //TODO: Review how to handle duplicate keys, etc.
                     if(rObj != null) {
                         //For now, just nests as separate entry
                         rObj.put(getter.getType(), typeObj);
                     } else {
                         rObj = typeObj;
                     }
                 }      
        	
            } catch(Throwable th){
                log.error(th,th);
            }
        }     
        return rObj;
    }
    /*
     * Returns map with all page attributes from display model
     */
    public static Map<String, Object> getMapForPage(VitroRequest vreq, String pageUri) {
        //do a query to the display model for attributes of this page.        
        return vreq.getWebappDaoFactory().getPageDao().getPage(pageUri);
    }
    
<<<<<<< HEAD
    public static void setupDataGetters(ServletContext context){
        if( context != null && context.getAttribute(DATA_GETTER_MAP) == null ){
            context.setAttribute(DATA_GETTER_MAP, new HashMap<String,PageDataGetter>());
                
            /* register all page data getters with the PageController servlet.  
             * There should be a better way of doing this. */                        
            ClassGroupPageData cgpd = new ClassGroupPageData();
            getPageDataGetterMap(context).put(cgpd.getType(), cgpd);      
            BrowseDataGetter bdg = new BrowseDataGetter();
            getPageDataGetterMap(context).put(bdg.getType(), bdg);
            //TODO: Check if can include by type here
            IndividualsForClassesDataGetter cidg =  new IndividualsForClassesDataGetter();
            getPageDataGetterMap(context).put(cidg.getType(), cidg);
            InternalClassesDataGetter internalCdg =  new InternalClassesDataGetter();
            getPageDataGetterMap(context).put(internalCdg.getType(), internalCdg);
                
        }
    }
    
    public static Map<String,PageDataGetter> getPageDataGetterMap(ServletContext sc){
        setupDataGetters(sc);
        return (Map<String,PageDataGetter>)sc.getAttribute(DATA_GETTER_MAP);
    }
    /*
    //Based on page Uri, do conversions
    public static PageDataGetter getDataGetterForType(String type, ServletContext sc) {
        Map<String, PageDataGetter> map = getPageDataGetterMap(sc);
        PageDataGetter pdg = (PageDataGetter) map.get(type);
        return pdg;
    }*/
    
    protected static Map<String,Object> getAdditionalData(
=======
    public static Map<String,Object> getAdditionalData(
>>>>>>> 6663421b
            String pageUri, String dataGetterName, Map<String, Object> page, VitroRequest vreq, PageDataGetter getter, ServletContext context) {        
        if(dataGetterName == null || dataGetterName.isEmpty())
            return Collections.emptyMap();
           
      
        if( getter != null ){
            try{
            	log.debug("Retrieve data for this data getter for " + pageUri);
                return getter.getData(context, vreq, pageUri, page);
            }catch(Throwable th){
                log.error(th,th);
                return Collections.emptyMap();
            }
        } else {
            return Collections.emptyMap();
        }
    }
    
    /***
     * For the page, get the actual Data Getters to be employed
     */
    public static List<PageDataGetter> getDataGetterObjects(VitroRequest vreq, String pageUri) {
    	List<PageDataGetter> dataGetterObjects = new ArrayList<PageDataGetter>();
    	try {
	    	List<String> dataGetterClassNames = vreq.getWebappDaoFactory().getPageDao().getDataGetterClass(pageUri);
			
	    	
	    	for(String dgClassName: dataGetterClassNames) {
	    		String className = getClassNameFromUri(dgClassName);
	    		PageDataGetter pg = (PageDataGetter) Class.forName(className).newInstance();
	    		if(pg != null) {
	    			dataGetterObjects.add(pg);
	    		} else {
	    			log.error("Data getter does not exist for " + className);
	    		}
	    	} 
	    }
    	catch(Exception ex) {
    		log.error("Error occurred in retrieving data getter class names for "+ pageUri, ex);
    	}
    	return dataGetterObjects;
    }
    
    //Class uris returned include "java:" and to instantiate object need to remove java: portion
    public static String getClassNameFromUri(String dataGetterClassUri) {
    	if(dataGetterClassUri.contains("java:")) {
    		String[] splitArray = dataGetterClassUri.split("java:");
    		if(splitArray.length > 1) {
    			return splitArray[1];
    		}
    	}
    	return dataGetterClassUri;
    }
    
    /**
     * Get Individual count for Solr query for intersection of multiple classes
     */
    public static long getIndividualCountForIntersection(VitroRequest vreq, ServletContext context, List<String> classUris) {
    	 return IndividualListController.getIndividualCount(classUris, vreq.getWebappDaoFactory().getIndividualDao(), context);
    }
    
    
    /**
     * Process results related to VClass or vclasses. Handles both single and multiple vclasses being sent.
     */
    public static JSONObject processVclassResultsJSON(Map<String, Object> map, VitroRequest vreq, boolean multipleVclasses) {
        JSONObject rObj = new JSONObject();
        VClass vclass=null; 
        String errorMessage = null;
        
        try { 
              
            // Properties from ontologies used by VIVO - should not be in vitro
            DataProperty fNameDp = (new DataProperty());                         
            fNameDp.setURI("http://xmlns.com/foaf/0.1/firstName");
            DataProperty lNameDp = (new DataProperty());
            lNameDp.setURI("http://xmlns.com/foaf/0.1/lastName");
            DataProperty preferredTitleDp = (new DataProperty());
            preferredTitleDp.setURI("http://vivoweb.org/ontology/core#preferredTitle");
              
            if( log.isDebugEnabled() ){
                @SuppressWarnings("unchecked")
                Enumeration<String> e = vreq.getParameterNames();
                while(e.hasMoreElements()){
                    String name = (String)e.nextElement();
                    log.debug("parameter: " + name);
                    for( String value : vreq.getParameterValues(name) ){
                        log.debug("value for " + name + ": '" + value + "'");
                    }            
                }
            }
              
            //need an unfiltered dao to get firstnames and lastnames
            WebappDaoFactory fullWdf = vreq.getFullWebappDaoFactory();
                      
            String[] vitroClassIdStr = vreq.getParameterValues("vclassId");                            
            if ( vitroClassIdStr != null && vitroClassIdStr.length > 0){    
                for(String vclassId: vitroClassIdStr) {
                    vclass = vreq.getWebappDaoFactory().getVClassDao().getVClassByURI(vclassId);
                    if (vclass == null) {
                        log.error("Couldn't retrieve vclass ");   
                        throw new Exception (errorMessage = "Class " + vclassId + " not found");
                    }  
                  }
            }else{
                log.error("parameter vclassId URI parameter expected ");
                throw new Exception("parameter vclassId URI parameter expected ");
            }
            List<String> vclassIds = Arrays.asList(vitroClassIdStr);                           
            //if single vclass expected, then include vclass. This relates to what the expected behavior is, not size of list 
            if(!multipleVclasses) {
                //currently used for ClassGroupPage
                rObj.put("vclass", 
                          new JSONObject().put("URI",vclass.getURI())
                                  .put("name",vclass.getName()));
            } else {
                //For now, utilize very last VClass (assume that that is the one to be employed)
                //TODO: Find more general way of dealing with this
                //put multiple ones in?
                if(vclassIds.size() > 0) {
                	int numberVClasses = vclassIds.size();
                    vclass = vreq.getWebappDaoFactory().getVClassDao().getVClassByURI(vclassIds.get(numberVClasses - 1));
                    rObj.put("vclass", new JSONObject().put("URI",vclass.getURI())
                              .put("name",vclass.getName()));
                } 
                // rObj.put("vclasses",  new JSONObject().put("URIs",vitroClassIdStr)
                //                .put("name",vclass.getName()));
            }
            if (vclass != null) {                                    
                  
                rObj.put("totalCount", map.get("totalCount"));
                rObj.put("alpha", map.get("alpha"));
                                  
                List<Individual> inds = (List<Individual>)map.get("entities");
                log.debug("Number of individuals returned from request: " + inds.size());
                JSONArray jInds = new JSONArray();
                for(Individual ind : inds ){
                    JSONObject jo = new JSONObject();
                    jo.put("URI", ind.getURI());
                    jo.put("label",ind.getRdfsLabel());
                    jo.put("name",ind.getName());
                    jo.put("thumbUrl", ind.getThumbUrl());
                    jo.put("imageUrl", ind.getImageUrl());
                    jo.put("profileUrl", UrlBuilder.getIndividualProfileUrl(ind, vreq));
                      
                    jo.put("mostSpecificTypes", JsonServlet.getMostSpecificTypes(ind,fullWdf));                                          
                    jo.put("preferredTitle", JsonServlet.getDataPropertyValue(ind, preferredTitleDp, fullWdf));                    
                      
                    jInds.put(jo);
                }
                rObj.put("individuals", jInds);
                  
                JSONArray wpages = new JSONArray();
                //Made sure that PageRecord here is SolrIndividualListController not IndividualListController
                List<PageRecord> pages = (List<PageRecord>)map.get("pages");                
                for( PageRecord pr: pages ){                    
                    JSONObject p = new JSONObject();
                    p.put("text", pr.text);
                    p.put("param", pr.param);
                    p.put("index", pr.index);
                    wpages.put( p );
                }
                rObj.put("pages",wpages);    
                  
                JSONArray jletters = new JSONArray();
                List<String> letters = Controllers.getLetters();
                for( String s : letters){
                    JSONObject jo = new JSONObject();
                    jo.put("text", s);
                    jo.put("param", "alpha=" + URLEncoder.encode(s, "UTF-8"));
                    jletters.put( jo );
                }
                rObj.put("letters", jletters);
            }            
        } catch(Exception ex) {
             log.error("Error occurred in processing JSON object", ex);
        }
        return rObj;
    }
    
    /*
     * Copied from JSONServlet as expect this to be related to VitroClassGroup
     */
    public static JSONObject processVClassGroupJSON(VitroRequest vreq, ServletContext context, VClassGroup vcg) {
        JSONObject map = new JSONObject();           
        try {
            ArrayList<JSONObject> classes = new ArrayList<JSONObject>(vcg.size());
            for( VClass vc : vcg){
                JSONObject vcObj = new JSONObject();
                vcObj.put("name", vc.getName());
                vcObj.put("URI", vc.getURI());
                vcObj.put("entityCount", vc.getEntityCount());
                classes.add(vcObj);
            }
            map.put("classes", classes);                
            map.put("classGroupName", vcg.getPublicName());
            map.put("classGroupUri", vcg.getURI());
        
        } catch(Exception ex) {
            log.error("Error occurred in processing VClass group ", ex);
        }
        return map;        
    }
    
	
    //Get All VClass Groups information
    //Used within menu management and processing
    //TODO: Check if more appropriate location possible
    public static List<HashMap<String, String>> getClassGroups(ServletContext context) {
    	//Wanted this to be 
    	VClassGroupCache vcgc = VClassGroupCache.getVClassGroupCache(context);
        List<VClassGroup> vcgList = vcgc.getGroups();
        //For now encoding as hashmap with label and URI as trying to retrieve class group
        //results in errors for some reason
        List<HashMap<String, String>> classGroups = new ArrayList<HashMap<String, String>>();
        for(VClassGroup vcg: vcgList) {
        	HashMap<String, String> hs = new HashMap<String, String>();
        	hs.put("publicName", vcg.getPublicName());
        	hs.put("URI", vcg.getURI());
        	classGroups.add(hs);
        }
        return classGroups;
    }
    
    //Return data getter type to be employed in display model
    public static String generateDataGetterTypeURI(String dataGetterClassName) {
    	return "java:" + dataGetterClassName;
    }
    
   //TODO: Check whether this needs to be put here or elsewhere, as this is data getter specific
    //with respect to class groups
  //Need to use VClassGroupCache to retrieve class group information - this is the information returned from "for class group"
	public static void getClassGroupForDataGetter(ServletContext context, Map<String, Object> pageData, Map<String, Object> templateData) {
    	//Get the class group from VClassGroup, this is the same as the class group for the class group page data getter
		//and the associated class group (not custom) for individuals datagetter
		String classGroupUri = (String) pageData.get("classGroupUri");
		VClassGroupCache vcgc = VClassGroupCache.getVClassGroupCache(context);
    	VClassGroup group = vcgc.getGroup(classGroupUri);

		templateData.put("classGroup", group);
		templateData.put("associatedPage", group.getPublicName());
		templateData.put("associatedPageURI", group.getURI());
    }
    
}<|MERGE_RESOLUTION|>--- conflicted
+++ resolved
@@ -1,377 +1,342 @@
-/* $This file is distributed under the terms of the license in /doc/license.txt$ */
-
-package edu.cornell.mannlib.vitro.webapp.utils.pageDataGetter;
-
-import java.net.URLEncoder;
-import java.util.ArrayList;
-import java.util.Arrays;
-import java.util.Collections;
-import java.util.Enumeration;
-import java.util.HashMap;
-import java.util.List;
-import java.util.Map;
-
-import javax.servlet.ServletContext;
-
-import org.apache.commons.logging.Log;
-import org.apache.commons.logging.LogFactory;
-import org.json.JSONArray;
-import org.json.JSONObject;
-
-import edu.cornell.mannlib.vitro.webapp.beans.DataProperty;
-import edu.cornell.mannlib.vitro.webapp.beans.Individual;
-import edu.cornell.mannlib.vitro.webapp.beans.VClass;
-import edu.cornell.mannlib.vitro.webapp.beans.VClassGroup;
-import edu.cornell.mannlib.vitro.webapp.controller.Controllers;
-import edu.cornell.mannlib.vitro.webapp.controller.JsonServlet;
-import edu.cornell.mannlib.vitro.webapp.controller.VitroRequest;
-import edu.cornell.mannlib.vitro.webapp.controller.freemarker.IndividualListController.PageRecord;
-import edu.cornell.mannlib.vitro.webapp.controller.freemarker.IndividualListController;
-import edu.cornell.mannlib.vitro.webapp.controller.freemarker.UrlBuilder;
-import edu.cornell.mannlib.vitro.webapp.dao.WebappDaoFactory;
-import edu.cornell.mannlib.vitro.webapp.dao.jena.VClassGroupCache;
-
-public class DataGetterUtils {
-    protected static final String DATA_GETTER_MAP = "pageTypeToDataGetterMap";
-    private static final Log log = LogFactory.getLog(DataGetterUtils.class);
-
-    public static Map<String,Object> getDataForPage(String pageUri, VitroRequest vreq, ServletContext context) {
-        //Based on page type get the appropriate data getter
-        Map<String, Object> page = getMapForPage(vreq, pageUri);
-        Map<String,Object> data = new HashMap<String,Object>();
-        List<PageDataGetter> dataGetters = getDataGetterObjects(vreq, pageUri);
-        for(PageDataGetter getter: dataGetters) {
-            try{
-                Map<String,Object> moreData = null;
-                moreData = getAdditionalData(pageUri, getter.getType(), page, vreq, getter, context);
-                if( moreData != null)
-                    data.putAll(moreData);
-            }catch(Throwable th){
-                log.error(th,th);
-            } 
-        }
-        return data;
-    }
-
-    /**
-     * 
-     * Convert data to JSON for page uri based on type and related datagetters
-     * TODO: How to handle different data getters?  Will this replace json fields or add to them?
-     */
-    public static JSONObject covertDataToJSONForPage(String pageUri, Map<String, Object> data, VitroRequest vreq, ServletContext context) {
-        //Based on page type get the appropriate data getter
-        Map<String, Object> page = getMapForPage(vreq, pageUri);
-        //Get types associated with page
-        JSONObject rObj = null;
-        List<String> types = (List<String>)page.get("types");
-        List<PageDataGetter> dataGetters = getDataGetterObjects(vreq, pageUri);
-        for(PageDataGetter getter: dataGetters) {
-        	 JSONObject typeObj = null;
-             try{
-                 typeObj = getter.convertToJSON(data, vreq);
-                 if( typeObj != null) {
-                     //Copy over everything from this type Obj to 
-                     //TODO: Review how to handle duplicate keys, etc.
-                     if(rObj != null) {
-                         //For now, just nests as separate entry
-                         rObj.put(getter.getType(), typeObj);
-                     } else {
-                         rObj = typeObj;
-                     }
-                 }      
-        	
-            } catch(Throwable th){
-                log.error(th,th);
-            }
-        }     
-        return rObj;
-    }
-    /*
-     * Returns map with all page attributes from display model
-     */
-    public static Map<String, Object> getMapForPage(VitroRequest vreq, String pageUri) {
-        //do a query to the display model for attributes of this page.        
-        return vreq.getWebappDaoFactory().getPageDao().getPage(pageUri);
-    }
-    
-<<<<<<< HEAD
-    public static void setupDataGetters(ServletContext context){
-        if( context != null && context.getAttribute(DATA_GETTER_MAP) == null ){
-            context.setAttribute(DATA_GETTER_MAP, new HashMap<String,PageDataGetter>());
-                
-            /* register all page data getters with the PageController servlet.  
-             * There should be a better way of doing this. */                        
-            ClassGroupPageData cgpd = new ClassGroupPageData();
-            getPageDataGetterMap(context).put(cgpd.getType(), cgpd);      
-            BrowseDataGetter bdg = new BrowseDataGetter();
-            getPageDataGetterMap(context).put(bdg.getType(), bdg);
-            //TODO: Check if can include by type here
-            IndividualsForClassesDataGetter cidg =  new IndividualsForClassesDataGetter();
-            getPageDataGetterMap(context).put(cidg.getType(), cidg);
-            InternalClassesDataGetter internalCdg =  new InternalClassesDataGetter();
-            getPageDataGetterMap(context).put(internalCdg.getType(), internalCdg);
-                
-        }
-    }
-    
-    public static Map<String,PageDataGetter> getPageDataGetterMap(ServletContext sc){
-        setupDataGetters(sc);
-        return (Map<String,PageDataGetter>)sc.getAttribute(DATA_GETTER_MAP);
-    }
-    /*
-    //Based on page Uri, do conversions
-    public static PageDataGetter getDataGetterForType(String type, ServletContext sc) {
-        Map<String, PageDataGetter> map = getPageDataGetterMap(sc);
-        PageDataGetter pdg = (PageDataGetter) map.get(type);
-        return pdg;
-    }*/
-    
-    protected static Map<String,Object> getAdditionalData(
-=======
-    public static Map<String,Object> getAdditionalData(
->>>>>>> 6663421b
-            String pageUri, String dataGetterName, Map<String, Object> page, VitroRequest vreq, PageDataGetter getter, ServletContext context) {        
-        if(dataGetterName == null || dataGetterName.isEmpty())
-            return Collections.emptyMap();
-           
-      
-        if( getter != null ){
-            try{
-            	log.debug("Retrieve data for this data getter for " + pageUri);
-                return getter.getData(context, vreq, pageUri, page);
-            }catch(Throwable th){
-                log.error(th,th);
-                return Collections.emptyMap();
-            }
-        } else {
-            return Collections.emptyMap();
-        }
-    }
-    
-    /***
-     * For the page, get the actual Data Getters to be employed
-     */
-    public static List<PageDataGetter> getDataGetterObjects(VitroRequest vreq, String pageUri) {
-    	List<PageDataGetter> dataGetterObjects = new ArrayList<PageDataGetter>();
-    	try {
-	    	List<String> dataGetterClassNames = vreq.getWebappDaoFactory().getPageDao().getDataGetterClass(pageUri);
-			
-	    	
-	    	for(String dgClassName: dataGetterClassNames) {
-	    		String className = getClassNameFromUri(dgClassName);
-	    		PageDataGetter pg = (PageDataGetter) Class.forName(className).newInstance();
-	    		if(pg != null) {
-	    			dataGetterObjects.add(pg);
-	    		} else {
-	    			log.error("Data getter does not exist for " + className);
-	    		}
-	    	} 
-	    }
-    	catch(Exception ex) {
-    		log.error("Error occurred in retrieving data getter class names for "+ pageUri, ex);
-    	}
-    	return dataGetterObjects;
-    }
-    
-    //Class uris returned include "java:" and to instantiate object need to remove java: portion
-    public static String getClassNameFromUri(String dataGetterClassUri) {
-    	if(dataGetterClassUri.contains("java:")) {
-    		String[] splitArray = dataGetterClassUri.split("java:");
-    		if(splitArray.length > 1) {
-    			return splitArray[1];
-    		}
-    	}
-    	return dataGetterClassUri;
-    }
-    
-    /**
-     * Get Individual count for Solr query for intersection of multiple classes
-     */
-    public static long getIndividualCountForIntersection(VitroRequest vreq, ServletContext context, List<String> classUris) {
-    	 return IndividualListController.getIndividualCount(classUris, vreq.getWebappDaoFactory().getIndividualDao(), context);
-    }
-    
-    
-    /**
-     * Process results related to VClass or vclasses. Handles both single and multiple vclasses being sent.
-     */
-    public static JSONObject processVclassResultsJSON(Map<String, Object> map, VitroRequest vreq, boolean multipleVclasses) {
-        JSONObject rObj = new JSONObject();
-        VClass vclass=null; 
-        String errorMessage = null;
-        
-        try { 
-              
-            // Properties from ontologies used by VIVO - should not be in vitro
-            DataProperty fNameDp = (new DataProperty());                         
-            fNameDp.setURI("http://xmlns.com/foaf/0.1/firstName");
-            DataProperty lNameDp = (new DataProperty());
-            lNameDp.setURI("http://xmlns.com/foaf/0.1/lastName");
-            DataProperty preferredTitleDp = (new DataProperty());
-            preferredTitleDp.setURI("http://vivoweb.org/ontology/core#preferredTitle");
-              
-            if( log.isDebugEnabled() ){
-                @SuppressWarnings("unchecked")
-                Enumeration<String> e = vreq.getParameterNames();
-                while(e.hasMoreElements()){
-                    String name = (String)e.nextElement();
-                    log.debug("parameter: " + name);
-                    for( String value : vreq.getParameterValues(name) ){
-                        log.debug("value for " + name + ": '" + value + "'");
-                    }            
-                }
-            }
-              
-            //need an unfiltered dao to get firstnames and lastnames
-            WebappDaoFactory fullWdf = vreq.getFullWebappDaoFactory();
-                      
-            String[] vitroClassIdStr = vreq.getParameterValues("vclassId");                            
-            if ( vitroClassIdStr != null && vitroClassIdStr.length > 0){    
-                for(String vclassId: vitroClassIdStr) {
-                    vclass = vreq.getWebappDaoFactory().getVClassDao().getVClassByURI(vclassId);
-                    if (vclass == null) {
-                        log.error("Couldn't retrieve vclass ");   
-                        throw new Exception (errorMessage = "Class " + vclassId + " not found");
-                    }  
-                  }
-            }else{
-                log.error("parameter vclassId URI parameter expected ");
-                throw new Exception("parameter vclassId URI parameter expected ");
-            }
-            List<String> vclassIds = Arrays.asList(vitroClassIdStr);                           
-            //if single vclass expected, then include vclass. This relates to what the expected behavior is, not size of list 
-            if(!multipleVclasses) {
-                //currently used for ClassGroupPage
-                rObj.put("vclass", 
-                          new JSONObject().put("URI",vclass.getURI())
-                                  .put("name",vclass.getName()));
-            } else {
-                //For now, utilize very last VClass (assume that that is the one to be employed)
-                //TODO: Find more general way of dealing with this
-                //put multiple ones in?
-                if(vclassIds.size() > 0) {
-                	int numberVClasses = vclassIds.size();
-                    vclass = vreq.getWebappDaoFactory().getVClassDao().getVClassByURI(vclassIds.get(numberVClasses - 1));
-                    rObj.put("vclass", new JSONObject().put("URI",vclass.getURI())
-                              .put("name",vclass.getName()));
-                } 
-                // rObj.put("vclasses",  new JSONObject().put("URIs",vitroClassIdStr)
-                //                .put("name",vclass.getName()));
-            }
-            if (vclass != null) {                                    
-                  
-                rObj.put("totalCount", map.get("totalCount"));
-                rObj.put("alpha", map.get("alpha"));
-                                  
-                List<Individual> inds = (List<Individual>)map.get("entities");
-                log.debug("Number of individuals returned from request: " + inds.size());
-                JSONArray jInds = new JSONArray();
-                for(Individual ind : inds ){
-                    JSONObject jo = new JSONObject();
-                    jo.put("URI", ind.getURI());
-                    jo.put("label",ind.getRdfsLabel());
-                    jo.put("name",ind.getName());
-                    jo.put("thumbUrl", ind.getThumbUrl());
-                    jo.put("imageUrl", ind.getImageUrl());
-                    jo.put("profileUrl", UrlBuilder.getIndividualProfileUrl(ind, vreq));
-                      
-                    jo.put("mostSpecificTypes", JsonServlet.getMostSpecificTypes(ind,fullWdf));                                          
-                    jo.put("preferredTitle", JsonServlet.getDataPropertyValue(ind, preferredTitleDp, fullWdf));                    
-                      
-                    jInds.put(jo);
-                }
-                rObj.put("individuals", jInds);
-                  
-                JSONArray wpages = new JSONArray();
-                //Made sure that PageRecord here is SolrIndividualListController not IndividualListController
-                List<PageRecord> pages = (List<PageRecord>)map.get("pages");                
-                for( PageRecord pr: pages ){                    
-                    JSONObject p = new JSONObject();
-                    p.put("text", pr.text);
-                    p.put("param", pr.param);
-                    p.put("index", pr.index);
-                    wpages.put( p );
-                }
-                rObj.put("pages",wpages);    
-                  
-                JSONArray jletters = new JSONArray();
-                List<String> letters = Controllers.getLetters();
-                for( String s : letters){
-                    JSONObject jo = new JSONObject();
-                    jo.put("text", s);
-                    jo.put("param", "alpha=" + URLEncoder.encode(s, "UTF-8"));
-                    jletters.put( jo );
-                }
-                rObj.put("letters", jletters);
-            }            
-        } catch(Exception ex) {
-             log.error("Error occurred in processing JSON object", ex);
-        }
-        return rObj;
-    }
-    
-    /*
-     * Copied from JSONServlet as expect this to be related to VitroClassGroup
-     */
-    public static JSONObject processVClassGroupJSON(VitroRequest vreq, ServletContext context, VClassGroup vcg) {
-        JSONObject map = new JSONObject();           
-        try {
-            ArrayList<JSONObject> classes = new ArrayList<JSONObject>(vcg.size());
-            for( VClass vc : vcg){
-                JSONObject vcObj = new JSONObject();
-                vcObj.put("name", vc.getName());
-                vcObj.put("URI", vc.getURI());
-                vcObj.put("entityCount", vc.getEntityCount());
-                classes.add(vcObj);
-            }
-            map.put("classes", classes);                
-            map.put("classGroupName", vcg.getPublicName());
-            map.put("classGroupUri", vcg.getURI());
-        
-        } catch(Exception ex) {
-            log.error("Error occurred in processing VClass group ", ex);
-        }
-        return map;        
-    }
-    
-	
-    //Get All VClass Groups information
-    //Used within menu management and processing
-    //TODO: Check if more appropriate location possible
-    public static List<HashMap<String, String>> getClassGroups(ServletContext context) {
-    	//Wanted this to be 
-    	VClassGroupCache vcgc = VClassGroupCache.getVClassGroupCache(context);
-        List<VClassGroup> vcgList = vcgc.getGroups();
-        //For now encoding as hashmap with label and URI as trying to retrieve class group
-        //results in errors for some reason
-        List<HashMap<String, String>> classGroups = new ArrayList<HashMap<String, String>>();
-        for(VClassGroup vcg: vcgList) {
-        	HashMap<String, String> hs = new HashMap<String, String>();
-        	hs.put("publicName", vcg.getPublicName());
-        	hs.put("URI", vcg.getURI());
-        	classGroups.add(hs);
-        }
-        return classGroups;
-    }
-    
-    //Return data getter type to be employed in display model
-    public static String generateDataGetterTypeURI(String dataGetterClassName) {
-    	return "java:" + dataGetterClassName;
-    }
-    
-   //TODO: Check whether this needs to be put here or elsewhere, as this is data getter specific
-    //with respect to class groups
-  //Need to use VClassGroupCache to retrieve class group information - this is the information returned from "for class group"
-	public static void getClassGroupForDataGetter(ServletContext context, Map<String, Object> pageData, Map<String, Object> templateData) {
-    	//Get the class group from VClassGroup, this is the same as the class group for the class group page data getter
-		//and the associated class group (not custom) for individuals datagetter
-		String classGroupUri = (String) pageData.get("classGroupUri");
-		VClassGroupCache vcgc = VClassGroupCache.getVClassGroupCache(context);
-    	VClassGroup group = vcgc.getGroup(classGroupUri);
-
-		templateData.put("classGroup", group);
-		templateData.put("associatedPage", group.getPublicName());
-		templateData.put("associatedPageURI", group.getURI());
-    }
-    
+/* $This file is distributed under the terms of the license in /doc/license.txt$ */
+
+package edu.cornell.mannlib.vitro.webapp.utils.pageDataGetter;
+
+import java.net.URLEncoder;
+import java.util.ArrayList;
+import java.util.Arrays;
+import java.util.Collections;
+import java.util.Enumeration;
+import java.util.HashMap;
+import java.util.List;
+import java.util.Map;
+
+import javax.servlet.ServletContext;
+
+import org.apache.commons.logging.Log;
+import org.apache.commons.logging.LogFactory;
+import org.json.JSONArray;
+import org.json.JSONObject;
+
+import edu.cornell.mannlib.vitro.webapp.beans.DataProperty;
+import edu.cornell.mannlib.vitro.webapp.beans.Individual;
+import edu.cornell.mannlib.vitro.webapp.beans.VClass;
+import edu.cornell.mannlib.vitro.webapp.beans.VClassGroup;
+import edu.cornell.mannlib.vitro.webapp.controller.Controllers;
+import edu.cornell.mannlib.vitro.webapp.controller.JsonServlet;
+import edu.cornell.mannlib.vitro.webapp.controller.VitroRequest;
+import edu.cornell.mannlib.vitro.webapp.controller.freemarker.IndividualListController.PageRecord;
+import edu.cornell.mannlib.vitro.webapp.controller.freemarker.IndividualListController;
+import edu.cornell.mannlib.vitro.webapp.controller.freemarker.UrlBuilder;
+import edu.cornell.mannlib.vitro.webapp.dao.WebappDaoFactory;
+import edu.cornell.mannlib.vitro.webapp.dao.jena.VClassGroupCache;
+
+public class DataGetterUtils {
+    protected static final String DATA_GETTER_MAP = "pageTypeToDataGetterMap";
+    private static final Log log = LogFactory.getLog(DataGetterUtils.class);
+
+    public static Map<String,Object> getDataForPage(String pageUri, VitroRequest vreq, ServletContext context) {
+        //Based on page type get the appropriate data getter
+        Map<String, Object> page = getMapForPage(vreq, pageUri);
+        Map<String,Object> data = new HashMap<String,Object>();
+        List<PageDataGetter> dataGetters = getDataGetterObjects(vreq, pageUri);
+        for(PageDataGetter getter: dataGetters) {
+            try{
+                Map<String,Object> moreData = null;
+                moreData = getAdditionalData(pageUri, getter.getType(), page, vreq, getter, context);
+                if( moreData != null)
+                    data.putAll(moreData);
+            }catch(Throwable th){
+                log.error(th,th);
+            } 
+        }
+        return data;
+    }
+
+    /**
+     * 
+     * Convert data to JSON for page uri based on type and related datagetters
+     * TODO: How to handle different data getters?  Will this replace json fields or add to them?
+     */
+    public static JSONObject covertDataToJSONForPage(String pageUri, Map<String, Object> data, VitroRequest vreq, ServletContext context) {
+        //Based on page type get the appropriate data getter
+        Map<String, Object> page = getMapForPage(vreq, pageUri);
+        //Get types associated with page
+        JSONObject rObj = null;
+        List<String> types = (List<String>)page.get("types");
+        List<PageDataGetter> dataGetters = getDataGetterObjects(vreq, pageUri);
+        for(PageDataGetter getter: dataGetters) {
+        	 JSONObject typeObj = null;
+             try{
+                 typeObj = getter.convertToJSON(data, vreq);
+                 if( typeObj != null) {
+                     //Copy over everything from this type Obj to 
+                     //TODO: Review how to handle duplicate keys, etc.
+                     if(rObj != null) {
+                         //For now, just nests as separate entry
+                         rObj.put(getter.getType(), typeObj);
+                     } else {
+                         rObj = typeObj;
+                     }
+                 }      
+        	
+            } catch(Throwable th){
+                log.error(th,th);
+            }
+        }     
+        return rObj;
+    }
+    /*
+     * Returns map with all page attributes from display model
+     */
+    public static Map<String, Object> getMapForPage(VitroRequest vreq, String pageUri) {
+        //do a query to the display model for attributes of this page.        
+        return vreq.getWebappDaoFactory().getPageDao().getPage(pageUri);
+    }
+    
+    public static Map<String,Object> getAdditionalData(
+            String pageUri, String dataGetterName, Map<String, Object> page, VitroRequest vreq, PageDataGetter getter, ServletContext context) {        
+        if(dataGetterName == null || dataGetterName.isEmpty())
+            return Collections.emptyMap();
+           
+      
+        if( getter != null ){
+            try{
+            	log.debug("Retrieve data for this data getter for " + pageUri);
+                return getter.getData(context, vreq, pageUri, page);
+            }catch(Throwable th){
+                log.error(th,th);
+                return Collections.emptyMap();
+            }
+        } else {
+            return Collections.emptyMap();
+        }
+    }
+    
+    /***
+     * For the page, get the actual Data Getters to be employed
+     */
+    public static List<PageDataGetter> getDataGetterObjects(VitroRequest vreq, String pageUri) {
+    	List<PageDataGetter> dataGetterObjects = new ArrayList<PageDataGetter>();
+    	try {
+	    	List<String> dataGetterClassNames = vreq.getWebappDaoFactory().getPageDao().getDataGetterClass(pageUri);
+			
+	    	
+	    	for(String dgClassName: dataGetterClassNames) {
+	    		String className = getClassNameFromUri(dgClassName);
+	    		PageDataGetter pg = (PageDataGetter) Class.forName(className).newInstance();
+	    		if(pg != null) {
+	    			dataGetterObjects.add(pg);
+	    		} else {
+	    			log.error("Data getter does not exist for " + className);
+	    		}
+	    	} 
+	    }
+    	catch(Exception ex) {
+    		log.error("Error occurred in retrieving data getter class names for "+ pageUri, ex);
+    	}
+    	return dataGetterObjects;
+    }
+    
+    //Class uris returned include "java:" and to instantiate object need to remove java: portion
+    public static String getClassNameFromUri(String dataGetterClassUri) {
+    	if(dataGetterClassUri.contains("java:")) {
+    		String[] splitArray = dataGetterClassUri.split("java:");
+    		if(splitArray.length > 1) {
+    			return splitArray[1];
+    		}
+    	}
+    	return dataGetterClassUri;
+    }
+    
+    /**
+     * Get Individual count for Solr query for intersection of multiple classes
+     */
+    public static long getIndividualCountForIntersection(VitroRequest vreq, ServletContext context, List<String> classUris) {
+    	 return IndividualListController.getIndividualCount(classUris, vreq.getWebappDaoFactory().getIndividualDao(), context);
+    }
+    
+    
+    /**
+     * Process results related to VClass or vclasses. Handles both single and multiple vclasses being sent.
+     */
+    public static JSONObject processVclassResultsJSON(Map<String, Object> map, VitroRequest vreq, boolean multipleVclasses) {
+        JSONObject rObj = new JSONObject();
+        VClass vclass=null; 
+        String errorMessage = null;
+        
+        try { 
+              
+            // Properties from ontologies used by VIVO - should not be in vitro
+            DataProperty fNameDp = (new DataProperty());                         
+            fNameDp.setURI("http://xmlns.com/foaf/0.1/firstName");
+            DataProperty lNameDp = (new DataProperty());
+            lNameDp.setURI("http://xmlns.com/foaf/0.1/lastName");
+            DataProperty preferredTitleDp = (new DataProperty());
+            preferredTitleDp.setURI("http://vivoweb.org/ontology/core#preferredTitle");
+              
+            if( log.isDebugEnabled() ){
+                @SuppressWarnings("unchecked")
+                Enumeration<String> e = vreq.getParameterNames();
+                while(e.hasMoreElements()){
+                    String name = (String)e.nextElement();
+                    log.debug("parameter: " + name);
+                    for( String value : vreq.getParameterValues(name) ){
+                        log.debug("value for " + name + ": '" + value + "'");
+                    }            
+                }
+            }
+              
+            //need an unfiltered dao to get firstnames and lastnames
+            WebappDaoFactory fullWdf = vreq.getFullWebappDaoFactory();
+                      
+            String[] vitroClassIdStr = vreq.getParameterValues("vclassId");                            
+            if ( vitroClassIdStr != null && vitroClassIdStr.length > 0){    
+                for(String vclassId: vitroClassIdStr) {
+                    vclass = vreq.getWebappDaoFactory().getVClassDao().getVClassByURI(vclassId);
+                    if (vclass == null) {
+                        log.error("Couldn't retrieve vclass ");   
+                        throw new Exception (errorMessage = "Class " + vclassId + " not found");
+                    }  
+                  }
+            }else{
+                log.error("parameter vclassId URI parameter expected ");
+                throw new Exception("parameter vclassId URI parameter expected ");
+            }
+            List<String> vclassIds = Arrays.asList(vitroClassIdStr);                           
+            //if single vclass expected, then include vclass. This relates to what the expected behavior is, not size of list 
+            if(!multipleVclasses) {
+                //currently used for ClassGroupPage
+                rObj.put("vclass", 
+                          new JSONObject().put("URI",vclass.getURI())
+                                  .put("name",vclass.getName()));
+            } else {
+                //For now, utilize very last VClass (assume that that is the one to be employed)
+                //TODO: Find more general way of dealing with this
+                //put multiple ones in?
+                if(vclassIds.size() > 0) {
+                	int numberVClasses = vclassIds.size();
+                    vclass = vreq.getWebappDaoFactory().getVClassDao().getVClassByURI(vclassIds.get(numberVClasses - 1));
+                    rObj.put("vclass", new JSONObject().put("URI",vclass.getURI())
+                              .put("name",vclass.getName()));
+                } 
+                // rObj.put("vclasses",  new JSONObject().put("URIs",vitroClassIdStr)
+                //                .put("name",vclass.getName()));
+            }
+            if (vclass != null) {                                    
+                  
+                rObj.put("totalCount", map.get("totalCount"));
+                rObj.put("alpha", map.get("alpha"));
+                                  
+                List<Individual> inds = (List<Individual>)map.get("entities");
+                log.debug("Number of individuals returned from request: " + inds.size());
+                JSONArray jInds = new JSONArray();
+                for(Individual ind : inds ){
+                    JSONObject jo = new JSONObject();
+                    jo.put("URI", ind.getURI());
+                    jo.put("label",ind.getRdfsLabel());
+                    jo.put("name",ind.getName());
+                    jo.put("thumbUrl", ind.getThumbUrl());
+                    jo.put("imageUrl", ind.getImageUrl());
+                    jo.put("profileUrl", UrlBuilder.getIndividualProfileUrl(ind, vreq));
+                      
+                    jo.put("mostSpecificTypes", JsonServlet.getMostSpecificTypes(ind,fullWdf));                                          
+                    jo.put("preferredTitle", JsonServlet.getDataPropertyValue(ind, preferredTitleDp, fullWdf));                    
+                      
+                    jInds.put(jo);
+                }
+                rObj.put("individuals", jInds);
+                  
+                JSONArray wpages = new JSONArray();
+                //Made sure that PageRecord here is SolrIndividualListController not IndividualListController
+                List<PageRecord> pages = (List<PageRecord>)map.get("pages");                
+                for( PageRecord pr: pages ){                    
+                    JSONObject p = new JSONObject();
+                    p.put("text", pr.text);
+                    p.put("param", pr.param);
+                    p.put("index", pr.index);
+                    wpages.put( p );
+                }
+                rObj.put("pages",wpages);    
+                  
+                JSONArray jletters = new JSONArray();
+                List<String> letters = Controllers.getLetters();
+                for( String s : letters){
+                    JSONObject jo = new JSONObject();
+                    jo.put("text", s);
+                    jo.put("param", "alpha=" + URLEncoder.encode(s, "UTF-8"));
+                    jletters.put( jo );
+                }
+                rObj.put("letters", jletters);
+            }            
+        } catch(Exception ex) {
+             log.error("Error occurred in processing JSON object", ex);
+        }
+        return rObj;
+    }
+    
+    /*
+     * Copied from JSONServlet as expect this to be related to VitroClassGroup
+     */
+    public static JSONObject processVClassGroupJSON(VitroRequest vreq, ServletContext context, VClassGroup vcg) {
+        JSONObject map = new JSONObject();           
+        try {
+            ArrayList<JSONObject> classes = new ArrayList<JSONObject>(vcg.size());
+            for( VClass vc : vcg){
+                JSONObject vcObj = new JSONObject();
+                vcObj.put("name", vc.getName());
+                vcObj.put("URI", vc.getURI());
+                vcObj.put("entityCount", vc.getEntityCount());
+                classes.add(vcObj);
+            }
+            map.put("classes", classes);                
+            map.put("classGroupName", vcg.getPublicName());
+            map.put("classGroupUri", vcg.getURI());
+        
+        } catch(Exception ex) {
+            log.error("Error occurred in processing VClass group ", ex);
+        }
+        return map;        
+    }
+    
+	
+    //Get All VClass Groups information
+    //Used within menu management and processing
+    //TODO: Check if more appropriate location possible
+    public static List<HashMap<String, String>> getClassGroups(ServletContext context) {
+    	//Wanted this to be 
+    	VClassGroupCache vcgc = VClassGroupCache.getVClassGroupCache(context);
+        List<VClassGroup> vcgList = vcgc.getGroups();
+        //For now encoding as hashmap with label and URI as trying to retrieve class group
+        //results in errors for some reason
+        List<HashMap<String, String>> classGroups = new ArrayList<HashMap<String, String>>();
+        for(VClassGroup vcg: vcgList) {
+        	HashMap<String, String> hs = new HashMap<String, String>();
+        	hs.put("publicName", vcg.getPublicName());
+        	hs.put("URI", vcg.getURI());
+        	classGroups.add(hs);
+        }
+        return classGroups;
+    }
+    
+    //Return data getter type to be employed in display model
+    public static String generateDataGetterTypeURI(String dataGetterClassName) {
+    	return "java:" + dataGetterClassName;
+    }
+    
+   //TODO: Check whether this needs to be put here or elsewhere, as this is data getter specific
+    //with respect to class groups
+  //Need to use VClassGroupCache to retrieve class group information - this is the information returned from "for class group"
+	public static void getClassGroupForDataGetter(ServletContext context, Map<String, Object> pageData, Map<String, Object> templateData) {
+    	//Get the class group from VClassGroup, this is the same as the class group for the class group page data getter
+		//and the associated class group (not custom) for individuals datagetter
+		String classGroupUri = (String) pageData.get("classGroupUri");
+		VClassGroupCache vcgc = VClassGroupCache.getVClassGroupCache(context);
+    	VClassGroup group = vcgc.getGroup(classGroupUri);
+
+		templateData.put("classGroup", group);
+		templateData.put("associatedPage", group.getPublicName());
+		templateData.put("associatedPageURI", group.getURI());
+    }
+    
 }