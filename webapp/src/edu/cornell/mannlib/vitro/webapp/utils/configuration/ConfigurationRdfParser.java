/* $This file is distributed under the terms of the license in /doc/license.txt$ */

package edu.cornell.mannlib.vitro.webapp.utils.configuration;

import static com.hp.hpl.jena.rdf.model.ResourceFactory.createResource;
import static com.hp.hpl.jena.rdf.model.ResourceFactory.createStatement;
import static edu.cornell.mannlib.vitro.webapp.utils.configuration.ConfigurationBeanLoader.fromJavaUri;
import static edu.cornell.mannlib.vitro.webapp.utils.configuration.ConfigurationBeanLoader.isJavaUri;
import static edu.cornell.mannlib.vitro.webapp.utils.configuration.ConfigurationBeanLoader.toJavaUri;

import java.lang.reflect.Modifier;
import java.util.HashSet;
import java.util.List;
import java.util.Objects;
import java.util.Set;

import com.hp.hpl.jena.rdf.model.Property;
import com.hp.hpl.jena.rdf.model.RDFNode;
import com.hp.hpl.jena.rdf.model.Selector;
import com.hp.hpl.jena.rdf.model.SimpleSelector;
import com.hp.hpl.jena.rdf.model.Statement;
import com.hp.hpl.jena.vocabulary.RDF;

import edu.cornell.mannlib.vitro.webapp.utils.configuration.PropertyType.PropertyStatement;
import edu.cornell.mannlib.vitro.webapp.utils.configuration.PropertyType.PropertyTypeException;
<<<<<<< HEAD
import edu.cornell.mannlib.vitro.webapp.utils.jena.Critical.LockableModel;
import edu.cornell.mannlib.vitro.webapp.utils.jena.Critical.LockedModel;
=======
import edu.cornell.mannlib.vitro.webapp.utils.jena.criticalsection.LockableModel;
import edu.cornell.mannlib.vitro.webapp.utils.jena.criticalsection.LockedModel;
>>>>>>> 72b86bd4

/**
 * Parse the RDF for a single individual in the model to create a
 * ConfigurationRdf object.
 */
public class ConfigurationRdfParser {
<<<<<<< HEAD
	public static <T> ConfigurationRdf<T> parse(LockableModel model,
			String uri, Class<T> resultClass)
			throws InvalidConfigurationRdfException {
		if (model == null) {
			throw new NullPointerException("model may not be null.");
		}
		if (uri == null) {
			throw new NullPointerException("uri may not be null.");
		}
		if (resultClass == null) {
			throw new NullPointerException("resultClass may not be null.");
		}
=======
	public static <T> ConfigurationRdf<T> parse(LockableModel locking,
			String uri, Class<T> resultClass)
			throws InvalidConfigurationRdfException {
		Objects.requireNonNull(locking, "locking may not be null.");
		Objects.requireNonNull(uri, "uri may not be null.");
		Objects.requireNonNull(resultClass, "resultClass may not be null.");
>>>>>>> 72b86bd4

		confirmExistenceInModel(locking, uri);

		confirmEligibilityForResultClass(locking, uri, resultClass);

		Set<PropertyStatement> properties = loadProperties(locking, uri);

		Class<? extends T> concreteClass = determineConcreteClass(locking, uri,
				resultClass);

		return new ConfigurationRdf<T>(concreteClass, properties);
	}

<<<<<<< HEAD
	private static void confirmExistenceInModel(LockableModel model, String uri)
			throws InvalidConfigurationRdfException {
		Selector s = new SimpleSelector(createResource(uri), null,
				(RDFNode) null);
		try (LockedModel m = model.read()) {
=======
	private static void confirmExistenceInModel(LockableModel locking,
			String uri) throws InvalidConfigurationRdfException {
		Selector s = new SimpleSelector(createResource(uri), null,
				(RDFNode) null);
		try (LockedModel m = locking.read()) {
>>>>>>> 72b86bd4
			if (m.listStatements(s).toList().isEmpty()) {
				throw individualDoesNotAppearInModel(uri);
			}
		}
	}

<<<<<<< HEAD
	private static void confirmEligibilityForResultClass(LockableModel model,
=======
	private static void confirmEligibilityForResultClass(LockableModel locking,
>>>>>>> 72b86bd4
			String uri, Class<?> resultClass)
			throws InvalidConfigurationRdfException {
		Statement s = createStatement(createResource(uri), RDF.type,
				createResource(toJavaUri(resultClass)));
<<<<<<< HEAD
		try (LockedModel m = model.read()) {
=======
		try (LockedModel m = locking.read()) {
>>>>>>> 72b86bd4
			if (!m.contains(s)) {
				throw noTypeStatementForResultClass(s);
			}
		}
	}

<<<<<<< HEAD
	private static Set<PropertyStatement> loadProperties(LockableModel model,
			String uri) throws InvalidConfigurationRdfException {
		Set<PropertyStatement> set = new HashSet<>();

		try (LockedModel m = model.read()) {
=======
	private static Set<PropertyStatement> loadProperties(LockableModel locking,
			String uri) throws InvalidConfigurationRdfException {
		Set<PropertyStatement> set = new HashSet<>();

		try (LockedModel m = locking.read()) {
>>>>>>> 72b86bd4
			List<Statement> rawStatements = m.listStatements(
					m.getResource(uri), (Property) null, (RDFNode) null)
					.toList();
			if (rawStatements.isEmpty()) {
				throw noRdfStatements(uri);
			}

			for (Statement s : rawStatements) {
				if (s.getPredicate().equals(RDF.type)) {
					continue;
				} else {
					try {
						set.add(PropertyType.createPropertyStatement(s));
					} catch (PropertyTypeException e) {
						throw new InvalidConfigurationRdfException(
								"Invalid property statement on '" + uri + "'",
								e);
					}
				}
			}
			return set;
		}
	}

	private static <T> Class<? extends T> determineConcreteClass(
<<<<<<< HEAD
			LockableModel model, String uri, Class<T> resultClass)
			throws InvalidConfigurationRdfException {
		Set<Class<? extends T>> concreteClasses = new HashSet<>();

		try (LockedModel m = model.read()) {
=======
			LockableModel locking, String uri, Class<T> resultClass)
			throws InvalidConfigurationRdfException {
		Set<Class<? extends T>> concreteClasses = new HashSet<>();

		try (LockedModel m = locking.read()) {
>>>>>>> 72b86bd4
			for (RDFNode node : m.listObjectsOfProperty(createResource(uri),
					RDF.type).toSet()) {
				if (!node.isURIResource()) {
					throw typeMustBeUriResource(node);
				}

				String typeUri = node.asResource().getURI();
				if (!isConcreteClass(typeUri)) {
					continue;
				}

				concreteClasses.add(processTypeUri(typeUri, resultClass));
			}
		}

		if (concreteClasses.isEmpty()) {
			throw noConcreteClasses(uri);
		}

		if (concreteClasses.size() > 1) {
			throw tooManyConcreteClasses(uri, concreteClasses);
		}

		return concreteClasses.iterator().next();
	}

	private static boolean isConcreteClass(String typeUri)
			throws InvalidConfigurationRdfException {
		try {
			if (!isJavaUri(typeUri)) {
				return false;
			}
			Class<?> clazz = Class.forName(fromJavaUri(typeUri));
			if (clazz.isInterface()) {
				return false;
			}
			if (Modifier.isAbstract(clazz.getModifiers())) {
				return false;
			}
			return true;
		} catch (ClassNotFoundException | ExceptionInInitializerError e) {
			throw failedToLoadClass(typeUri, e);
		}
	}

	@SuppressWarnings("unchecked")
	private static <T> Class<? extends T> processTypeUri(String typeUri,
			Class<T> resultClass) throws InvalidConfigurationRdfException {
		try {
			Class<?> clazz = Class.forName(fromJavaUri(typeUri));
			if (!resultClass.isAssignableFrom(clazz)) {
				throw notAssignable(resultClass, clazz);
			}
			try {
				clazz.getConstructor();
			} catch (NoSuchMethodException e) {
				throw noZeroArgumentConstructor(clazz);
			} catch (SecurityException e) {
				throw constructorNotPublic(clazz);
			}
			return (Class<? extends T>) clazz;
		} catch (ClassNotFoundException e) {
			throw failedToLoadClass(typeUri, e);
		}
	}

	private static InvalidConfigurationRdfException individualDoesNotAppearInModel(
			String uri) {
		return new InvalidConfigurationRdfException(
				"The model contains no statements about '" + uri + "'");
	}

	private static InvalidConfigurationRdfException noConcreteClasses(String uri) {
		return new InvalidConfigurationRdfException(
				"No concrete class is declared for '" + uri + "'");
	}

	private static InvalidConfigurationRdfException tooManyConcreteClasses(
			String uri, Set<?> concreteClasses) {
		return new InvalidConfigurationRdfException("'" + uri
				+ "' is declared with more than one " + "concrete class: "
				+ concreteClasses);
	}

	private static InvalidConfigurationRdfException notAssignable(
			Class<?> resultClass, Class<?> clazz) {
		return new InvalidConfigurationRdfException(clazz
				+ " cannot be assigned to " + resultClass);
	}

	private static InvalidConfigurationRdfException noZeroArgumentConstructor(
			Class<?> clazz) {
		return new InvalidConfigurationRdfException("Can't instantiate '"
				+ clazz + "': no zero-argument constructor.");
	}

	private static InvalidConfigurationRdfException constructorNotPublic(
			Class<?> clazz) {
		return new InvalidConfigurationRdfException("Can't instantiate '"
				+ clazz + "': zero-argument constructor is not public.");
	}

	private static InvalidConfigurationRdfException failedToLoadClass(
			String typeUri, Throwable e) {
		return new InvalidConfigurationRdfException("Can't load this type: '"
				+ typeUri + "'", e);
	}

	private static InvalidConfigurationRdfException typeMustBeUriResource(
			RDFNode node) {
		return new InvalidConfigurationRdfException(
				"Type must be a URI Resource: " + node);
	}

	private static InvalidConfigurationRdfException noTypeStatementForResultClass(
			Statement s) {
		return new InvalidConfigurationRdfException(
				"A type statement is required: '" + s);
	}

	private static InvalidConfigurationRdfException noRdfStatements(String uri) {
		return new InvalidConfigurationRdfException("'" + uri
				+ "' does not appear as the subject of any "
				+ "statements in the model.");
	}

	public static class InvalidConfigurationRdfException extends Exception {
		public InvalidConfigurationRdfException(String message) {
			super(message);
		}

		public InvalidConfigurationRdfException(String message, Throwable cause) {
			super(message, cause);
		}
	}

}<|MERGE_RESOLUTION|>--- conflicted
+++ resolved
@@ -23,40 +23,20 @@
 
 import edu.cornell.mannlib.vitro.webapp.utils.configuration.PropertyType.PropertyStatement;
 import edu.cornell.mannlib.vitro.webapp.utils.configuration.PropertyType.PropertyTypeException;
-<<<<<<< HEAD
-import edu.cornell.mannlib.vitro.webapp.utils.jena.Critical.LockableModel;
-import edu.cornell.mannlib.vitro.webapp.utils.jena.Critical.LockedModel;
-=======
 import edu.cornell.mannlib.vitro.webapp.utils.jena.criticalsection.LockableModel;
 import edu.cornell.mannlib.vitro.webapp.utils.jena.criticalsection.LockedModel;
->>>>>>> 72b86bd4
 
 /**
  * Parse the RDF for a single individual in the model to create a
  * ConfigurationRdf object.
  */
 public class ConfigurationRdfParser {
-<<<<<<< HEAD
-	public static <T> ConfigurationRdf<T> parse(LockableModel model,
-			String uri, Class<T> resultClass)
-			throws InvalidConfigurationRdfException {
-		if (model == null) {
-			throw new NullPointerException("model may not be null.");
-		}
-		if (uri == null) {
-			throw new NullPointerException("uri may not be null.");
-		}
-		if (resultClass == null) {
-			throw new NullPointerException("resultClass may not be null.");
-		}
-=======
 	public static <T> ConfigurationRdf<T> parse(LockableModel locking,
 			String uri, Class<T> resultClass)
 			throws InvalidConfigurationRdfException {
 		Objects.requireNonNull(locking, "locking may not be null.");
 		Objects.requireNonNull(uri, "uri may not be null.");
 		Objects.requireNonNull(resultClass, "resultClass may not be null.");
->>>>>>> 72b86bd4
 
 		confirmExistenceInModel(locking, uri);
 
@@ -70,58 +50,34 @@
 		return new ConfigurationRdf<T>(concreteClass, properties);
 	}
 
-<<<<<<< HEAD
-	private static void confirmExistenceInModel(LockableModel model, String uri)
-			throws InvalidConfigurationRdfException {
-		Selector s = new SimpleSelector(createResource(uri), null,
-				(RDFNode) null);
-		try (LockedModel m = model.read()) {
-=======
 	private static void confirmExistenceInModel(LockableModel locking,
 			String uri) throws InvalidConfigurationRdfException {
 		Selector s = new SimpleSelector(createResource(uri), null,
 				(RDFNode) null);
 		try (LockedModel m = locking.read()) {
->>>>>>> 72b86bd4
 			if (m.listStatements(s).toList().isEmpty()) {
 				throw individualDoesNotAppearInModel(uri);
 			}
 		}
 	}
 
-<<<<<<< HEAD
-	private static void confirmEligibilityForResultClass(LockableModel model,
-=======
 	private static void confirmEligibilityForResultClass(LockableModel locking,
->>>>>>> 72b86bd4
 			String uri, Class<?> resultClass)
 			throws InvalidConfigurationRdfException {
 		Statement s = createStatement(createResource(uri), RDF.type,
 				createResource(toJavaUri(resultClass)));
-<<<<<<< HEAD
-		try (LockedModel m = model.read()) {
-=======
-		try (LockedModel m = locking.read()) {
->>>>>>> 72b86bd4
+		try (LockedModel m = locking.read()) {
 			if (!m.contains(s)) {
 				throw noTypeStatementForResultClass(s);
 			}
 		}
 	}
 
-<<<<<<< HEAD
-	private static Set<PropertyStatement> loadProperties(LockableModel model,
-			String uri) throws InvalidConfigurationRdfException {
-		Set<PropertyStatement> set = new HashSet<>();
-
-		try (LockedModel m = model.read()) {
-=======
 	private static Set<PropertyStatement> loadProperties(LockableModel locking,
 			String uri) throws InvalidConfigurationRdfException {
 		Set<PropertyStatement> set = new HashSet<>();
 
 		try (LockedModel m = locking.read()) {
->>>>>>> 72b86bd4
 			List<Statement> rawStatements = m.listStatements(
 					m.getResource(uri), (Property) null, (RDFNode) null)
 					.toList();
@@ -147,19 +103,11 @@
 	}
 
 	private static <T> Class<? extends T> determineConcreteClass(
-<<<<<<< HEAD
-			LockableModel model, String uri, Class<T> resultClass)
+			LockableModel locking, String uri, Class<T> resultClass)
 			throws InvalidConfigurationRdfException {
 		Set<Class<? extends T>> concreteClasses = new HashSet<>();
 
-		try (LockedModel m = model.read()) {
-=======
-			LockableModel locking, String uri, Class<T> resultClass)
-			throws InvalidConfigurationRdfException {
-		Set<Class<? extends T>> concreteClasses = new HashSet<>();
-
-		try (LockedModel m = locking.read()) {
->>>>>>> 72b86bd4
+		try (LockedModel m = locking.read()) {
 			for (RDFNode node : m.listObjectsOfProperty(createResource(uri),
 					RDF.type).toSet()) {
 				if (!node.isURIResource()) {
