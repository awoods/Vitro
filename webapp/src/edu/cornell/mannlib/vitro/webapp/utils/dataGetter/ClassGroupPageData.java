/* $This file is distributed under the terms of the license in /doc/license.txt$ */

package edu.cornell.mannlib.vitro.webapp.utils.dataGetter;

import java.util.HashMap;
import java.util.List;
import java.util.Map;

import javax.servlet.ServletContext;

import org.apache.commons.logging.Log;
import org.apache.commons.logging.LogFactory;
import org.json.JSONObject;

import com.hp.hpl.jena.rdf.model.Model;

import edu.cornell.mannlib.vitro.webapp.beans.VClass;
import edu.cornell.mannlib.vitro.webapp.beans.VClassGroup;
import edu.cornell.mannlib.vitro.webapp.controller.VitroRequest;
import edu.cornell.mannlib.vitro.webapp.controller.freemarker.UrlBuilder;
import edu.cornell.mannlib.vitro.webapp.dao.DisplayVocabulary;
import edu.cornell.mannlib.vitro.webapp.dao.jena.VClassGroupCache;
import edu.cornell.mannlib.vitro.webapp.web.templatemodels.VClassGroupTemplateModel;

/**
 * This will pass these variables to the template:
 * classGroupUri: uri of the classgroup associated with this page.
 * vClassGroup: a data structure that is the classgroup associated with this page.     
 */
public class ClassGroupPageData extends DataGetterBase implements DataGetter{
	
    private static final Log log = LogFactory.getLog(ClassGroupPageData.class);
    String dataGetterURI;
    String classGroupUri;
    VitroRequest vreq;
    ServletContext context;

    /**
     * Constructor with display model and data getter URI that will be called by reflection.
     */
    public ClassGroupPageData(VitroRequest vreq, Model displayModel, String dataGetterURI){
        this.configure(vreq, displayModel,dataGetterURI);
    }        
    
    /**
     * Configure this instance based on the URI and display model.
     */
    protected void configure(VitroRequest vreq, Model displayModel, String dataGetterURI) {
    	if( vreq == null ) 
    		throw new IllegalArgumentException("VitroRequest  may not be null.");
        if( displayModel == null ) 
            throw new IllegalArgumentException("Display Model may not be null.");
        if( dataGetterURI == null )
            throw new IllegalArgumentException("PageUri may not be null.");
                
        this.vreq = vreq;
        this.context = vreq.getSession().getServletContext();
        this.dataGetterURI = dataGetterURI;        
        this.classGroupUri = 	DataGetterUtils.getClassGroupForDataGetter(displayModel, dataGetterURI);
    }
    
    
    @Override
    public Map<String, Object> getData(Map<String, Object> pageData) { 
    	  HashMap<String, Object> data = new HashMap<String,Object>();
          data.put("classGroupUri", this.classGroupUri);

          VClassGroupCache vcgc = VClassGroupCache.getVClassGroupCache(context);
          List<VClassGroup> vcgList = vcgc.getGroups();
          VClassGroup group = null;
          for( VClassGroup vcg : vcgList){
              if( vcg.getURI() != null && vcg.getURI().equals(classGroupUri)){
                  group = vcg;
                  break;
              }
          }
          if( classGroupUri != null && !classGroupUri.isEmpty() && group == null ){ 
              /*This could be for two reasons: one is that the classgroup doesn't exist
               * The other is that there are no individuals in any of the classgroup's classes */
              group = vreq.getWebappDaoFactory().getVClassGroupDao().getGroupByURI(classGroupUri);
              if( group != null ){
                  List<VClassGroup> vcgFullList = vreq.getWebappDaoFactory().getVClassGroupDao()
                      .getPublicGroupsWithVClasses(false, true, false);
                  for( VClassGroup vcg : vcgFullList ){
                      if( classGroupUri.equals(vcg.getURI()) ){
                          group = vcg;
                          break;
                      }                                
                  }
                  
                  setAllClassCountsToZero(group);

                  log.debug("Retrieved class group " + group.getURI()
                        + " and returning to template");
                  if (log.isDebugEnabled()) {
                      List<VClass> groupClasses = group.getVitroClassList();
                      for (VClass v : groupClasses) {
                        log.debug("Class " + v.getName() + " - " + v.getURI()
                                + " has " + v.getEntityCount() + " entities");
                      }
                  }               
              }else{
<<<<<<< HEAD
                  log.error("classgroup " + classGroupUri + " does not exist in the system");
=======
                  throw new RuntimeException("classgroup " + classGroupUri + " does not exist in the system");
>>>>>>> 6e8a4dff
              }              
          }          
         
          data.put("vClassGroup", group);  //may put null
          
          //This page level data getters tries to set its own template,
          // not all of the data getters need to do this.
          data.put("bodyTemplate", "page-classgroup.ftl");
          
          //Also add data service url
          //Hardcoding for now, need a more dynamic way of doing this
          data.put("dataServiceUrlIndividualsByVClass", this.getDataServiceUrl());
          return data;
    }
     
    
    public static VClassGroupTemplateModel getClassGroup(String classGroupUri, ServletContext context, VitroRequest vreq){
        
        VClassGroupCache vcgc = VClassGroupCache.getVClassGroupCache(context);
        List<VClassGroup> vcgList = vcgc.getGroups();
        VClassGroup group = null;
        for( VClassGroup vcg : vcgList){
            if( vcg.getURI() != null && vcg.getURI().equals(classGroupUri)){
                group = vcg;
                break;
            }
        }
        
        if( classGroupUri != null && !classGroupUri.isEmpty() && group == null ){ 
            /*This could be for two reasons: one is that the classgroup doesn't exist
             * The other is that there are no individuals in any of the classgroup's classes */
            group = vreq.getWebappDaoFactory().getVClassGroupDao().getGroupByURI(classGroupUri);
            if( group != null ){
                List<VClassGroup> vcgFullList = vreq.getWebappDaoFactory().getVClassGroupDao()
                    .getPublicGroupsWithVClasses(false, true, false);
                for( VClassGroup vcg : vcgFullList ){
                    if( classGroupUri.equals(vcg.getURI()) ){
                        group = vcg;
                        break;
                    }                                
                }
                if( group == null ){
                    log.error("Cannot get classgroup '" + classGroupUri + "'");
                    return null;
                }else{
                    setAllClassCountsToZero(group);
                }
            }else{
                log.error("classgroup " + classGroupUri + " does not exist in the system");
                return null;
            }            
        }
        
        return new VClassGroupTemplateModel(group);
    }
    
  //Get data servuice
    public String getDataServiceUrl() {
    	return UrlBuilder.getUrl("/dataservice?getRenderedSolrIndividualsByVClass=1&vclassId=");
    }
    
    /**
     * Query to get the definition of the ClassGroupDataGetter for a given data getter URI - specifically
     * the class group uri
     */
    private static final String forClassGroupURI = "<" + DisplayVocabulary.FOR_CLASSGROUP + ">";
    private static final String dataGetterQuery =
        "PREFIX display: <" + DisplayVocabulary.DISPLAY_NS +"> \n" +
        "SELECT ?classGroupUri WHERE { \n" +
        "  ?dataGetterUri "+forClassGroupURI+" ?classGroupUri . \n" +
        "}";      

    
    
    /**
     * For processing of JSONObject
     */
    //Currently empty, TODO: Review requirements
    public JSONObject convertToJSON(Map<String, Object> dataMap, VitroRequest vreq) {
    	JSONObject rObj = null;
    	return rObj;
    }
    protected static void setAllClassCountsToZero(VClassGroup vcg){
        for(VClass vc : vcg){
            vc.setEntityCount(0);
        }
    }
}<|MERGE_RESOLUTION|>--- conflicted
+++ resolved
@@ -1,195 +1,191 @@
-/* $This file is distributed under the terms of the license in /doc/license.txt$ */
-
-package edu.cornell.mannlib.vitro.webapp.utils.dataGetter;
-
-import java.util.HashMap;
-import java.util.List;
-import java.util.Map;
-
-import javax.servlet.ServletContext;
-
-import org.apache.commons.logging.Log;
-import org.apache.commons.logging.LogFactory;
-import org.json.JSONObject;
-
-import com.hp.hpl.jena.rdf.model.Model;
-
-import edu.cornell.mannlib.vitro.webapp.beans.VClass;
-import edu.cornell.mannlib.vitro.webapp.beans.VClassGroup;
-import edu.cornell.mannlib.vitro.webapp.controller.VitroRequest;
-import edu.cornell.mannlib.vitro.webapp.controller.freemarker.UrlBuilder;
-import edu.cornell.mannlib.vitro.webapp.dao.DisplayVocabulary;
-import edu.cornell.mannlib.vitro.webapp.dao.jena.VClassGroupCache;
-import edu.cornell.mannlib.vitro.webapp.web.templatemodels.VClassGroupTemplateModel;
-
-/**
- * This will pass these variables to the template:
- * classGroupUri: uri of the classgroup associated with this page.
- * vClassGroup: a data structure that is the classgroup associated with this page.     
- */
-public class ClassGroupPageData extends DataGetterBase implements DataGetter{
-	
-    private static final Log log = LogFactory.getLog(ClassGroupPageData.class);
-    String dataGetterURI;
-    String classGroupUri;
-    VitroRequest vreq;
-    ServletContext context;
-
-    /**
-     * Constructor with display model and data getter URI that will be called by reflection.
-     */
-    public ClassGroupPageData(VitroRequest vreq, Model displayModel, String dataGetterURI){
-        this.configure(vreq, displayModel,dataGetterURI);
-    }        
-    
-    /**
-     * Configure this instance based on the URI and display model.
-     */
-    protected void configure(VitroRequest vreq, Model displayModel, String dataGetterURI) {
-    	if( vreq == null ) 
-    		throw new IllegalArgumentException("VitroRequest  may not be null.");
-        if( displayModel == null ) 
-            throw new IllegalArgumentException("Display Model may not be null.");
-        if( dataGetterURI == null )
-            throw new IllegalArgumentException("PageUri may not be null.");
-                
-        this.vreq = vreq;
-        this.context = vreq.getSession().getServletContext();
-        this.dataGetterURI = dataGetterURI;        
-        this.classGroupUri = 	DataGetterUtils.getClassGroupForDataGetter(displayModel, dataGetterURI);
-    }
-    
-    
-    @Override
-    public Map<String, Object> getData(Map<String, Object> pageData) { 
-    	  HashMap<String, Object> data = new HashMap<String,Object>();
-          data.put("classGroupUri", this.classGroupUri);
-
-          VClassGroupCache vcgc = VClassGroupCache.getVClassGroupCache(context);
-          List<VClassGroup> vcgList = vcgc.getGroups();
-          VClassGroup group = null;
-          for( VClassGroup vcg : vcgList){
-              if( vcg.getURI() != null && vcg.getURI().equals(classGroupUri)){
-                  group = vcg;
-                  break;
-              }
-          }
-          if( classGroupUri != null && !classGroupUri.isEmpty() && group == null ){ 
-              /*This could be for two reasons: one is that the classgroup doesn't exist
-               * The other is that there are no individuals in any of the classgroup's classes */
-              group = vreq.getWebappDaoFactory().getVClassGroupDao().getGroupByURI(classGroupUri);
-              if( group != null ){
-                  List<VClassGroup> vcgFullList = vreq.getWebappDaoFactory().getVClassGroupDao()
-                      .getPublicGroupsWithVClasses(false, true, false);
-                  for( VClassGroup vcg : vcgFullList ){
-                      if( classGroupUri.equals(vcg.getURI()) ){
-                          group = vcg;
-                          break;
-                      }                                
-                  }
-                  
-                  setAllClassCountsToZero(group);
-
-                  log.debug("Retrieved class group " + group.getURI()
-                        + " and returning to template");
-                  if (log.isDebugEnabled()) {
-                      List<VClass> groupClasses = group.getVitroClassList();
-                      for (VClass v : groupClasses) {
-                        log.debug("Class " + v.getName() + " - " + v.getURI()
-                                + " has " + v.getEntityCount() + " entities");
-                      }
-                  }               
-              }else{
-<<<<<<< HEAD
-                  log.error("classgroup " + classGroupUri + " does not exist in the system");
-=======
-                  throw new RuntimeException("classgroup " + classGroupUri + " does not exist in the system");
->>>>>>> 6e8a4dff
-              }              
-          }          
-         
-          data.put("vClassGroup", group);  //may put null
-          
-          //This page level data getters tries to set its own template,
-          // not all of the data getters need to do this.
-          data.put("bodyTemplate", "page-classgroup.ftl");
-          
-          //Also add data service url
-          //Hardcoding for now, need a more dynamic way of doing this
-          data.put("dataServiceUrlIndividualsByVClass", this.getDataServiceUrl());
-          return data;
-    }
-     
-    
-    public static VClassGroupTemplateModel getClassGroup(String classGroupUri, ServletContext context, VitroRequest vreq){
-        
-        VClassGroupCache vcgc = VClassGroupCache.getVClassGroupCache(context);
-        List<VClassGroup> vcgList = vcgc.getGroups();
-        VClassGroup group = null;
-        for( VClassGroup vcg : vcgList){
-            if( vcg.getURI() != null && vcg.getURI().equals(classGroupUri)){
-                group = vcg;
-                break;
-            }
-        }
-        
-        if( classGroupUri != null && !classGroupUri.isEmpty() && group == null ){ 
-            /*This could be for two reasons: one is that the classgroup doesn't exist
-             * The other is that there are no individuals in any of the classgroup's classes */
-            group = vreq.getWebappDaoFactory().getVClassGroupDao().getGroupByURI(classGroupUri);
-            if( group != null ){
-                List<VClassGroup> vcgFullList = vreq.getWebappDaoFactory().getVClassGroupDao()
-                    .getPublicGroupsWithVClasses(false, true, false);
-                for( VClassGroup vcg : vcgFullList ){
-                    if( classGroupUri.equals(vcg.getURI()) ){
-                        group = vcg;
-                        break;
-                    }                                
-                }
-                if( group == null ){
-                    log.error("Cannot get classgroup '" + classGroupUri + "'");
-                    return null;
-                }else{
-                    setAllClassCountsToZero(group);
-                }
-            }else{
-                log.error("classgroup " + classGroupUri + " does not exist in the system");
-                return null;
-            }            
-        }
-        
-        return new VClassGroupTemplateModel(group);
-    }
-    
-  //Get data servuice
-    public String getDataServiceUrl() {
-    	return UrlBuilder.getUrl("/dataservice?getRenderedSolrIndividualsByVClass=1&vclassId=");
-    }
-    
-    /**
-     * Query to get the definition of the ClassGroupDataGetter for a given data getter URI - specifically
-     * the class group uri
-     */
-    private static final String forClassGroupURI = "<" + DisplayVocabulary.FOR_CLASSGROUP + ">";
-    private static final String dataGetterQuery =
-        "PREFIX display: <" + DisplayVocabulary.DISPLAY_NS +"> \n" +
-        "SELECT ?classGroupUri WHERE { \n" +
-        "  ?dataGetterUri "+forClassGroupURI+" ?classGroupUri . \n" +
-        "}";      
-
-    
-    
-    /**
-     * For processing of JSONObject
-     */
-    //Currently empty, TODO: Review requirements
-    public JSONObject convertToJSON(Map<String, Object> dataMap, VitroRequest vreq) {
-    	JSONObject rObj = null;
-    	return rObj;
-    }
-    protected static void setAllClassCountsToZero(VClassGroup vcg){
-        for(VClass vc : vcg){
-            vc.setEntityCount(0);
-        }
-    }
+/* $This file is distributed under the terms of the license in /doc/license.txt$ */
+
+package edu.cornell.mannlib.vitro.webapp.utils.dataGetter;
+
+import java.util.HashMap;
+import java.util.List;
+import java.util.Map;
+
+import javax.servlet.ServletContext;
+
+import org.apache.commons.logging.Log;
+import org.apache.commons.logging.LogFactory;
+import org.json.JSONObject;
+
+import com.hp.hpl.jena.rdf.model.Model;
+
+import edu.cornell.mannlib.vitro.webapp.beans.VClass;
+import edu.cornell.mannlib.vitro.webapp.beans.VClassGroup;
+import edu.cornell.mannlib.vitro.webapp.controller.VitroRequest;
+import edu.cornell.mannlib.vitro.webapp.controller.freemarker.UrlBuilder;
+import edu.cornell.mannlib.vitro.webapp.dao.DisplayVocabulary;
+import edu.cornell.mannlib.vitro.webapp.dao.jena.VClassGroupCache;
+import edu.cornell.mannlib.vitro.webapp.web.templatemodels.VClassGroupTemplateModel;
+
+/**
+ * This will pass these variables to the template:
+ * classGroupUri: uri of the classgroup associated with this page.
+ * vClassGroup: a data structure that is the classgroup associated with this page.     
+ */
+public class ClassGroupPageData extends DataGetterBase implements DataGetter{
+	
+    private static final Log log = LogFactory.getLog(ClassGroupPageData.class);
+    String dataGetterURI;
+    String classGroupUri;
+    VitroRequest vreq;
+    ServletContext context;
+
+    /**
+     * Constructor with display model and data getter URI that will be called by reflection.
+     */
+    public ClassGroupPageData(VitroRequest vreq, Model displayModel, String dataGetterURI){
+        this.configure(vreq, displayModel,dataGetterURI);
+    }        
+    
+    /**
+     * Configure this instance based on the URI and display model.
+     */
+    protected void configure(VitroRequest vreq, Model displayModel, String dataGetterURI) {
+    	if( vreq == null ) 
+    		throw new IllegalArgumentException("VitroRequest  may not be null.");
+        if( displayModel == null ) 
+            throw new IllegalArgumentException("Display Model may not be null.");
+        if( dataGetterURI == null )
+            throw new IllegalArgumentException("PageUri may not be null.");
+                
+        this.vreq = vreq;
+        this.context = vreq.getSession().getServletContext();
+        this.dataGetterURI = dataGetterURI;        
+        this.classGroupUri = 	DataGetterUtils.getClassGroupForDataGetter(displayModel, dataGetterURI);
+    }
+    
+    
+    @Override
+    public Map<String, Object> getData(Map<String, Object> pageData) { 
+    	  HashMap<String, Object> data = new HashMap<String,Object>();
+          data.put("classGroupUri", this.classGroupUri);
+
+          VClassGroupCache vcgc = VClassGroupCache.getVClassGroupCache(context);
+          List<VClassGroup> vcgList = vcgc.getGroups();
+          VClassGroup group = null;
+          for( VClassGroup vcg : vcgList){
+              if( vcg.getURI() != null && vcg.getURI().equals(classGroupUri)){
+                  group = vcg;
+                  break;
+              }
+          }
+          if( classGroupUri != null && !classGroupUri.isEmpty() && group == null ){ 
+              /*This could be for two reasons: one is that the classgroup doesn't exist
+               * The other is that there are no individuals in any of the classgroup's classes */
+              group = vreq.getWebappDaoFactory().getVClassGroupDao().getGroupByURI(classGroupUri);
+              if( group != null ){
+                  List<VClassGroup> vcgFullList = vreq.getWebappDaoFactory().getVClassGroupDao()
+                      .getPublicGroupsWithVClasses(false, true, false);
+                  for( VClassGroup vcg : vcgFullList ){
+                      if( classGroupUri.equals(vcg.getURI()) ){
+                          group = vcg;
+                          break;
+                      }                                
+                  }
+                  
+                  setAllClassCountsToZero(group);
+
+                  log.debug("Retrieved class group " + group.getURI()
+                        + " and returning to template");
+                  if (log.isDebugEnabled()) {
+                      List<VClass> groupClasses = group.getVitroClassList();
+                      for (VClass v : groupClasses) {
+                        log.debug("Class " + v.getName() + " - " + v.getURI()
+                                + " has " + v.getEntityCount() + " entities");
+                      }
+                  }               
+              }else{
+                  throw new RuntimeException("classgroup " + classGroupUri + " does not exist in the system");
+              }              
+          }          
+         
+          data.put("vClassGroup", group);  //may put null
+          
+          //This page level data getters tries to set its own template,
+          // not all of the data getters need to do this.
+          data.put("bodyTemplate", "page-classgroup.ftl");
+          
+          //Also add data service url
+          //Hardcoding for now, need a more dynamic way of doing this
+          data.put("dataServiceUrlIndividualsByVClass", this.getDataServiceUrl());
+          return data;
+    }
+     
+    
+    public static VClassGroupTemplateModel getClassGroup(String classGroupUri, ServletContext context, VitroRequest vreq){
+        
+        VClassGroupCache vcgc = VClassGroupCache.getVClassGroupCache(context);
+        List<VClassGroup> vcgList = vcgc.getGroups();
+        VClassGroup group = null;
+        for( VClassGroup vcg : vcgList){
+            if( vcg.getURI() != null && vcg.getURI().equals(classGroupUri)){
+                group = vcg;
+                break;
+            }
+        }
+        
+        if( classGroupUri != null && !classGroupUri.isEmpty() && group == null ){ 
+            /*This could be for two reasons: one is that the classgroup doesn't exist
+             * The other is that there are no individuals in any of the classgroup's classes */
+            group = vreq.getWebappDaoFactory().getVClassGroupDao().getGroupByURI(classGroupUri);
+            if( group != null ){
+                List<VClassGroup> vcgFullList = vreq.getWebappDaoFactory().getVClassGroupDao()
+                    .getPublicGroupsWithVClasses(false, true, false);
+                for( VClassGroup vcg : vcgFullList ){
+                    if( classGroupUri.equals(vcg.getURI()) ){
+                        group = vcg;
+                        break;
+                    }                                
+                }
+                if( group == null ){
+                    log.error("Cannot get classgroup '" + classGroupUri + "'");
+                    return null;
+                }else{
+                    setAllClassCountsToZero(group);
+                }
+            }else{
+                log.error("classgroup " + classGroupUri + " does not exist in the system");
+                return null;
+            }            
+        }
+        
+        return new VClassGroupTemplateModel(group);
+    }
+    
+  //Get data servuice
+    public String getDataServiceUrl() {
+    	return UrlBuilder.getUrl("/dataservice?getRenderedSolrIndividualsByVClass=1&vclassId=");
+    }
+    
+    /**
+     * Query to get the definition of the ClassGroupDataGetter for a given data getter URI - specifically
+     * the class group uri
+     */
+    private static final String forClassGroupURI = "<" + DisplayVocabulary.FOR_CLASSGROUP + ">";
+    private static final String dataGetterQuery =
+        "PREFIX display: <" + DisplayVocabulary.DISPLAY_NS +"> \n" +
+        "SELECT ?classGroupUri WHERE { \n" +
+        "  ?dataGetterUri "+forClassGroupURI+" ?classGroupUri . \n" +
+        "}";      
+
+    
+    
+    /**
+     * For processing of JSONObject
+     */
+    //Currently empty, TODO: Review requirements
+    public JSONObject convertToJSON(Map<String, Object> dataMap, VitroRequest vreq) {
+    	JSONObject rObj = null;
+    	return rObj;
+    }
+    protected static void setAllClassCountsToZero(VClassGroup vcg){
+        for(VClass vc : vcg){
+            vc.setEntityCount(0);
+        }
+    }
 }