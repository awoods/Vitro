--- conflicted
+++ resolved
@@ -48,24 +48,10 @@
 	private static final Log log = LogFactory
 			.getLog(FreemarkerConfigurationImpl.class);
 
-<<<<<<< HEAD
-	private final ThreadLocal<Integer> currentRequestHash = new ThreadLocal<>();
-	private final Map<Integer, RequestBasedInformation> rbiMap = Collections
-			.synchronizedMap(new HashMap<Integer, RequestBasedInformation>());
-
-	protected void setRequestInfo(HttpServletRequest req) {
-		currentRequestHash.set(req.hashCode());
-		rbiMap.put(req.hashCode(), new RequestBasedInformation(req, this));
-	}
-
-	private RequestBasedInformation getRequestInfo() {
-		return rbiMap.get(currentRequestHash.get());
-=======
 	private final ThreadLocal<RequestBasedInformation> rbiRef = new ThreadLocal<>();
 
 	void setRequestInfo(HttpServletRequest req) {
 		rbiRef.set(new RequestBasedInformation(req, this));
->>>>>>> d0458047
 	}
 
 	@Override
@@ -108,11 +94,7 @@
 
 	@Override
 	public Locale getLocale() {
-<<<<<<< HEAD
-		return getRequestInfo().getReq().getLocale();
-=======
 		return rbiRef.get().getReq().getLocale();
->>>>>>> d0458047
 	}
 
 	private String[] joinNames(Set<String> nameSet, String[] nameArray) {
