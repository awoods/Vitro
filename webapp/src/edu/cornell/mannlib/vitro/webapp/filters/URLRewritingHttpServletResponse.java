/* $This file is distributed under the terms of the license in /doc/license.txt$ */

package edu.cornell.mannlib.vitro.webapp.filters;

import java.io.IOException;
import java.io.PrintWriter;
import java.util.ArrayList;
import java.util.Iterator;
import java.util.List;
import java.util.Locale;
import java.util.regex.Pattern;

import javax.servlet.ServletContext;
import javax.servlet.ServletOutputStream;
import javax.servlet.http.Cookie;
import javax.servlet.http.HttpServletRequest;
import javax.servlet.http.HttpServletResponse;

import org.apache.commons.logging.Log;
import org.apache.commons.logging.LogFactory;
import org.openrdf.model.URI;
import org.openrdf.model.impl.URIImpl;

import edu.cornell.mannlib.vitro.webapp.beans.Portal;
import edu.cornell.mannlib.vitro.webapp.dao.ApplicationDao;
import edu.cornell.mannlib.vitro.webapp.dao.WebappDaoFactory;
import edu.cornell.mannlib.vitro.webapp.utils.NamespaceMapper;
import edu.cornell.mannlib.vitro.webapp.utils.NamespaceMapperFactory;

public class URLRewritingHttpServletResponse implements HttpServletResponse {

	private final static Log log = LogFactory.getLog(URLRewritingHttpServletResponse.class);
	
	private HttpServletResponse _response;
	private ServletContext _context;
	private WebappDaoFactory wadf;
	private int contextPathDepth;
	private Pattern slashPattern = Pattern.compile("/");
	
	public URLRewritingHttpServletResponse(HttpServletResponse response, HttpServletRequest request, ServletContext context) {
		this._response = response;
		this._context = context;
		this.wadf = (WebappDaoFactory) context.getAttribute("webappDaoFactory");
		this.contextPathDepth = slashPattern.split(request.getContextPath()).length-1;
	}

	/**
	 * For use in testing only.
	 */
	protected URLRewritingHttpServletResponse(){ }
	
	public void addCookie(Cookie arg0) {
		_response.addCookie(arg0);
	}

	public void addDateHeader(String arg0, long arg1) {
		_response.addDateHeader(arg0, arg1);
	}

	public void addHeader(String arg0, String arg1) {
		_response.addHeader(arg0, arg1);
	}

	public void addIntHeader(String arg0, int arg1) {
		_response.addIntHeader(arg0, arg1);
	}

	public boolean containsHeader(String arg0) {
		return _response.containsHeader(arg0);
	}

	/**
	 * @deprecated
	 */
	public String encodeRedirectUrl(String arg0) {
		return _response.encodeRedirectUrl(arg0);
	}

	public String encodeRedirectURL(String arg0) {
		return _response.encodeRedirectURL(arg0);
	}
	
	/**
	 * @deprecated
	 */
	public String encodeUrl(String arg0) {
		return _response.encodeUrl(arg0);
	}

	public String encodeURL(String inUrl) {
	    List<String> externallyLinkedNamespaces = wadf.getApplicationDao().getExternallyLinkedNamespaces();
        NamespaceMapper nsMap = NamespaceMapperFactory.getNamespaceMapper(_context);

        if( log.isDebugEnabled() ){
            log.debug("START");
            log.debug("charEncoding: "  + this.getCharacterEncoding() );
            log.debug("PortalPickerFilter.getPortalPickerFilter(this._context)," + PortalPickerFilter.getPortalPickerFilter(this._context));
            log.debug("wadf.getPortalDao().isSinglePortal(), " + wadf.getPortalDao().isSinglePortal());
            log.debug("contextPathDepth," + contextPathDepth);
            log.debug("nsMap," + nsMap);
            log.debug("wadf.getDefaultNamespace(), " + wadf.getDefaultNamespace());
            log.debug("externallyLinkedNamespaces " + externallyLinkedNamespaces);
            log.debug( inUrl );
        }
        
	    String encodedUrl = encodeForVitro(
	            inUrl,
	            this.getCharacterEncoding(),
	            PortalPickerFilter.getPortalPickerFilter(this._context),
	            wadf.getPortalDao().isSinglePortal(),
	            contextPathDepth,
	            nsMap,
	            wadf.getDefaultNamespace(),
	            externallyLinkedNamespaces
	            );
	    
	    log.debug(encodedUrl);
	    log.debug("END");
	    return encodedUrl;
	}
	
	/**
	 * bdc34: Isolating this method for unit 
	 * testing purposes.  This method should not use 
	 * any object properties, only objects passed into method. 
	 */
	protected String encodeForVitro(
	        String inUrl, 
	        String characterEncoding , 
	        PortalPickerFilter portalPickerFilter,
	        Boolean isSInglePortal,
	        int contextPathDepth,
	        NamespaceMapper nsMap,
	        String defaultNamespace,
	        List<String> externalNamespaces) {
		try {
			if( log.isDebugEnabled() ){
			    log.debug("Incomming URL '" + inUrl + "'");
			}
			VitroURL url = new VitroURL(inUrl,characterEncoding);
			if (url.host != null) {
				// if it's not an in-context URL, we don't want to mess with it
				// It looks like encodeURL isn't even called for external URLs
			    //String rv = _response.encodeURL(inUrl); 
	            String rv = inUrl;
			    if( log.isDebugEnabled()){
			        log.debug("Encoded as  '"+rv+"'");
			    }
				return rv;
			}
			
			// rewrite home parameters as portal prefixes or remove
			// if there is only one portal
			if ( url.pathBeginsWithSlash && 
					(PortalPickerFilter.isPortalPickingActive || isSInglePortal) ) {
				
				if ( (portalPickerFilter != null) && (url.queryParams != null) ) {
					Iterator<String[]> qpIt = url.queryParams.iterator();
					int qpIndex = -1;
					int indexToRemove = -1;
					while (qpIt.hasNext()) {
						String[] keyAndValue = qpIt.next();
						qpIndex++;			
						if ( ("home".equals(keyAndValue[0])) && (keyAndValue.length>1) && (keyAndValue[1] != null) ) {
							try {
								int portalId = Integer.decode(keyAndValue[1].trim());
								if ((Portal.DEFAULT_PORTAL_ID == portalId)) {
									indexToRemove = qpIndex;
								} else {
									String prefix = portalPickerFilter.getPortalId2PrefixMap().get(portalId);
									if ( (prefix != null) && (!prefix.equals(url.pathParts.get(contextPathDepth))) ) {		
										url.pathParts.add(contextPathDepth,prefix);									
										url.pathBeginsWithSlash = true;
										indexToRemove = qpIndex;
									}
								}
							} catch (NumberFormatException nfe) {
								log.info("Invalid portal id string: "+keyAndValue[1], nfe);
							}
						}
					}
					if (indexToRemove > -1) {
						url.queryParams.remove(indexToRemove);
					}
		
				}
			}
			
			// rewrite "entity" as "individual"
			if ("entity".equals(url.pathParts.get(url.pathParts.size()-1))) {
				url.pathParts.set(url.pathParts.size()-1, "individual");
			}
			
			// rewrite individual URI parameters as pretty URLs if possible
			if ("individual".equals(url.pathParts.get(url.pathParts.size()-1))) {
				Iterator<String[]> qpIt = url.queryParams.iterator();
				int qpIndex = -1;
				int indexToRemove = -1;
				while (qpIt.hasNext()) {
					String[] keyAndValue = qpIt.next();
					qpIndex++;
					if ( ("uri".equals(keyAndValue[0])) && (keyAndValue.length>1) && (keyAndValue[1] != null) ) {
						try {
							URI uri = new URIImpl(keyAndValue[1]);
							String namespace = uri.getNamespace();
							String localName = uri.getLocalName();
							if ( (namespace != null) && (localName != null) ) { 
								String prefix = nsMap.getPrefixForNamespace(namespace);
<<<<<<< HEAD
								if (wadf.getDefaultNamespace().
										equals(namespace)
										&& prefix == null) {
=======
								if (defaultNamespace.equals(namespace) && prefix == null) {
>>>>>>> 6163b094
									// make a URI that matches the URI
									// of the resource to support
									// linked data request
									url.pathParts.add(localName);
									// remove the ugly uri parameter
									indexToRemove = qpIndex;
							    // namespace returned from URIImpl.getNamespace() ends in a slash, so will 
							    // match externally linked namespaces, which also end in a slash
<<<<<<< HEAD
								} else if (isExternallyLinkedNamespace(namespace)) {
=======
								} else if (isExternallyLinkedNamespace(namespace,externalNamespaces)) {
>>>>>>> 6163b094
								    log.debug("Found externally linked namespace " + namespace);
								    // Use the externally linked namespace in the url
								    url.pathParts = new ArrayList<String>();
								    // toString() will join pathParts with a slash, so remove this one.
								    url.pathParts.add(namespace.replaceAll("/$", ""));
								    url.pathParts.add(localName);
								    // remove the ugly uri parameter
								    indexToRemove = qpIndex;
								    // remove protocol, host, and port, since the external namespace
								    // includes these elements
								    url.protocol = null;
								    url.host = null;
								    url.port = null;
								    url.pathBeginsWithSlash = false;
								} else if (prefix != null) {
									// add the pretty path parts
									url.pathParts.add(prefix);
									url.pathParts.add(localName);
									// remove the ugly uri parameter
									indexToRemove = qpIndex;
								}
							}
						} catch (Exception e) {
						    if( keyAndValue.length > 0 )
						        log.debug("Invalid URI: '"+keyAndValue[1] + "'");
						    else
						        log.debug("empty URI");
						}
					}
				}
				if (indexToRemove > -1) {
					url.queryParams.remove(indexToRemove);
				}
	
			}
			//String rv = _response.encodeURL(_response.encodeURL(url.toString()));
	         String rv = url.toString();
			if( log.isDebugEnabled()){
			    log.debug("Encoded as  '" + rv + "'");
			}
			return rv;
		} catch (Exception e) {			
			log.error(e,e);			
            //String rv =  _response.encodeURL(inUrl);
			String rv =  inUrl;
            log.error("Encoded as  '"+rv+"'");
			return rv;
		}
	}

	public void flushBuffer() throws IOException {
		_response.flushBuffer();
	}

	public int getBufferSize() {
		return _response.getBufferSize();
	}

	public String getCharacterEncoding() {
		return _response.getCharacterEncoding();
	}

	public String getContentType() {
		return _response.getContentType();
	}

	public Locale getLocale() {
		return _response.getLocale();
	}

	public ServletOutputStream getOutputStream() throws IOException {
		return _response.getOutputStream();
	}

	public PrintWriter getWriter() throws IOException {
		return _response.getWriter();
	}

	public boolean isCommitted() {
		return _response.isCommitted();
	}

	public void reset() {
		_response.reset();
	}

	public void resetBuffer() {
		_response.resetBuffer();
	}

	public void sendError(int arg0, String arg1) throws IOException {
		_response.sendError(arg0, arg1);
	}

	public void sendError(int arg0) throws IOException {
		_response.sendError(arg0);
	}

	public void sendRedirect(String arg0) throws IOException {
		_response.sendRedirect(arg0);
	}

	public void setBufferSize(int arg0) {
		_response.setBufferSize(arg0);
	}

	public void setCharacterEncoding(String arg0) {
		_response.setCharacterEncoding(arg0);
	}

	public void setContentLength(int arg0) {
		_response.setContentLength(arg0);
	}

	public void setContentType(String arg0) {
		_response.setContentType(arg0);
	}

	public void setDateHeader(String arg0, long arg1) {
		_response.setDateHeader(arg0, arg1);
	}

	public void setHeader(String arg0, String arg1) {
		_response.setHeader(arg0, arg1);
	}

	public void setIntHeader(String arg0, int arg1) {
		_response.setIntHeader(arg0, arg1);
	}

	public void setLocale(Locale arg0) {
		_response.setLocale(arg0);
	}

	/**
	 * @deprecated
	 */
	public void setStatus(int arg0, String arg1) {
		_response.setStatus(arg0, arg1);
	}

	public void setStatus(int arg0) {
		_response.setStatus(arg0);
	}		
	
<<<<<<< HEAD
	private class VitroURL {
		// this is to get away from some of the 
		// annoyingness of java.net.URL
		// and to handle general weirdness
		
		private String characterEncoding;
		
		public String protocol;
		public String host;
		public String port;
		public List<String> pathParts;
		public List<String[]> queryParams;
		public String fragment;
		
		private Pattern commaPattern = Pattern.compile("/");
		private Pattern equalsSignPattern = Pattern.compile("=");
		private Pattern ampersandPattern = Pattern.compile("&");
		private Pattern questionMarkPattern = Pattern.compile("\\?");
		public  boolean pathBeginsWithSlash = false;
		public  boolean pathEndsInSlash = false;
		public  boolean wasXMLEscaped = false;
		
		public VitroURL(String urlStr, String characterEncoding) {
			this.characterEncoding = characterEncoding;
			if (urlStr.indexOf("&amp;")>-1) {
				wasXMLEscaped = true;
				urlStr = StringEscapeUtils.unescapeXml(urlStr);
			}
			try {
				URL url = new URL(urlStr);
				this.protocol = url.getProtocol();
				this.host = url.getHost();
				this.port = Integer.toString(url.getPort());
				this.pathParts = splitPath(url.getPath());
				this.pathBeginsWithSlash = beginsWithSlash(url.getPath());
				this.pathEndsInSlash = endsInSlash(url.getPath());
				this.queryParams = parseQueryParams(url.getQuery());
				this.fragment = url.getRef();
			} catch (Exception e) { 
				// Under normal circumstances, this is because the urlStr is relative
				// We'll assume that we just have a path and possibly a query string.
				// This is likely to be a bad assumption, but let's roll with it.
				String[] urlParts = questionMarkPattern.split(urlStr);
				try {
					this.pathParts = splitPath(URLDecoder.decode(urlParts[0],characterEncoding));
					this.pathBeginsWithSlash = beginsWithSlash(urlParts[0]);
					this.pathEndsInSlash = endsInSlash(urlParts[0]);
					if (urlParts.length>1) {
						this.queryParams = parseQueryParams(URLDecoder.decode(urlParts[1],characterEncoding));
					}
				} catch (UnsupportedEncodingException uee) {
					log.error("Unable to use character encoding "+characterEncoding, uee);
				}
			}
		}
		
		private List<String> splitPath(String pathStr) {
			String[] splitStr = commaPattern.split(pathStr);
			if (splitStr.length>0) {
				int len = splitStr.length;
				if (splitStr[0].equals("")) {
					len--;
				}
				if (splitStr[splitStr.length-1].equals("")) {
					len--;
				}
				if (len>0) {
					String[] temp = new String[len];
					int tempI = 0;
					for (int i=0; i<splitStr.length; i++) {
						if (!splitStr[i].equals("")) {
							temp[tempI] = splitStr[i];
							tempI++;
						}
					}
					splitStr = temp;
				}
			}
			// TODO: rewrite the chunk above with lists in mind. 
			List<String> strList = new ArrayList<String>();
			for (int i=0; i<splitStr.length; i++) {
				strList.add(splitStr[i]);
			}
			return strList;
		}	
		
		public boolean beginsWithSlash(String pathStr) {
			if (pathStr.length() == 0) {
				return false;
			}
			return (pathStr.charAt(0) == '/');
		}
		
		public boolean endsInSlash(String pathStr) {
			if (pathStr.length() == 0) {
				return false;
			}
			return (pathStr.charAt(pathStr.length()-1) == '/');
		}
		
		private List<String[]> parseQueryParams(String queryStr) {
			List<String[]> queryParamList = new ArrayList<String[]>();
			if (queryStr == null) {
				return queryParamList;
			}
			String[] keyValuePairs = ampersandPattern.split(queryStr);
			for (int i=0; i<keyValuePairs.length; i++) {
				String[] pairParts = equalsSignPattern.split(keyValuePairs[i]);
				queryParamList.add(pairParts);
			}
			return queryParamList;
		}
		
		public String toString() {
			StringBuffer out = new StringBuffer();
				try {
				if (this.protocol != null) {
					out.append(this.protocol);
				}
				if (this.host != null) {
					out.append(this.host);
				}
				if (this.port != null) {
					out.append(":").append(this.port);
				}
				if (this.pathParts != null) {
					if (this.pathBeginsWithSlash) {
						out.append("/");
					}
					Iterator<String> pathIt = pathParts.iterator();
					while(pathIt.hasNext()) {
						String part = pathIt.next();
						out.append(part);
						if (pathIt.hasNext()) {
							out.append("/");
						}
					}
					if (this.pathEndsInSlash) {
						out.append("/");
					}
				}
				if (this.queryParams != null) {
					Iterator<String[]> qpIt = queryParams.iterator();
					if (qpIt.hasNext()) {
						out.append("?");
					}
					while (qpIt.hasNext()) {
						String[] keyAndValue = qpIt.next();
						out.append(URLEncoder.encode(keyAndValue[0],characterEncoding)).append("=");
						if (keyAndValue.length>1) {
							out.append(URLEncoder.encode(keyAndValue[1],characterEncoding));
						}
						if (qpIt.hasNext()) { 
							out.append("&");
						}
					}
				}
			} catch (UnsupportedEncodingException uee) {
				log.error("Unable to use encoding "+characterEncoding, uee);
			}
			String str = out.toString();
			if (this.wasXMLEscaped) {
				str = StringEscapeUtils.escapeXml(str);
			}
			return str;
		}		
	}
	
	private boolean isExternallyLinkedNamespace(String namespace) {
	    List<String> externallyLinkedNamespaces = wadf.getApplicationDao().getExternallyLinkedNamespaces();
	    return externallyLinkedNamespaces.contains(namespace);
	}
	
=======
	private boolean isExternallyLinkedNamespace(String namespace,List<String> externallyLinkedNamespaces) {	    
	    return externallyLinkedNamespaces.contains(namespace);
	}
	
>>>>>>> 6163b094
}<|MERGE_RESOLUTION|>--- conflicted
+++ resolved
@@ -22,7 +22,6 @@
 import org.openrdf.model.impl.URIImpl;
 
 import edu.cornell.mannlib.vitro.webapp.beans.Portal;
-import edu.cornell.mannlib.vitro.webapp.dao.ApplicationDao;
 import edu.cornell.mannlib.vitro.webapp.dao.WebappDaoFactory;
 import edu.cornell.mannlib.vitro.webapp.utils.NamespaceMapper;
 import edu.cornell.mannlib.vitro.webapp.utils.NamespaceMapperFactory;
@@ -206,13 +205,7 @@
 							String localName = uri.getLocalName();
 							if ( (namespace != null) && (localName != null) ) { 
 								String prefix = nsMap.getPrefixForNamespace(namespace);
-<<<<<<< HEAD
-								if (wadf.getDefaultNamespace().
-										equals(namespace)
-										&& prefix == null) {
-=======
 								if (defaultNamespace.equals(namespace) && prefix == null) {
->>>>>>> 6163b094
 									// make a URI that matches the URI
 									// of the resource to support
 									// linked data request
@@ -221,11 +214,7 @@
 									indexToRemove = qpIndex;
 							    // namespace returned from URIImpl.getNamespace() ends in a slash, so will 
 							    // match externally linked namespaces, which also end in a slash
-<<<<<<< HEAD
-								} else if (isExternallyLinkedNamespace(namespace)) {
-=======
 								} else if (isExternallyLinkedNamespace(namespace,externalNamespaces)) {
->>>>>>> 6163b094
 								    log.debug("Found externally linked namespace " + namespace);
 								    // Use the externally linked namespace in the url
 								    url.pathParts = new ArrayList<String>();
@@ -371,184 +360,8 @@
 		_response.setStatus(arg0);
 	}		
 	
-<<<<<<< HEAD
-	private class VitroURL {
-		// this is to get away from some of the 
-		// annoyingness of java.net.URL
-		// and to handle general weirdness
-		
-		private String characterEncoding;
-		
-		public String protocol;
-		public String host;
-		public String port;
-		public List<String> pathParts;
-		public List<String[]> queryParams;
-		public String fragment;
-		
-		private Pattern commaPattern = Pattern.compile("/");
-		private Pattern equalsSignPattern = Pattern.compile("=");
-		private Pattern ampersandPattern = Pattern.compile("&");
-		private Pattern questionMarkPattern = Pattern.compile("\\?");
-		public  boolean pathBeginsWithSlash = false;
-		public  boolean pathEndsInSlash = false;
-		public  boolean wasXMLEscaped = false;
-		
-		public VitroURL(String urlStr, String characterEncoding) {
-			this.characterEncoding = characterEncoding;
-			if (urlStr.indexOf("&amp;")>-1) {
-				wasXMLEscaped = true;
-				urlStr = StringEscapeUtils.unescapeXml(urlStr);
-			}
-			try {
-				URL url = new URL(urlStr);
-				this.protocol = url.getProtocol();
-				this.host = url.getHost();
-				this.port = Integer.toString(url.getPort());
-				this.pathParts = splitPath(url.getPath());
-				this.pathBeginsWithSlash = beginsWithSlash(url.getPath());
-				this.pathEndsInSlash = endsInSlash(url.getPath());
-				this.queryParams = parseQueryParams(url.getQuery());
-				this.fragment = url.getRef();
-			} catch (Exception e) { 
-				// Under normal circumstances, this is because the urlStr is relative
-				// We'll assume that we just have a path and possibly a query string.
-				// This is likely to be a bad assumption, but let's roll with it.
-				String[] urlParts = questionMarkPattern.split(urlStr);
-				try {
-					this.pathParts = splitPath(URLDecoder.decode(urlParts[0],characterEncoding));
-					this.pathBeginsWithSlash = beginsWithSlash(urlParts[0]);
-					this.pathEndsInSlash = endsInSlash(urlParts[0]);
-					if (urlParts.length>1) {
-						this.queryParams = parseQueryParams(URLDecoder.decode(urlParts[1],characterEncoding));
-					}
-				} catch (UnsupportedEncodingException uee) {
-					log.error("Unable to use character encoding "+characterEncoding, uee);
-				}
-			}
-		}
-		
-		private List<String> splitPath(String pathStr) {
-			String[] splitStr = commaPattern.split(pathStr);
-			if (splitStr.length>0) {
-				int len = splitStr.length;
-				if (splitStr[0].equals("")) {
-					len--;
-				}
-				if (splitStr[splitStr.length-1].equals("")) {
-					len--;
-				}
-				if (len>0) {
-					String[] temp = new String[len];
-					int tempI = 0;
-					for (int i=0; i<splitStr.length; i++) {
-						if (!splitStr[i].equals("")) {
-							temp[tempI] = splitStr[i];
-							tempI++;
-						}
-					}
-					splitStr = temp;
-				}
-			}
-			// TODO: rewrite the chunk above with lists in mind. 
-			List<String> strList = new ArrayList<String>();
-			for (int i=0; i<splitStr.length; i++) {
-				strList.add(splitStr[i]);
-			}
-			return strList;
-		}	
-		
-		public boolean beginsWithSlash(String pathStr) {
-			if (pathStr.length() == 0) {
-				return false;
-			}
-			return (pathStr.charAt(0) == '/');
-		}
-		
-		public boolean endsInSlash(String pathStr) {
-			if (pathStr.length() == 0) {
-				return false;
-			}
-			return (pathStr.charAt(pathStr.length()-1) == '/');
-		}
-		
-		private List<String[]> parseQueryParams(String queryStr) {
-			List<String[]> queryParamList = new ArrayList<String[]>();
-			if (queryStr == null) {
-				return queryParamList;
-			}
-			String[] keyValuePairs = ampersandPattern.split(queryStr);
-			for (int i=0; i<keyValuePairs.length; i++) {
-				String[] pairParts = equalsSignPattern.split(keyValuePairs[i]);
-				queryParamList.add(pairParts);
-			}
-			return queryParamList;
-		}
-		
-		public String toString() {
-			StringBuffer out = new StringBuffer();
-				try {
-				if (this.protocol != null) {
-					out.append(this.protocol);
-				}
-				if (this.host != null) {
-					out.append(this.host);
-				}
-				if (this.port != null) {
-					out.append(":").append(this.port);
-				}
-				if (this.pathParts != null) {
-					if (this.pathBeginsWithSlash) {
-						out.append("/");
-					}
-					Iterator<String> pathIt = pathParts.iterator();
-					while(pathIt.hasNext()) {
-						String part = pathIt.next();
-						out.append(part);
-						if (pathIt.hasNext()) {
-							out.append("/");
-						}
-					}
-					if (this.pathEndsInSlash) {
-						out.append("/");
-					}
-				}
-				if (this.queryParams != null) {
-					Iterator<String[]> qpIt = queryParams.iterator();
-					if (qpIt.hasNext()) {
-						out.append("?");
-					}
-					while (qpIt.hasNext()) {
-						String[] keyAndValue = qpIt.next();
-						out.append(URLEncoder.encode(keyAndValue[0],characterEncoding)).append("=");
-						if (keyAndValue.length>1) {
-							out.append(URLEncoder.encode(keyAndValue[1],characterEncoding));
-						}
-						if (qpIt.hasNext()) { 
-							out.append("&");
-						}
-					}
-				}
-			} catch (UnsupportedEncodingException uee) {
-				log.error("Unable to use encoding "+characterEncoding, uee);
-			}
-			String str = out.toString();
-			if (this.wasXMLEscaped) {
-				str = StringEscapeUtils.escapeXml(str);
-			}
-			return str;
-		}		
-	}
-	
-	private boolean isExternallyLinkedNamespace(String namespace) {
-	    List<String> externallyLinkedNamespaces = wadf.getApplicationDao().getExternallyLinkedNamespaces();
-	    return externallyLinkedNamespaces.contains(namespace);
-	}
-	
-=======
 	private boolean isExternallyLinkedNamespace(String namespace,List<String> externallyLinkedNamespaces) {	    
 	    return externallyLinkedNamespaces.contains(namespace);
 	}
 	
->>>>>>> 6163b094
 }