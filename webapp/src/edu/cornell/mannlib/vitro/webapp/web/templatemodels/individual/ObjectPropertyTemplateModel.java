--- conflicted
+++ resolved
@@ -218,11 +218,7 @@
     }
      
     public static ObjectPropertyTemplateModel getObjectPropertyTemplateModel(ObjectProperty op, 
-<<<<<<< HEAD
-            Individual subject, VitroRequest vreq, EditingPolicyHelper policyHelper, 
-=======
             Individual subject, VitroRequest vreq, boolean editing, 
->>>>>>> 96b93a0f
             List<ObjectProperty> populatedObjectPropertyList) {
         
         if (op.getCollateBySubclass()) {
