--- conflicted
+++ resolved
@@ -51,27 +51,13 @@
             log.debug("Getting data for populated object property " + op.getURI());
             
             /* Get the data */
-<<<<<<< HEAD
-            wdf = vreq.getWebappDaoFactory();
-            ObjectPropertyStatementDao opDao = wdf.getObjectPropertyStatementDao();
-            String subjectUri = subject.getURI();
-            String propertyUri = op.getURI();
-            List<Map<String, String>> statementData = 
-                opDao.getObjectPropertyStatementsForIndividualByProperty(subjectUri, propertyUri, getObjectKey(), getSelectQuery(), getConstructQueries());
-    
-=======
             List<Map<String, String>> statementData = getStatementData();
                     
->>>>>>> 0b1fa8ab
             /* Apply post-processing */
             postprocess(statementData);
             
             /* Collate the data */
-<<<<<<< HEAD
-           subclasses = collate(subjectUri, propertyUri, statementData, vreq, policyHelper);
-=======
            subclasses = collate(subjectUri, propertyUri, statementData, policyHelper);
->>>>>>> 0b1fa8ab
             
            for (SubclassTemplateModel subclass : subclasses) {
                List<ObjectPropertyStatementTemplateModel> list = subclass.getStatements();
@@ -84,11 +70,6 @@
             log.debug("Object property " + getUri() + " is unpopulated.");
             subclasses = new ArrayList<SubclassTemplateModel>();
         }
-    }
-
-    @Override
-    protected boolean isEmpty() {
-        return subclasses.isEmpty();
     }
     
     @Override
@@ -154,22 +135,10 @@
                 }                
             }
             // Sort the data for this object from most to least specific subclass, with nulls at end
-<<<<<<< HEAD
-            Collections.sort(dataForThisObject, new SubclassComparator(wdf)); 
-            filteredList.add(dataForThisObject.get(0));
-        }
-
-        // Use retainAll() rather than clear() plus addAll() in order to retain the subclass ordering
-        // of statementData. Otherwise the list is now ordered by author, whereas collate() assumes
-        // the list is ordered by subclass.
-        //statementData.clear();
-        //statementData.addAll(filteredList);
-=======
             Collections.sort(dataForThisObject, new DataComparatorBySubclass()); 
             filteredList.add(dataForThisObject.get(0));
         }
 
->>>>>>> 0b1fa8ab
         statementData.retainAll(filteredList);
         
         if (log.isDebugEnabled()) {
@@ -216,22 +185,10 @@
         }       
     }
     
-<<<<<<< HEAD
-    // Collate the statements by subclass. NB It is assumed that the statements in statementData 
-    // are ordered by subclass.
-    private SortedMap<String, List<ObjectPropertyStatementTemplateModel>> collate(String subjectUri, String propertyUri,
-            List<Map<String, String>> statementData, VitroRequest vreq, EditingPolicyHelper policyHelper) {
-    
-        SortedMap<String, List<ObjectPropertyStatementTemplateModel>> subclassMap = 
-            new TreeMap<String, List<ObjectPropertyStatementTemplateModel>>();
-        String currentSubclassUri = null;
-        List<ObjectPropertyStatementTemplateModel> currentList = null;
-=======
     // Collate the statements by subclass. 
     private List<SubclassTemplateModel> collate(String subjectUri, String propertyUri,
             List<Map<String, String>> statementData, EditingPolicyHelper policyHelper) {
   
->>>>>>> 0b1fa8ab
         String objectKey = getObjectKey();
         
         List<SubclassTemplateModel> subclasses = new ArrayList<SubclassTemplateModel>();
@@ -266,16 +223,6 @@
         return subclasses;
     }
     
-<<<<<<< HEAD
-    private String getSubclassName(String subclassUri, VitroRequest vreq) {
-        if (subclassUri.isEmpty()) {
-           return "";
-        }         
-        VClassDao vclassDao = vreq.getWebappDaoFactory().getVClassDao();
-        VClass vclass = vclassDao.getVClassByURI(subclassUri);
-        return vclass != null ? vclass.getName() : "";
-    }
-=======
 //    class SubclassComparatorByDisplayRank implements Comparator<String> {
 //        
 //        private List<VClass> vclasses;
@@ -336,7 +283,6 @@
 //        return vclass != null ? vclass.getName() : "";
 //    }
     
->>>>>>> 0b1fa8ab
     
     /* Access methods for templates */
     
