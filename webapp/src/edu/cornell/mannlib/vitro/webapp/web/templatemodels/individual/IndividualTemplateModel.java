/* $This file is distributed under the terms of the license in /doc/license.txt$ */

package edu.cornell.mannlib.vitro.webapp.web.templatemodels.individual;

<<<<<<< HEAD
import java.util.Collection;

import org.apache.commons.lang.StringUtils;
=======
>>>>>>> 0b1fa8ab
import org.apache.commons.logging.Log;
import org.apache.commons.logging.LogFactory;

<<<<<<< HEAD
import edu.cornell.mannlib.vedit.beans.LoginStatusBean;
import edu.cornell.mannlib.vitro.webapp.ConfigurationProperties;
import edu.cornell.mannlib.vitro.webapp.beans.DataPropertyStatement;
import edu.cornell.mannlib.vitro.webapp.beans.Individual;
import edu.cornell.mannlib.vitro.webapp.controller.VitroRequest;
import edu.cornell.mannlib.vitro.webapp.controller.freemarker.UrlBuilder;
import edu.cornell.mannlib.vitro.webapp.controller.freemarker.UrlBuilder.Route;
import edu.cornell.mannlib.vitro.webapp.dao.VitroVocabulary;
import edu.cornell.mannlib.vitro.webapp.dao.WebappDaoFactory;
import edu.cornell.mannlib.vitro.webapp.filters.VitroRequestPrep;
import edu.cornell.mannlib.vitro.webapp.web.templatemodels.BaseTemplateModel;
=======
import edu.cornell.mannlib.vitro.webapp.beans.Individual;
import edu.cornell.mannlib.vitro.webapp.controller.VitroRequest;
>>>>>>> 0b1fa8ab

public class IndividualTemplateModel extends BaseIndividualTemplateModel {

    private static final Log log = LogFactory.getLog(IndividualTemplateModel.class);
    
    public IndividualTemplateModel(Individual individual, VitroRequest vreq) {
        super(individual, vreq);
    }
<<<<<<< HEAD
 
    /* rdfs:label needs special treatment, because it is not possible to construct a 
     * DataProperty from it. It cannot be handled the way the vitro links and vitro public image
     * are handled like ordinary ObjectProperty instances.
     */
    public DataPropertyStatementTemplateModel getNameStatement() {
        String propertyUri = VitroVocabulary.LABEL; // rdfs:label
        DataPropertyStatementTemplateModel dpstm = new DataPropertyStatementTemplateModel(getUri(), propertyUri, vreq, policyHelper);
        
        // If the individual has no rdfs:label, return the local name. It will not be editable (this replicates previous behavior;
        // perhaps we would want to allow a label to be added. But such individuals do not usually have their profiles viewed or
        // edited directly.
        if (dpstm.getValue() == null) {
            dpstm.setValue(getLocalName());
        }
        
        return dpstm;
    }
    
    public String getSelfEditingId() {
        String id = null;
        String idMatchingProperty = ConfigurationProperties.getProperty("selfEditing.idMatchingProperty");
        if (! StringUtils.isBlank(idMatchingProperty)) {
            // Use assertions model to side-step filtering. We need to get the value regardless of whether the property
            // is visible to the current user.
            WebappDaoFactory wdf = vreq.getAssertionsWebappDaoFactory();
            Collection<DataPropertyStatement> ids = 
                wdf.getDataPropertyStatementDao().getDataPropertyStatementsForIndividualByDataPropertyURI(individual, idMatchingProperty);
            if (ids.size() > 0) {
                id = ids.iterator().next().getData();
            }
        }
        return id;
    }
    
    /* These methods simply forward to the methods of the wrapped individual. It would be desirable to 
     * implement a scheme for proxying or delegation so that the methods don't need to be simply listed here. 
     * A Ruby-style method missing method would be ideal. 
     * Update: DynamicProxy doesn't work because the proxied object is of type Individual, so we cannot
     * declare new methods here that are not declared in the Individual interface. 
     */
    
    public String getName() {           
        return individual.getName();
    }

    public String getMoniker() {
        return individual.getMoniker();
    }

    public String getUri() {
        return individual.getURI();
    }
    
    public String getLocalName() {
        return individual.getLocalName();
    }   
=======
>>>>>>> 0b1fa8ab
    
}<|MERGE_RESOLUTION|>--- conflicted
+++ resolved
@@ -2,31 +2,11 @@
 
 package edu.cornell.mannlib.vitro.webapp.web.templatemodels.individual;
 
-<<<<<<< HEAD
-import java.util.Collection;
-
-import org.apache.commons.lang.StringUtils;
-=======
->>>>>>> 0b1fa8ab
 import org.apache.commons.logging.Log;
 import org.apache.commons.logging.LogFactory;
 
-<<<<<<< HEAD
-import edu.cornell.mannlib.vedit.beans.LoginStatusBean;
-import edu.cornell.mannlib.vitro.webapp.ConfigurationProperties;
-import edu.cornell.mannlib.vitro.webapp.beans.DataPropertyStatement;
 import edu.cornell.mannlib.vitro.webapp.beans.Individual;
 import edu.cornell.mannlib.vitro.webapp.controller.VitroRequest;
-import edu.cornell.mannlib.vitro.webapp.controller.freemarker.UrlBuilder;
-import edu.cornell.mannlib.vitro.webapp.controller.freemarker.UrlBuilder.Route;
-import edu.cornell.mannlib.vitro.webapp.dao.VitroVocabulary;
-import edu.cornell.mannlib.vitro.webapp.dao.WebappDaoFactory;
-import edu.cornell.mannlib.vitro.webapp.filters.VitroRequestPrep;
-import edu.cornell.mannlib.vitro.webapp.web.templatemodels.BaseTemplateModel;
-=======
-import edu.cornell.mannlib.vitro.webapp.beans.Individual;
-import edu.cornell.mannlib.vitro.webapp.controller.VitroRequest;
->>>>>>> 0b1fa8ab
 
 public class IndividualTemplateModel extends BaseIndividualTemplateModel {
 
@@ -35,65 +15,5 @@
     public IndividualTemplateModel(Individual individual, VitroRequest vreq) {
         super(individual, vreq);
     }
-<<<<<<< HEAD
- 
-    /* rdfs:label needs special treatment, because it is not possible to construct a 
-     * DataProperty from it. It cannot be handled the way the vitro links and vitro public image
-     * are handled like ordinary ObjectProperty instances.
-     */
-    public DataPropertyStatementTemplateModel getNameStatement() {
-        String propertyUri = VitroVocabulary.LABEL; // rdfs:label
-        DataPropertyStatementTemplateModel dpstm = new DataPropertyStatementTemplateModel(getUri(), propertyUri, vreq, policyHelper);
-        
-        // If the individual has no rdfs:label, return the local name. It will not be editable (this replicates previous behavior;
-        // perhaps we would want to allow a label to be added. But such individuals do not usually have their profiles viewed or
-        // edited directly.
-        if (dpstm.getValue() == null) {
-            dpstm.setValue(getLocalName());
-        }
-        
-        return dpstm;
-    }
-    
-    public String getSelfEditingId() {
-        String id = null;
-        String idMatchingProperty = ConfigurationProperties.getProperty("selfEditing.idMatchingProperty");
-        if (! StringUtils.isBlank(idMatchingProperty)) {
-            // Use assertions model to side-step filtering. We need to get the value regardless of whether the property
-            // is visible to the current user.
-            WebappDaoFactory wdf = vreq.getAssertionsWebappDaoFactory();
-            Collection<DataPropertyStatement> ids = 
-                wdf.getDataPropertyStatementDao().getDataPropertyStatementsForIndividualByDataPropertyURI(individual, idMatchingProperty);
-            if (ids.size() > 0) {
-                id = ids.iterator().next().getData();
-            }
-        }
-        return id;
-    }
-    
-    /* These methods simply forward to the methods of the wrapped individual. It would be desirable to 
-     * implement a scheme for proxying or delegation so that the methods don't need to be simply listed here. 
-     * A Ruby-style method missing method would be ideal. 
-     * Update: DynamicProxy doesn't work because the proxied object is of type Individual, so we cannot
-     * declare new methods here that are not declared in the Individual interface. 
-     */
-    
-    public String getName() {           
-        return individual.getName();
-    }
-
-    public String getMoniker() {
-        return individual.getMoniker();
-    }
-
-    public String getUri() {
-        return individual.getURI();
-    }
-    
-    public String getLocalName() {
-        return individual.getLocalName();
-    }   
-=======
->>>>>>> 0b1fa8ab
     
 }