/* $This file is distributed under the terms of the license in /doc/license.txt$ */

package edu.cornell.mannlib.vitro.webapp.web.templatemodels.individual;

import java.util.HashMap;
import java.util.Map;

import org.apache.commons.logging.Log;
import org.apache.commons.logging.LogFactory;

import edu.cornell.mannlib.vitro.webapp.auth.policy.PolicyHelper;
import edu.cornell.mannlib.vitro.webapp.auth.requestedAction.usepages.SeeVerbosePropertyInformation;
import edu.cornell.mannlib.vitro.webapp.beans.BaseResourceBean.RoleLevel;
import edu.cornell.mannlib.vitro.webapp.beans.Individual;
import edu.cornell.mannlib.vitro.webapp.beans.Property;
import edu.cornell.mannlib.vitro.webapp.controller.VitroRequest;
import edu.cornell.mannlib.vitro.webapp.controller.freemarker.UrlBuilder;
import edu.cornell.mannlib.vitro.webapp.controller.freemarker.UrlBuilder.Route;
import edu.cornell.mannlib.vitro.webapp.dao.VitroVocabulary;
import edu.cornell.mannlib.vitro.webapp.web.templatemodels.BaseTemplateModel;

/** 
 * Represents the property statement list for a single property of an individual.
 */
public abstract class PropertyTemplateModel extends BaseTemplateModel {

    private static final Log log = LogFactory.getLog(PropertyTemplateModel.class); 
    
    protected final VitroRequest vreq;
    protected final String subjectUri;
    protected final String propertyUri;
    private final String localName;

    protected Map<String, Object> verboseDisplay;
    protected boolean addAccess; // defaults to false
    private String name;

    PropertyTemplateModel(Property property, Individual subject, EditingPolicyHelper policyHelper, VitroRequest vreq) {
        this.vreq = vreq;
        subjectUri = subject.getURI(); 
        propertyUri = property.getURI();
        localName = property.getLocalName();        
        log.debug("Local name for property " + propertyUri + ": " + localName);
        setVerboseDisplayValues(property);
        // Do in subclass constructor. The label has not been set on the property, and the
        // means of getting the label differs between object and data properties.
        // this.name = property.getLabel();
    }
    
    protected void setVerboseDisplayValues(Property property) {  
        
        // No verbose display for vitro and vitro public properties.
        // This models previous behavior. In theory the verbose display can be provided, but we may not want
        // to give anyone access to these properties, since the application is dependent on them.
        String namespace = property.getNamespace();        
        if (VitroVocabulary.vitroURI.equals(namespace) || VitroVocabulary.VITRO_PUBLIC.equals(namespace)) {
            return;
        }
        
        Boolean verboseDisplayValue = (Boolean) vreq.getSession().getAttribute("verbosePropertyDisplay");
        if ( ! Boolean.TRUE.equals(verboseDisplayValue))  {
            return;
        }
        
        if (!PolicyHelper.isAuthorizedForActions(vreq, new SeeVerbosePropertyInformation())) {
            return;
        }
        
        verboseDisplay = new HashMap<String, Object>();
        
        RoleLevel roleLevel = property.getHiddenFromDisplayBelowRoleLevel();
        String roleLevelLabel = roleLevel != null ? roleLevel.getLabel() : "";
        verboseDisplay.put("displayLevel", roleLevelLabel);

        roleLevel = property.getProhibitedFromUpdateBelowRoleLevel();
        roleLevelLabel = roleLevel != null ? roleLevel.getLabel() : "";
        verboseDisplay.put("updateLevel", roleLevelLabel);   
        
        verboseDisplay.put("localName", property.getLocalNameWithPrefix());
        verboseDisplay.put("displayRank", getPropertyDisplayTier(property));
       
        String editUrl = UrlBuilder.getUrl(getPropertyEditRoute(), "uri", property.getURI());
        verboseDisplay.put("propertyEditUrl", editUrl);
    }
    
    protected abstract int getPropertyDisplayTier(Property p);
    protected abstract Route getPropertyEditRoute();
    
    protected void setName(String name) {
        this.name = name;
    }
    
<<<<<<< HEAD
    protected abstract boolean isEmpty();
=======
    // Determine whether a new statement can be added
    protected abstract void setAddAccess(EditingPolicyHelper policyHelper, Property property);
    
>>>>>>> 0b1fa8ab
    
    /* Access methods for templates */
    
    public abstract String getType();
    
    public String getName() {
        return name;
    }

    public String getLocalName() {
        return localName;
    }
    
    public String getUri() {
        return propertyUri;
    }
    
    public abstract String getAddUrl();
    
    public Map<String, Object> getVerboseDisplay() {
        return verboseDisplay;
    }
 
}<|MERGE_RESOLUTION|>--- conflicted
+++ resolved
@@ -90,13 +90,9 @@
         this.name = name;
     }
     
-<<<<<<< HEAD
-    protected abstract boolean isEmpty();
-=======
     // Determine whether a new statement can be added
     protected abstract void setAddAccess(EditingPolicyHelper policyHelper, Property property);
     
->>>>>>> 0b1fa8ab
     
     /* Access methods for templates */
     
