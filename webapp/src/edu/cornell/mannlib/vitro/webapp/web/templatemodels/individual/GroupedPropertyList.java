--- conflicted
+++ resolved
@@ -27,6 +27,15 @@
 import edu.cornell.mannlib.vitro.webapp.dao.WebappDaoFactory;
 import edu.cornell.mannlib.vitro.webapp.web.templatemodels.BaseTemplateModel;
 
+/*
+public class GroupedPropertyList extends ArrayList<PropertyGroupTemplateModel> {
+If this class extends a List type, Freemarker does not let the templates call methods
+on it. Since the class must then contain a list rather than be a list, the template
+syntax is less idiomatic: e.g., groups.all rather than simply groups. An alternative
+is to make the get methods (getProperty and getPropertyAndRemoveFromList) methods
+of the IndividualTemplateModel. Then this class doesn't need methods, and can extend
+a List type.
+*/
 public class GroupedPropertyList extends BaseTemplateModel {
 
     private static final long serialVersionUID = 1L;
@@ -90,19 +99,11 @@
         for (PropertyGroup propertyGroup: propertyGroupList) {
             groups.add(new PropertyGroupTemplateModel(vreq, propertyGroup, subject, 
                     policyHelper, populatedDataPropertyList, populatedObjectPropertyList));
-<<<<<<< HEAD
-        }   
+        }  
         
         if (!editing) {
             pruneEmptyProperties();
-        }        
-=======
-        }  
-        
-        if (!editing) {
-            pruneEmptyProperties();
-        }
->>>>>>> 0b1fa8ab
+        }
     
     }
     
@@ -133,27 +134,6 @@
         }        
     }
 
-    private void pruneEmptyProperties() {
-        Iterator<PropertyGroupTemplateModel> iGroups = groups.iterator();
-        while (iGroups.hasNext()) {
-            PropertyGroupTemplateModel pgtm = iGroups.next();
-            Iterator<PropertyTemplateModel> iProperties = pgtm.getProperties().iterator();
-            while (iProperties.hasNext()) {
-                PropertyTemplateModel property = iProperties.next();
-                if (property instanceof ObjectPropertyTemplateModel) {
-                    if ( ( (ObjectPropertyTemplateModel) property).isEmpty() ) {                        
-                        iProperties.remove();
-                    }
-                } else if ( ( (DataPropertyTemplateModel) property).isEmpty() ) {                                            
-                    iProperties.remove();
-                }
-            } 
-            if (pgtm.isEmpty()) {
-                iGroups.remove();
-            }
-        }        
-    }
-    
     @SuppressWarnings("unchecked")
     protected void sort(List<Property> propertyList) {            
         try {
