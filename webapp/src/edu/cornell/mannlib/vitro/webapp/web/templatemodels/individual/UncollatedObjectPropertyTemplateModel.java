--- conflicted
+++ resolved
@@ -33,16 +33,7 @@
             log.debug("Getting data for populated object property " + op.getURI());
             
             /* Get the data */
-<<<<<<< HEAD
-            WebappDaoFactory wdf = vreq.getWebappDaoFactory();
-            ObjectPropertyStatementDao opDao = wdf.getObjectPropertyStatementDao();
-            String subjectUri = subject.getURI();
-            String propertyUri = op.getURI();
-            List<Map<String, String>> statementData = 
-                opDao.getObjectPropertyStatementsForIndividualByProperty(subjectUri, propertyUri, getObjectKey(), getSelectQuery(), getConstructQueries());
-=======
             List<Map<String, String>> statementData = getStatementData();
->>>>>>> 0b1fa8ab
             
             /* Apply postprocessing */
             postprocess(statementData);
@@ -58,11 +49,6 @@
         } else {
             log.debug("Object property " + getUri() + " is unpopulated.");
         }
-    }
-
-    @Override
-    protected boolean isEmpty() {
-        return statements.isEmpty();
     }
     
     @Override
