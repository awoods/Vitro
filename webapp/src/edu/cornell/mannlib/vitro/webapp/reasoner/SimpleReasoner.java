--- conflicted
+++ resolved
@@ -44,10 +44,7 @@
 import edu.cornell.mannlib.vitro.webapp.rdfservice.RDFService;
 import edu.cornell.mannlib.vitro.webapp.rdfservice.RDFServiceException;
 import edu.cornell.mannlib.vitro.webapp.rdfservice.impl.jena.model.RDFServiceModel;
-<<<<<<< HEAD
-=======
 import edu.cornell.mannlib.vitro.webapp.utils.threads.VitroBackgroundThread;
->>>>>>> 9f19f2c3
 
 /**
  * Allows for real-time incremental materialization or retraction of RDFS-
@@ -250,13 +247,9 @@
 				return;
 			}
 						
-<<<<<<< HEAD
-			if (stmt.getPredicate().equals(RDFS.subClassOf) || stmt.getPredicate().equals(OWL.equivalentClass)) {
-=======
 			if (stmt.getPredicate().equals(RDFS.subClassOf) 
                 || stmt.getPredicate().equals(OWL.equivalentClass)) {
 
->>>>>>> 9f19f2c3
 				// ignore anonymous classes
 				if (stmt.getSubject().isAnon() || stmt.getObject().isAnon()) {
 				    return;
@@ -351,73 +344,6 @@
 	 * Handles rdfs:subclassOf, owl:equivalentClass, and owl:inverseOf 
 	 */
 	public void removedTBoxStatement(Statement stmt) {	
-<<<<<<< HEAD
-		try {
-			if (!(stmt.getPredicate().equals(RDFS.subClassOf) || stmt.getPredicate().equals(OWL.equivalentClass) || stmt.getPredicate().equals(OWL.inverseOf))) {
-				return;
-			}
-			
-			if (!stmt.getObject().isResource()) {
-				log.warn("The object of this assertion is not a resource: " + stmtString(stmt));
-				return;
-			}
-									
-			if ( stmt.getPredicate().equals(RDFS.subClassOf) || stmt.getPredicate().equals(OWL.equivalentClass) ) {
-				
-				// ignore anonymous classes
-				if (stmt.getSubject().isAnon() || stmt.getObject().isAnon()) {
-				    return;
-				}
-				
-				OntClass subject = tboxModel.getOntClass((stmt.getSubject()).getURI());
-				if (subject == null) {
-					log.debug("didn't find subject class in the tbox: " + (stmt.getSubject()).getURI());
-					return;
-				}
-				
-				OntClass object = tboxModel.getOntClass(((Resource)stmt.getObject()).getURI()); 
-				if (object == null) {
-					log.debug("didn't find object class in the tbox: " + ((Resource)stmt.getObject()).getURI());
-					return;
-				}
-				
-				if (stmt.getPredicate().equals(RDFS.subClassOf)) {
-				   removedSubClass(subject,object,inferenceModel);
-				} else {
-					// equivalent class is the same as subclass in both directions
-				   removedSubClass(subject,object,inferenceModel);
-				   removedSubClass(object,subject,inferenceModel);
-				}
-			} else {
-				if ( stmt.getObject().asResource().getURI() == null ) {
-					log.warn("The object of this assertion has a null URI: " + stmtString(stmt));
-					return;
-				}
-
-				if ( stmt.getSubject().getURI() == null ) {
-					log.warn("The subject of this assertion has a null URI: " + stmtString(stmt));
-					return;
-				}
-				
-				OntProperty prop1 = tboxModel.getOntProperty((stmt.getSubject()).getURI());
-				if (prop1 == null) {
-					log.debug("didn't find subject property in the tbox: " + (stmt.getSubject()).getURI());
-					return;
-				}
-				
-				OntProperty prop2 = tboxModel.getOntProperty(((Resource)stmt.getObject()).getURI()); 
-				if (prop2 == null) {
-					log.debug("didn't find object property in the tbox: " + ((Resource)stmt.getObject()).getURI());
-					return;
-				}
-				
-				removedInverseProperty(prop1, prop2, inferenceModel);					
-			}
-		} catch (Exception e) {
-			// don't stop the edit if there's an exception
-			log.error("Exception while removing inference(s)",e);
-		}
-=======
         changedTBoxStatement(stmt, false);
 	}
 
@@ -425,7 +351,6 @@
 	        Model inferenceModel, 
 	        HashSet<String> unknownTypes) {
 	    addedABoxTypeAssertion(stmt, inferenceModel, unknownTypes, true);
->>>>>>> 9f19f2c3
 	}
 	
 	/**
@@ -481,12 +406,8 @@
 					}
 				}
 			} else {
-<<<<<<< HEAD
-				log.debug("The object of this rdf:type assertion has a null URI, no reasoning will be done based on this assertion: " + stmtString(stmt));
-=======
 				log.debug("The object of this rdf:type assertion has a null URI, no reasoning"
                           + " will be done based on this assertion: " + stmtString(stmt));
->>>>>>> 9f19f2c3
 				return;
 			}
 		} finally {
@@ -503,11 +424,7 @@
 		}	
 	}
 
-<<<<<<< HEAD
-	/*
-=======
-	/**
->>>>>>> 9f19f2c3
+	/**
      * If it is removed that B is of type A, then for each superclass of A remove
      * the inferred statement that B is of that type UNLESS it is otherwise entailed
      * that B is of that type.
@@ -517,11 +434,7 @@
 	    removedABoxTypeAssertion(stmt, inferenceModel, null);
 	}
 	
-<<<<<<< HEAD
-	/*
-=======
-	/**
->>>>>>> 9f19f2c3
+	/**
 	 * If it is removed that B is of type A, then for each superclass of A remove
 	 * the inferred statement that B is of that type UNLESS it is otherwise entailed
 	 * that B is of that type.
@@ -531,13 +444,9 @@
      * improvement when this method is called repeatedly for the same subject.  
 	 * 
 	 */
-<<<<<<< HEAD
-	protected void removedABoxTypeAssertion(Statement stmt, Model inferenceModel, List<String> remainingTypeURIs) {
-=======
 	protected void removedABoxTypeAssertion(Statement stmt, 
                                             Model inferenceModel, 
                                             List<String> remainingTypeURIs) {
->>>>>>> 9f19f2c3
 		tboxModel.enterCriticalSection(Lock.READ);
 		try {		
 			Resource cls = null;
@@ -564,12 +473,8 @@
 						// of classes not individuals.
 						if (parentClass.isAnon()) continue;  
 						
-<<<<<<< HEAD
-						List<String> typeURIs = (remainingTypeURIs == null) ? getRemainingAssertedTypeURIs(stmt.getSubject()) : remainingTypeURIs;
-=======
 						List<String> typeURIs = (remainingTypeURIs == null) 
                             ? getRemainingAssertedTypeURIs(stmt.getSubject()) : remainingTypeURIs;
->>>>>>> 9f19f2c3
 						if (entailedType(stmt.getSubject(),parentClass, typeURIs)) {
 						    continue;    // if a type is still entailed without the
 						}
@@ -597,149 +502,7 @@
 		}
 	}
 
-<<<<<<< HEAD
-	/*
-	 * Materializes inferences based on the owl:sameAs relationship.
-	 *  
-	 * If it is added that x owl:sameAs y, then all asserted and inferred
-	 * statements about x will become inferred about y if they are not already
-	 * asserted about y, and vice versa.
-	 */
-	protected void addedABoxSameAsAssertion(Statement stmt, Model inferenceModel) {
-		Resource subject = null;
-		Resource object = null;
-		
-		if (stmt.getSubject().isResource()) {
-			 subject = stmt.getSubject().asResource();
-			 if (tboxModel.containsResource(subject) || subject.isAnon()) {
-				 log.debug("the subject of this sameAs statement is either in the tbox or an anonymous node, no reasoning will be done: " + stmtString(stmt));
-				 return;
-			 }
-		} else {
-			 log.warn("the subject of this sameAs statement is not a resource, no reasoning will be done: " + stmtString(stmt));
-			 return;
-		}
-
-		if (stmt.getObject().isResource()) {
-			 object = stmt.getObject().asResource();
-			 if (tboxModel.containsResource(object) || object.isAnon()) {
-				 log.debug("the object of this sameAs statement is either in the tbox or an anonymous node, no reasoning will be done: " + stmtString(stmt));
-				 return;
-			 }
-		} else {
-			 log.warn("the object of this sameAs statement is not a resource, no reasoning will be done: " + stmtString(stmt));
-			 return;
-		}
-
-		inferenceModel.enterCriticalSection(Lock.WRITE);
-		try {
-			if (inferenceModel.contains(stmt)) {
-			    inferenceModel.remove(stmt);
-			}
-		} finally {
-			inferenceModel.leaveCriticalSection();
-		}
-		
-		Statement opposite = ResourceFactory.createStatement(object, OWL.sameAs, subject);
-		addInference(opposite,inferenceModel,true);
-		
-		generateSameAsInferences(subject, object, inferenceModel);
-		generateSameAsInferences(object, subject, inferenceModel);		
-	}	
-
-	/*
-	 * Materializes inferences based on the owl:sameAs relationship.
-	 *  
-	 * If it is removed	that x is sameAs y, then remove y sameAs x from 
-	 * the inference graph and then recompute the inferences for x and
-	 * y based on their respective assertions.																																																																																																																																																																																																																																																																																																																																																																																																																																																																																																																																																																																																																																																																																																														 that x owl:sameAs y, then all asserted and inferred
-	 */
-	protected void removedABoxSameAsAssertion(Statement stmt, Model inferenceModel) {
-		Resource subject = null;
-		Resource object = null;
-		
-		if (stmt.getSubject().isResource()) {
-			 subject = stmt.getSubject().asResource();
-			 if (tboxModel.containsResource(subject) || subject.isAnon()) {
-				 log.debug("the subject of this removed sameAs statement is either in the tbox or an anonymous node, no reasoning will be done: " + stmtString(stmt));
-				 return;
-			 }
-		} else {
-			 log.warn("the subject of this removed sameAs statement is not a resource, no reasoning will be done: " + stmtString(stmt));
-			 return;
-		}
-
-		if (stmt.getObject().isResource()) {
-			 object = stmt.getObject().asResource();
-			 if (tboxModel.containsResource(object) || object.isAnon()) {
-				 log.debug("the object of this removed sameAs statement is either in the tbox or an anonymous node, no reasoning will be done: " + stmtString(stmt));
-				 return;
-			 }
-		} else {
-			 log.warn("the object of this removed sameAs statement is not a resource, no reasoning will be done: " + stmtString(stmt));
-			 return;
-		}
-		
-		List<Resource> sameIndividuals = getSameIndividuals(subject,inferenceModel);
-		sameIndividuals.addAll(getSameIndividuals(object, inferenceModel));
-		
-		Iterator<Resource> sIter1 = sameIndividuals.iterator();
-		while (sIter1.hasNext()) {
-		    removeInferencesForIndividual(sIter1.next(), inferenceModel);			
-		}
-		
-		Iterator<Resource> sIter2 = sameIndividuals.iterator();
-		while (sIter2.hasNext()) {
-		    computeInferencesForIndividual(sIter2.next(), inferenceModel);			
-		}
-	}
-
-	/*
-	 * 
-	 * Materializes inferences based on the owl:inverseOf relationship.
-	 * and owl:sameAs
-	 *  
-	 * If it is added that x prop1 y, and prop2 is an inverseOf prop1
-	 * then add y prop2 x to the inference graph, if it is not already in
-	 * the assertions graph.
-	 * 
-	 */
-	protected void addedABoxAssertion(Statement stmt, Model inferenceModel) {
-		
-	    if (!stmt.getObject().isLiteral()) {
-    		List<OntProperty> inverseProperties = getInverseProperties(stmt);	
-            Iterator<OntProperty> inverseIter = inverseProperties.iterator();
-    		        
-    	    while (inverseIter.hasNext()) {
-    	       Property inverseProp = inverseIter.next();
-    	       Statement infStmt = ResourceFactory.createStatement(
-    	               stmt.getObject().asResource(), inverseProp, stmt.getSubject());
-    	       addInference(infStmt,inferenceModel,true);
-    	    }	
-	    }
-	    
-        List<Resource> sameIndividuals = getSameIndividuals(stmt.getSubject().asResource(), inferenceModel);
-		Iterator<Resource> sameIter = sameIndividuals.iterator();
-		while (sameIter.hasNext()) {
-			Resource subject = sameIter.next();
-			Statement sameStmt = ResourceFactory.createStatement(subject,stmt.getPredicate(),stmt.getObject());
-			addInference(sameStmt,inferenceModel,false);
-		}	    
-
-		inferenceModel.enterCriticalSection(Lock.WRITE);
-		try {
-			if (inferenceModel.contains(stmt)) {
-				inferenceModel.remove(stmt);
-			}
-		} finally {
-			inferenceModel.leaveCriticalSection();
-		}
-	}	
-			
-	/*
-=======
-	/**
->>>>>>> 9f19f2c3
+	/**
 	 * Performs incremental property-based reasoning.
 	 * 
 	 * Retracts inferences based on the owl:inverseOf relationship.
@@ -762,21 +525,10 @@
     	        removeInference(infStmt,inferenceModel);
     	    }	   
 	    }
-<<<<<<< HEAD
-	
-	    List<Resource> sameIndividuals = getSameIndividuals(stmt.getSubject().asResource(), inferenceModel);
-		Iterator<Resource> sameIter = sameIndividuals.iterator();	 
-		while (sameIter.hasNext()) {
-			 Statement stmtSame = ResourceFactory.createStatement(sameIter.next(), stmt.getPredicate(), stmt.getObject());
-			 removeInference(stmtSame,inferenceModel,false,true);
-		}		 
-	    	    
-=======
 
         if( doSameAs )
             doSameAsForRemovedABoxAssertion( stmt, inferenceModel );
 
->>>>>>> 9f19f2c3
 		 // if a statement has been removed that is otherwise entailed,
 		 // add it to the inference graph.
 	    inferenceModel.enterCriticalSection(Lock.WRITE);
@@ -1049,26 +801,6 @@
         List<Resource> sameIndividuals = 
             getSameIndividuals(stmt.getSubject().asResource(), inferenceModel);
 
-<<<<<<< HEAD
-	/*
-	 * Get a list of individuals the same as the given individual
-	 */
-	protected List<Resource> getSameIndividuals(Resource ind, Model inferenceModel) {	
-		ArrayList<Resource> sameIndividuals = new ArrayList<Resource>();
-		fullModel.enterCriticalSection(Lock.READ);
-		try {
-			Iterator<Statement> iter = fullModel.listStatements(ind, OWL.sameAs, (RDFNode) null);	
-			while (iter.hasNext()) {
-				Statement stmt = iter.next();
-				if (stmt.getObject() == null || !stmt.getObject().isResource() || stmt.getObject().asResource().getURI() == null) continue;
-				sameIndividuals.add(stmt.getObject().asResource());
-			}
-		} finally {
-			fullModel.leaveCriticalSection();
-		}		
-		return sameIndividuals;
-	}
-=======
 		Iterator<Resource> sameIter = sameIndividuals.iterator();
 		while (sameIter.hasNext()) {
 			Resource subject = sameIter.next();
@@ -1126,7 +858,6 @@
 			 removeInference(stmtSame,inferenceModel,false,true);
 		}		 	    	    
     }
->>>>>>> 9f19f2c3
 
 	protected void generateSameAsInferences(Resource ind1, Resource ind2, Model inferenceModel) {	
 		
@@ -1202,26 +933,14 @@
 		return;
 	}
 
-<<<<<<< HEAD
-	// Returns true if it is entailed by class subsumption that
-    // subject is of type cls; otherwise returns false.
-=======
 	/**
      * Returns true if it is entailed by class subsumption that
      * subject is of type cls; otherwise returns false.
      */
->>>>>>> 9f19f2c3
 	protected boolean entailedType(Resource subject, Resource cls) {
 	    return entailedType(subject, cls, null);
 	}
 	
-<<<<<<< HEAD
-	// Returns true if it is entailed by class subsumption that
-	// subject is of type cls; otherwise returns false.
-	// remainingTypeURIs is an optional list of asserted type URIs for the subject 
-	// resource, and may be null.  Supplying a precompiled list can yield performance 
-	// improvement when this method is called repeatedly for the same subject. 
-=======
 	/**
      * Returns true if it is entailed by class subsumption that
 	 * subject is of type cls; otherwise returns false.
@@ -1229,7 +948,6 @@
 	 * resource, and may be null.  Supplying a precompiled list can yield performance 
 	 * improvement when this method is called repeatedly for the same subject. 
      */
->>>>>>> 9f19f2c3
 	protected boolean entailedType(Resource subject, Resource cls, List<String> remainingTypeURIs) {
 				
 		List<Resource> subClasses = getSubClasses(cls);
@@ -1240,12 +958,8 @@
 	        }
 	    }
 	    
-<<<<<<< HEAD
-	    List<String> typeURIs = (remainingTypeURIs == null) ? getRemainingAssertedTypeURIs(subject) : remainingTypeURIs;
-=======
 	    List<String> typeURIs = (remainingTypeURIs == null) ? 
             getRemainingAssertedTypeURIs(subject) : remainingTypeURIs;
->>>>>>> 9f19f2c3
 	    
 	    for (String typeURI : typeURIs) {
             if (!typeURI.equals(cls.getURI()) && subClassURIs.contains(typeURI)) {
@@ -1289,19 +1003,12 @@
 		List<Resource> subClasses = new ArrayList<Resource>();
 		tboxModel.enterCriticalSection(Lock.READ);
 		try {
-<<<<<<< HEAD
-			Iterator<Statement> iter = tboxModel.listStatements((Resource) null, RDFS.subClassOf, cls);
-			while (iter.hasNext()) {
-				Statement stmt = iter.next();
-				if (stmt.getSubject() == null || stmt.getSubject().asResource().getURI() == null) continue;
-=======
 			Iterator<Statement> iter = 
                 tboxModel.listStatements((Resource) null, RDFS.subClassOf, cls);
 			while (iter.hasNext()) {
 				Statement stmt = iter.next();
 				if (stmt.getSubject() == null 
                     || stmt.getSubject().asResource().getURI() == null) continue;
->>>>>>> 9f19f2c3
 				if (!subClasses.contains(stmt.getSubject())) {
 					subClasses.add(stmt.getSubject());
 				}
@@ -1343,12 +1050,8 @@
 			iter = tboxModel.listStatements((Resource) null, OWL.equivalentClass, cls);
 			while (iter.hasNext()) {
 				Statement stmt = iter.next();
-<<<<<<< HEAD
-				if (stmt.getSubject() == null || stmt.getSubject().asResource().getURI() == null) continue;
-=======
 				if (stmt.getSubject() == null 
                     || stmt.getSubject().asResource().getURI() == null) continue;
->>>>>>> 9f19f2c3
 				if (!superClasses.contains(stmt.getSubject())) {
 					superClasses.add(stmt.getSubject());
 				}
@@ -1359,15 +1062,10 @@
 		}	
 	}
 	
-<<<<<<< HEAD
-	// Returns true if the triple is entailed by inverse property
-	// reasoning or sameAs reasoning; otherwise returns false.
-=======
 	/**
      * Returns true if the triple is entailed by inverse property
 	 * reasoning or sameAs reasoning; otherwise returns false.
      */
->>>>>>> 9f19f2c3
 	protected boolean entailedStatement(Statement stmt) {	
 		//TODO think about checking class subsumption here (for convenience)
 		
@@ -1998,13 +1696,10 @@
                                             typeURIs = getRemainingAssertedTypeURIs(stmt.getSubject());
                                         }
                                         removedABoxTypeAssertion(stmt, inferenceModel, typeURIs);
-<<<<<<< HEAD
-=======
                                     } else if (doSameAs && stmt.getPredicate().equals(OWL.sameAs)) {
                                         removedABoxSameAsAssertion(stmt, inferenceModel);   
                                     } else {
                                         removedABoxAssertion(stmt, inferenceModel);
->>>>>>> 9f19f2c3
                                     }
                                     doPlugins(ModelUpdate.Operation.RETRACT,stmt);
                                 } catch (NullPointerException npe) {
