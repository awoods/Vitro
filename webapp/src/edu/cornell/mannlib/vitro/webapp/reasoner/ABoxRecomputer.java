/* $This file is distributed under the terms of the license in /doc/license.txt$ */

package edu.cornell.mannlib.vitro.webapp.reasoner;

import java.io.InputStream;
<<<<<<< HEAD
=======
import java.util.ArrayList;
>>>>>>> 9f19f2c3
import java.util.Collection;
import java.util.HashSet;
import java.util.Iterator;
import java.util.List;
import java.util.Set;

import org.apache.commons.logging.Log;
import org.apache.commons.logging.LogFactory;

import com.hp.hpl.jena.ontology.OntModel;
import com.hp.hpl.jena.ontology.OntProperty;
import com.hp.hpl.jena.query.QuerySolution;
import com.hp.hpl.jena.query.ResultSet;
import com.hp.hpl.jena.query.ResultSetFactory;
import com.hp.hpl.jena.rdf.model.Model;
import com.hp.hpl.jena.rdf.model.ModelFactory;
import com.hp.hpl.jena.rdf.model.RDFNode;
import com.hp.hpl.jena.rdf.model.Resource;
import com.hp.hpl.jena.rdf.model.ResourceFactory;
import com.hp.hpl.jena.rdf.model.Statement;
import com.hp.hpl.jena.rdf.model.StmtIterator;
import com.hp.hpl.jena.shared.JenaException;
import com.hp.hpl.jena.shared.Lock;
import com.hp.hpl.jena.vocabulary.OWL;
import com.hp.hpl.jena.vocabulary.RDF;

import edu.cornell.mannlib.vitro.webapp.rdfservice.RDFService;
import edu.cornell.mannlib.vitro.webapp.rdfservice.RDFServiceException;
import edu.cornell.mannlib.vitro.webapp.rdfservice.impl.RDFServiceUtils;
import edu.cornell.mannlib.vitro.webapp.servlet.setup.JenaDataSourceSetupBase;
import edu.cornell.mannlib.vitro.webapp.servlet.setup.SimpleReasonerSetup;

public class ABoxRecomputer {

	private static final Log log = LogFactory.getLog(ABoxRecomputer.class);
	
	private OntModel tboxModel;             // asserted and inferred TBox axioms
	private OntModel aboxModel;             // ABox assertions
	private Model inferenceModel;           // ABox inferences
	private Model inferenceRebuildModel;    // work area for recomputing all ABox inferences
	private Model scratchpadModel;          // work area for recomputing all ABox inferences
	private RDFService rdfService;
	private SimpleReasoner simpleReasoner;
	private Object lock1 = new Object();
	
	private volatile boolean recomputing = false;
	private boolean stopRequested = false;
	
	/**
	 * @param tboxModel - input.  This model contains both asserted and inferred TBox axioms
	 * @param aboxModel - input.  This model contains asserted ABox statements
	 * @param inferenceModel - output. This is the model in which inferred (materialized) ABox statements are maintained (added or retracted).
	 * @param inferenceRebuildModel - output. This the model is temporarily used when the whole ABox inference model is rebuilt
	 * @param inferenceScratchpadModel - output. This the model is temporarily used when the whole ABox inference model is rebuilt
 	 */
	public ABoxRecomputer(OntModel tboxModel,
			              OntModel aboxModel,
			              Model inferenceModel,
			              Model inferenceRebuildModel,
			              Model scratchpadModel,
			              RDFService rdfService,
			              SimpleReasoner simpleReasoner) {
		this.tboxModel = tboxModel;
        this.aboxModel = aboxModel; 
		this.inferenceModel = inferenceModel;
		this.inferenceRebuildModel = inferenceRebuildModel;
		this.scratchpadModel = scratchpadModel;	
		this.rdfService = rdfService;
		this.simpleReasoner = simpleReasoner;
		recomputing = false;
		stopRequested = false;		
	}
	
	/**
	 * Returns true if the recomputer is in the process of recomputing
	 * all inferences.
	 */
	public boolean isRecomputing() {
	     return recomputing;
	}
	
	/**
	 * Recompute all inferences.
	 */
	public void recompute() {
		
		synchronized (lock1) {
			if (recomputing) {
				return;
			} else {
				recomputing = true;
			}
		}
		
	    try {
	        recomputeABox();
	    } finally {
	    	synchronized (lock1) {
		        recomputing = false;	    		
	    	}
	    }
	}

	// don't check for existing inferences in the rebuild model
	private boolean DO_CHECK = true;
	
	/*
	 * Recompute the entire ABox inference graph. The new 
	 * inference graph is built in a separate model and
	 * then reconciled with the inference graph in active
	 * use. The model reconciliation must be done
	 * without reading the whole inference models into 
	 * memory in order to support very large ABox 
	 * inference models.	  
	 */
	protected void recomputeABox() {
			
		// recompute class subsumption inferences 
		inferenceRebuildModel.enterCriticalSection(Lock.WRITE);			
		try {
		    
		    log.info("Clearing inference rebuild model.");
			HashSet<String> unknownTypes = new HashSet<String>();
			inferenceRebuildModel.removeAll();
			
			log.info("Computing class subsumption ABox inferences.");
			int numStmts = 0;
			Collection<String> individuals = this.getAllIndividualURIs();
			
			log.info("Recomputing inferences for " + individuals.size() + " individuals");
<<<<<<< HEAD
=======
			
            long start = System.currentTimeMillis();
>>>>>>> 9f19f2c3
			
			for (String individualURI : individuals) {			
				Resource individual = ResourceFactory.createResource(individualURI);
				
				try {
					addedABoxTypeAssertion(individual, inferenceRebuildModel, unknownTypes, DO_CHECK);
					simpleReasoner.setMostSpecificTypes(individual, inferenceRebuildModel, unknownTypes);
					List<ReasonerPlugin> pluginList = simpleReasoner.getPluginList();
					if (pluginList.size() > 0) {
    					StmtIterator sit = aboxModel.listStatements(individual, null, (RDFNode) null);
    					while (sit.hasNext()) {
    						Statement s = sit.nextStatement();
    						for (ReasonerPlugin plugin : pluginList) {
    							plugin.addedABoxStatement(s, aboxModel, inferenceRebuildModel, tboxModel);
    						}
    					}
					}
				} catch (NullPointerException npe) {
	            	log.error("a NullPointerException was received while recomputing the ABox inferences. Halting inference computation.");
	            	npe.printStackTrace();
	                return;
				} catch (JenaException je) {
					 if (je.getMessage().equals("Statement models must no be null")) {
						 log.error("Exception while recomputing ABox inference model. Halting inference computation.", je);
		                 return; 
					 } 
					 log.error("Exception while recomputing ABox inference model: ", je);
				} catch (Exception e) {
					 log.error("Exception while recomputing ABox inference model: ", e);
				} catch (OutOfMemoryError e) {
				    log.error(individualURI + " out of memory", e);
				}
				
				numStmts++;
	            if ((numStmts % 1000) == 0) {
	                log.info("Still computing class subsumption ABox inferences (" 
	                        + numStmts + "/" + individuals.size() + " individuals)");
	                log.info((System.currentTimeMillis() - start) / 1000 + " ms per individual");
	                start = System.currentTimeMillis();
	            }
	            
	            if (stopRequested) {
	            	log.info("a stopRequested signal was received during recomputeABox. Halting Processing.");
	            	return;
	            }
			}
			
			log.info("Finished computing class subsumption ABox inferences");
			log.info("Computing inverse property ABox inferences");
			
			Iterator<Statement> invStatements = null;
			tboxModel.enterCriticalSection(Lock.READ);
			try {
			    invStatements = tboxModel.listStatements((Resource) null, OWL.inverseOf, (Resource) null);
			} finally {
			    tboxModel.leaveCriticalSection();	
			}
			
			numStmts = 0;
			while (invStatements.hasNext()) {				
				Statement stmt = invStatements.next();
												
				try {
					OntProperty prop1 = tboxModel.getOntProperty((stmt.getSubject()).getURI());
					if (prop1 == null) {
						//TODO make sure not to print out a million of these for the same property
						log.debug("didn't find subject property in the tbox: " + (stmt.getSubject()).getURI());
						continue;
					}
					
					OntProperty prop2 = tboxModel.getOntProperty(((Resource)stmt.getObject()).getURI()); 
					if (prop2 == null) {
						//TODO make sure not to print out a million of these for the same property
						log.debug("didn't find object property in the tbox: " + ((Resource)stmt.getObject()).getURI());
						continue;
					}
										
					simpleReasoner.addedInverseProperty(prop1, prop2, inferenceRebuildModel);
				} catch (NullPointerException npe) {
	            	log.error("a NullPointerException was received while recomputing the ABox inferences. Halting inference computation.");
	            	npe.printStackTrace();
	                return;
				} catch (JenaException je) {
					 if (je.getMessage().equals("Statement models must no be null")) {
						 log.error("Exception while recomputing ABox inference model. Halting inference computation.", je);
		                 return; 
					 } 
					 log.error("Exception while recomputing ABox inference model: ", je);
				} catch (Exception e) {
					 log.error("Exception while recomputing ABox inference model: ", e);
				}
				
				numStmts++;
	            if ((numStmts % 10000) == 0) {
	                log.info("Still computing inverse property ABox inferences...");
	            }
	            
	            if (stopRequested) {
	            	log.info("a stopRequested signal was received during recomputeABox. Halting Processing.");
	            	return;
	            }
			}
			
			log.info("Finished computing inverse property ABox inferences");
			log.info("Computing sameAs ABox inferences");
			
			Iterator<Statement> sameAsStatements = null;
			aboxModel.enterCriticalSection(Lock.READ);
			try {
			    sameAsStatements = aboxModel.listStatements((Resource) null, OWL.sameAs, (Resource) null);
			} finally {
			    aboxModel.leaveCriticalSection();	
			}
			
			numStmts = 0;
			while (sameAsStatements.hasNext()) {				
				Statement stmt = sameAsStatements.next();
												
				try {
					simpleReasoner.addedABoxSameAsAssertion(stmt, inferenceRebuildModel); 
				} catch (NullPointerException npe) {
	            	log.error("a NullPointerException was received while recomputing the ABox inferences. Halting inference computation.");
	            	npe.printStackTrace();
	                return;
				} catch (JenaException je) {
					 if (je.getMessage().equals("Statement models must no be null")) {
						 log.error("Exception while recomputing ABox inference model. Halting inference computation.", je);
		                 return; 
					 } 
					 log.error("Exception while recomputing ABox inference model: ", je);
				} catch (Exception e) {
					 log.error("Exception while recomputing ABox inference model: ", e);
				}
				
				numStmts++;
	            if ((numStmts % 10000) == 0) {
	                log.info("Still computing sameAs ABox inferences...");
	            }
	            
	            if (stopRequested) {
	            	log.info("a stopRequested signal was received during recomputeABox. Halting Processing.");
	            	return;
	            }
			}
			log.info("Finished computing sameAs ABox inferences");	
			
			try {
				if (updateInferenceModel(inferenceRebuildModel, individuals)) {
		        	log.info("a stopRequested signal was received during updateInferenceModel. Halting Processing.");
		        	return;
				}
			} catch (Exception e) {
				log.error("Exception while reconciling the current and recomputed ABox inference model for class subsumption inferences. Halting processing." , e);
			}			
		} catch (Exception e) {
		    e.printStackTrace();
			log.error("Exception while recomputing ABox inferences. Halting processing.", e);
		} finally {
			inferenceRebuildModel.removeAll();
			inferenceRebuildModel.leaveCriticalSection();
		}		
	}
	
	/*
	 * Get the URIs for all individuals in the system
	 */
	protected Collection<String> getAllIndividualURIs() {
<<<<<<< HEAD
	    
		String queryString = "select ?s where {?s a ?type}";
	    return getIndividualURIs(queryString);
	}

	protected Collection<String> getIndividualURIs(String queryString) {
	    
		Set<String> individuals = new HashSet<String>();
=======
	    
	    HashSet<String> individualURIs = new HashSet<String>();
	    
	    List<String> classList = new ArrayList<String>();
	    
	    tboxModel.enterCriticalSection(Lock.READ);
	    try {
	        StmtIterator classIt = tboxModel.listStatements(
	                (Resource) null, RDF.type, OWL.Class);
	        while(classIt.hasNext()) {
	            Statement stmt = classIt.nextStatement();
	            if(stmt.getSubject().isURIResource() 
	                    && stmt.getSubject().getURI() != null 
	                    && !stmt.getSubject().getURI().isEmpty()) {
	                classList.add(stmt.getSubject().getURI());
	            }
	        }
	    } finally {
	        tboxModel.leaveCriticalSection();
	    }
	    
	    for (String classURI : classList) {
		    String queryString = "SELECT ?s WHERE { ?s a <" + classURI + "> } ";
	        getIndividualURIs(queryString, individualURIs);
	    }
	    
	    return individualURIs;
	}

	protected void getIndividualURIs(String queryString, Set<String> individuals) {
>>>>>>> 9f19f2c3

		int batchSize = 50000;
		int offset = 0;
		boolean done = false;
		
		while (!done) {
		    String queryStr = queryString + " LIMIT " + batchSize + " OFFSET " + offset;
		    if(log.isDebugEnabled()) {
		        log.debug(queryStr);
		    }
		    
		    ResultSet results = null;
		    
		    try {
		        InputStream in = rdfService.sparqlSelectQuery(queryStr, RDFService.ResultFormat.JSON);
		        results = ResultSetFactory.fromJSON(in);
		    } catch (RDFServiceException e) {
		        throw new RuntimeException(e);
		    }
            
    		if (!results.hasNext()) {
    		    done = true;
    		}
    		
    		while (results.hasNext()) {
    			QuerySolution solution = results.next();
    			Resource resource = solution.getResource("s");
    			
    			if ((resource != null) && !resource.isAnon()) {
    				individuals.add(resource.getURI());
    			}					
    		}
    		
    		if(log.isDebugEnabled()) {
    		    log.info(individuals.size() + " in set");
    		}
    		offset += batchSize;
		}
				
<<<<<<< HEAD
		return individuals;
=======
>>>>>>> 9f19f2c3
	}
	
   protected void addedABoxTypeAssertion(Resource individual, Model inferenceModel,
           HashSet<String> unknownTypes) {
       addedABoxTypeAssertion(individual, inferenceModel, unknownTypes, true);
   }
	   
	protected void addedABoxTypeAssertion(Resource individual, Model inferenceModel, 
	        HashSet<String> unknownTypes, boolean checkRedundancy) {

		StmtIterator iter = null;
		
		aboxModel.enterCriticalSection(Lock.READ);
		try {		
			iter = aboxModel.listStatements(individual, RDF.type, (RDFNode) null);
			
			while (iter.hasNext()) {	
				Statement stmt = iter.next();
				simpleReasoner.addedABoxTypeAssertion(
				        stmt, inferenceModel, unknownTypes, checkRedundancy);
			}
		} finally {
		    if (iter != null) {
			    iter.close();
		    }
			aboxModel.leaveCriticalSection();
		}
	}
	/*
	 * reconcile a set of inferences into the application inference model
	 */
<<<<<<< HEAD
	protected boolean updateInferenceModel(Model inferenceRebuildModel) {
	    
    log.info("Updating ABox inference model");
	Iterator<Statement> iter = null;
 
	// Remove everything from the current inference model that is not
	// in the recomputed inference model	
    int num = 0;
	scratchpadModel.enterCriticalSection(Lock.WRITE);
	scratchpadModel.removeAll();
	log.info("Updating ABox inference model (checking for outdated inferences)");
	try {
		inferenceModel.enterCriticalSection(Lock.READ);
	
		try {
			iter = listModelStatements(inferenceModel, JenaDataSourceSetupBase.JENA_INF_MODEL);
			while (iter.hasNext()) {				
				Statement stmt = iter.next();
				if (!inferenceRebuildModel.contains(stmt)) {
				   scratchpadModel.add(stmt);  
				}
				
				num++;
                if ((num % 10000) == 0) {
                    log.info("Still updating ABox inference model (checking for outdated inferences)...");
                }
                
                if (stopRequested) {
                	return true;
                }
			}
		} finally {
//		    if (iter != null) {
//			    iter.close();
//		    }
            inferenceModel.leaveCriticalSection();
		}
		
		try {
			iter = listModelStatements(scratchpadModel, SimpleReasonerSetup.JENA_INF_MODEL_SCRATCHPAD);
			while (iter.hasNext()) {
				Statement stmt = iter.next();
				
				inferenceModel.enterCriticalSection(Lock.WRITE);
				try {
					inferenceModel.remove(stmt);
				} finally {
					inferenceModel.leaveCriticalSection();
				}
			}
		} finally {
//		    if (iter != null) {
//		        iter.close();    
//		    }
		}
					
		// Add everything from the recomputed inference model that is not already
		// in the current inference model to the current inference model.	
		try {
			scratchpadModel.removeAll();
			log.info("Updating ABox inference model (adding any new inferences)");
			iter = listModelStatements(inferenceRebuildModel, SimpleReasonerSetup.JENA_INF_MODEL_REBUILD); 
			
			while (iter.hasNext()) {				
				Statement stmt = iter.next();
				
				inferenceModel.enterCriticalSection(Lock.READ);
				try {
					if (!inferenceModel.contains(stmt)) {
						 scratchpadModel.add(stmt);
					}
				} finally {
				     inferenceModel.leaveCriticalSection();	
				}
									
				num++;
                if ((num % 10000) == 0) {
                    log.info("Still updating ABox inference model (adding any new inferences)...");
                }
                
                if (stopRequested) {
                	return true;
                }
			}
		} finally {
//		    if (iter != null) {
//			    iter.close();	
//		    }
		}
					
		iter = listModelStatements(scratchpadModel, SimpleReasonerSetup.JENA_INF_MODEL_SCRATCHPAD);
		try {
    		while (iter.hasNext()) {
    			Statement stmt = iter.next();
    			
    			inferenceModel.enterCriticalSection(Lock.WRITE);
    			try {
    				inferenceModel.add(stmt);
    			} finally {
    				inferenceModel.leaveCriticalSection();
    			}
    		}
		} finally {
//		    if (iter != null) {
//		        iter.close();
//		    }
		}
	} finally {
		scratchpadModel.removeAll();
		scratchpadModel.leaveCriticalSection();			
=======
	protected boolean updateInferenceModel(Model inferenceRebuildModel, 
	        Collection<String> individuals) {

	    log.info("Updating ABox inference model");

	    // Remove everything from the current inference model that is not
	    // in the recomputed inference model	
	    int num = 0;
	    scratchpadModel.enterCriticalSection(Lock.WRITE);
	    scratchpadModel.removeAll();	
	    Model rebuild = ModelFactory.createDefaultModel();
	    Model existing = ModelFactory.createDefaultModel();
	    
	    long start = System.currentTimeMillis();
	    
	    for (String individualURI : individuals) {
	        rebuild.removeAll();
	        existing.removeAll();
	        Resource subjInd = ResourceFactory.createResource(individualURI); 
	        inferenceModel.enterCriticalSection(Lock.READ);		
	        try {
	            existing.add(inferenceModel.listStatements(subjInd, null, (RDFNode) null));
	        } finally {
	            inferenceModel.leaveCriticalSection();
	        }
	        inferenceRebuildModel.enterCriticalSection(Lock.READ);        
            try {
                rebuild.add(inferenceRebuildModel.listStatements(subjInd, null, (RDFNode) null));
            } finally {
                inferenceRebuildModel.leaveCriticalSection();
            }
            
            Model retractions = existing.difference(rebuild);
	        Model additions = rebuild.difference(existing);

	        inferenceModel.enterCriticalSection(Lock.WRITE);
	        try {
	            inferenceModel.remove(retractions);
	            inferenceModel.add(additions);
	        } finally {
	            inferenceModel.leaveCriticalSection();
	        }
	        
	        inferenceRebuildModel.enterCriticalSection(Lock.WRITE);
            try {
                inferenceRebuildModel.remove(rebuild);
            } finally {
                inferenceRebuildModel.leaveCriticalSection();
            }

	        num++;
	        if ((num % 1000) == 0) {
	            log.info("Still updating ABox inference model (" + 
                        + num + "/" + individuals.size() + " individuals)");
                log.info((System.currentTimeMillis() - start) / 1000 + " ms per individual");
                start = System.currentTimeMillis();
	        }

	        if (stopRequested) {
	            return true;
	        }

	    }

    	log.info("ABox inference model updated");
    	return false;
>>>>>>> 9f19f2c3
	}
	
	private Iterator<Statement> listModelStatements(Model model, String graphURI) {
	    // the RDFServices supplied by the unit tests won't have the right
	    // named graphs.  So if the graphURI-based chunked iterator is empty, 
	    // we'll try listStatements() on the model instead.
	    Iterator<Statement> it = new ChunkedStatementIterator(graphURI);
	    if (it.hasNext()) {
	        return it;
	    } else {
	        return model.listStatements();
	    }
	}
	
	// avoids OutOfMemory errors by retrieving triples in batches
	private class ChunkedStatementIterator implements Iterator<Statement> {
	    
	    final int CHUNK_SIZE = 50000;
	    private int offset = 0;
	    
	    private String queryString;
	    
	    private Model temp = ModelFactory.createDefaultModel();
	    private StmtIterator tempIt;
	    
	    public ChunkedStatementIterator(String graphURI) {
	        this.queryString = "CONSTRUCT { ?s ?p ?o } WHERE { GRAPH <" + 
	                graphURI + "> { ?s ?p ?o } }";
	    }
	    
	    public Statement next() {
	        if (tempIt.hasNext()) {
	            return tempIt.nextStatement();
	        } else {
	            return null;
	        }
	    }
	    
	    public void remove() {
	        throw new UnsupportedOperationException(this.getClass().getName() + 
	                " does not support .remove()");
	    }
	    
	    public boolean hasNext() {
	        if (tempIt != null && tempIt.hasNext()) {
	            return true;
	        } else {
	            getNextChunk();
	            if (temp.size() > 0) {
	                tempIt = temp.listStatements();
	                return true;
	            } else {
	                return false;
	            }
	        }
	    }
	    
	    private void getNextChunk() {
	        
            String chunkQueryString = queryString + " LIMIT " + CHUNK_SIZE + " OFFSET " + offset;
            offset += CHUNK_SIZE;
            
            try {
                InputStream in = rdfService.sparqlConstructQuery(
                        chunkQueryString, RDFService.ModelSerializationFormat.NTRIPLE);
                temp.removeAll();
                temp.add(RDFServiceUtils.parseModel(
                        in, RDFService.ModelSerializationFormat.NTRIPLE));
            } catch (RDFServiceException e) {
                throw new RuntimeException(e);
            }
	    }
        
	}
	
<<<<<<< HEAD
	private Iterator<Statement> listModelStatements(Model model, String graphURI) {
	    // the RDFServices supplied by the unit tests won't have the right
	    // named graphs.  So if the graphURI-based chunked iterator is empty, 
	    // we'll try listStatements() on the model instead.
	    Iterator<Statement> it = new ChunkedStatementIterator(graphURI);
	    if (it.hasNext()) {
	        return it;
	    } else {
	        return model.listStatements();
	    }
	}
	
	// avoids OutOfMemory errors by retrieving triples in batches
	private class ChunkedStatementIterator implements Iterator<Statement> {
	    
	    final int CHUNK_SIZE = 50000;
	    private int offset = 0;
	    
	    private String queryString;
	    
	    private Model temp = ModelFactory.createDefaultModel();
	    private StmtIterator tempIt;
	    
	    public ChunkedStatementIterator(String graphURI) {
	        this.queryString = "CONSTRUCT { ?s ?p ?o } WHERE { GRAPH <" + 
	                graphURI + "> { ?s ?p ?o } }";
	    }
	    
	    public Statement next() {
	        if (tempIt.hasNext()) {
	            return tempIt.nextStatement();
	        } else {
	            return null;
	        }
	    }
	    
	    public void remove() {
	        throw new UnsupportedOperationException(this.getClass().getName() + 
	                " does not support .remove()");
	    }
	    
	    public boolean hasNext() {
	        if (tempIt != null && tempIt.hasNext()) {
	            return true;
	        } else {
	            getNextChunk();
	            if (temp.size() > 0) {
	                tempIt = temp.listStatements();
	                return true;
	            } else {
	                return false;
	            }
	        }
	    }
	    
	    private void getNextChunk() {
	        
            String chunkQueryString = queryString + " LIMIT " + CHUNK_SIZE + " OFFSET " + offset;
            offset += CHUNK_SIZE;
            
            try {
                InputStream in = rdfService.sparqlConstructQuery(
                        chunkQueryString, RDFService.ModelSerializationFormat.NTRIPLE);
                temp.removeAll();
                temp.add(RDFServiceUtils.parseModel(
                        in, RDFService.ModelSerializationFormat.NTRIPLE));
            } catch (RDFServiceException e) {
                throw new RuntimeException(e);
            }
	    }
        
	}
	
=======
>>>>>>> 9f19f2c3
	
	/**
	 * This is called when the application shuts down.
	 */
	public void setStopRequested() {
	    this.stopRequested = true;
	}
}<|MERGE_RESOLUTION|>--- conflicted
+++ resolved
@@ -3,10 +3,7 @@
 package edu.cornell.mannlib.vitro.webapp.reasoner;
 
 import java.io.InputStream;
-<<<<<<< HEAD
-=======
 import java.util.ArrayList;
->>>>>>> 9f19f2c3
 import java.util.Collection;
 import java.util.HashSet;
 import java.util.Iterator;
@@ -137,11 +134,8 @@
 			Collection<String> individuals = this.getAllIndividualURIs();
 			
 			log.info("Recomputing inferences for " + individuals.size() + " individuals");
-<<<<<<< HEAD
-=======
 			
             long start = System.currentTimeMillis();
->>>>>>> 9f19f2c3
 			
 			for (String individualURI : individuals) {			
 				Resource individual = ResourceFactory.createResource(individualURI);
@@ -309,16 +303,6 @@
 	 * Get the URIs for all individuals in the system
 	 */
 	protected Collection<String> getAllIndividualURIs() {
-<<<<<<< HEAD
-	    
-		String queryString = "select ?s where {?s a ?type}";
-	    return getIndividualURIs(queryString);
-	}
-
-	protected Collection<String> getIndividualURIs(String queryString) {
-	    
-		Set<String> individuals = new HashSet<String>();
-=======
 	    
 	    HashSet<String> individualURIs = new HashSet<String>();
 	    
@@ -349,7 +333,6 @@
 	}
 
 	protected void getIndividualURIs(String queryString, Set<String> individuals) {
->>>>>>> 9f19f2c3
 
 		int batchSize = 50000;
 		int offset = 0;
@@ -389,10 +372,6 @@
     		offset += batchSize;
 		}
 				
-<<<<<<< HEAD
-		return individuals;
-=======
->>>>>>> 9f19f2c3
 	}
 	
    protected void addedABoxTypeAssertion(Resource individual, Model inferenceModel,
@@ -424,118 +403,6 @@
 	/*
 	 * reconcile a set of inferences into the application inference model
 	 */
-<<<<<<< HEAD
-	protected boolean updateInferenceModel(Model inferenceRebuildModel) {
-	    
-    log.info("Updating ABox inference model");
-	Iterator<Statement> iter = null;
- 
-	// Remove everything from the current inference model that is not
-	// in the recomputed inference model	
-    int num = 0;
-	scratchpadModel.enterCriticalSection(Lock.WRITE);
-	scratchpadModel.removeAll();
-	log.info("Updating ABox inference model (checking for outdated inferences)");
-	try {
-		inferenceModel.enterCriticalSection(Lock.READ);
-	
-		try {
-			iter = listModelStatements(inferenceModel, JenaDataSourceSetupBase.JENA_INF_MODEL);
-			while (iter.hasNext()) {				
-				Statement stmt = iter.next();
-				if (!inferenceRebuildModel.contains(stmt)) {
-				   scratchpadModel.add(stmt);  
-				}
-				
-				num++;
-                if ((num % 10000) == 0) {
-                    log.info("Still updating ABox inference model (checking for outdated inferences)...");
-                }
-                
-                if (stopRequested) {
-                	return true;
-                }
-			}
-		} finally {
-//		    if (iter != null) {
-//			    iter.close();
-//		    }
-            inferenceModel.leaveCriticalSection();
-		}
-		
-		try {
-			iter = listModelStatements(scratchpadModel, SimpleReasonerSetup.JENA_INF_MODEL_SCRATCHPAD);
-			while (iter.hasNext()) {
-				Statement stmt = iter.next();
-				
-				inferenceModel.enterCriticalSection(Lock.WRITE);
-				try {
-					inferenceModel.remove(stmt);
-				} finally {
-					inferenceModel.leaveCriticalSection();
-				}
-			}
-		} finally {
-//		    if (iter != null) {
-//		        iter.close();    
-//		    }
-		}
-					
-		// Add everything from the recomputed inference model that is not already
-		// in the current inference model to the current inference model.	
-		try {
-			scratchpadModel.removeAll();
-			log.info("Updating ABox inference model (adding any new inferences)");
-			iter = listModelStatements(inferenceRebuildModel, SimpleReasonerSetup.JENA_INF_MODEL_REBUILD); 
-			
-			while (iter.hasNext()) {				
-				Statement stmt = iter.next();
-				
-				inferenceModel.enterCriticalSection(Lock.READ);
-				try {
-					if (!inferenceModel.contains(stmt)) {
-						 scratchpadModel.add(stmt);
-					}
-				} finally {
-				     inferenceModel.leaveCriticalSection();	
-				}
-									
-				num++;
-                if ((num % 10000) == 0) {
-                    log.info("Still updating ABox inference model (adding any new inferences)...");
-                }
-                
-                if (stopRequested) {
-                	return true;
-                }
-			}
-		} finally {
-//		    if (iter != null) {
-//			    iter.close();	
-//		    }
-		}
-					
-		iter = listModelStatements(scratchpadModel, SimpleReasonerSetup.JENA_INF_MODEL_SCRATCHPAD);
-		try {
-    		while (iter.hasNext()) {
-    			Statement stmt = iter.next();
-    			
-    			inferenceModel.enterCriticalSection(Lock.WRITE);
-    			try {
-    				inferenceModel.add(stmt);
-    			} finally {
-    				inferenceModel.leaveCriticalSection();
-    			}
-    		}
-		} finally {
-//		    if (iter != null) {
-//		        iter.close();
-//		    }
-		}
-	} finally {
-		scratchpadModel.removeAll();
-		scratchpadModel.leaveCriticalSection();			
-=======
 	protected boolean updateInferenceModel(Model inferenceRebuildModel, 
 	        Collection<String> individuals) {
 
@@ -602,7 +469,6 @@
 
     	log.info("ABox inference model updated");
     	return false;
->>>>>>> 9f19f2c3
 	}
 	
 	private Iterator<Statement> listModelStatements(Model model, String graphURI) {
@@ -678,82 +544,6 @@
         
 	}
 	
-<<<<<<< HEAD
-	private Iterator<Statement> listModelStatements(Model model, String graphURI) {
-	    // the RDFServices supplied by the unit tests won't have the right
-	    // named graphs.  So if the graphURI-based chunked iterator is empty, 
-	    // we'll try listStatements() on the model instead.
-	    Iterator<Statement> it = new ChunkedStatementIterator(graphURI);
-	    if (it.hasNext()) {
-	        return it;
-	    } else {
-	        return model.listStatements();
-	    }
-	}
-	
-	// avoids OutOfMemory errors by retrieving triples in batches
-	private class ChunkedStatementIterator implements Iterator<Statement> {
-	    
-	    final int CHUNK_SIZE = 50000;
-	    private int offset = 0;
-	    
-	    private String queryString;
-	    
-	    private Model temp = ModelFactory.createDefaultModel();
-	    private StmtIterator tempIt;
-	    
-	    public ChunkedStatementIterator(String graphURI) {
-	        this.queryString = "CONSTRUCT { ?s ?p ?o } WHERE { GRAPH <" + 
-	                graphURI + "> { ?s ?p ?o } }";
-	    }
-	    
-	    public Statement next() {
-	        if (tempIt.hasNext()) {
-	            return tempIt.nextStatement();
-	        } else {
-	            return null;
-	        }
-	    }
-	    
-	    public void remove() {
-	        throw new UnsupportedOperationException(this.getClass().getName() + 
-	                " does not support .remove()");
-	    }
-	    
-	    public boolean hasNext() {
-	        if (tempIt != null && tempIt.hasNext()) {
-	            return true;
-	        } else {
-	            getNextChunk();
-	            if (temp.size() > 0) {
-	                tempIt = temp.listStatements();
-	                return true;
-	            } else {
-	                return false;
-	            }
-	        }
-	    }
-	    
-	    private void getNextChunk() {
-	        
-            String chunkQueryString = queryString + " LIMIT " + CHUNK_SIZE + " OFFSET " + offset;
-            offset += CHUNK_SIZE;
-            
-            try {
-                InputStream in = rdfService.sparqlConstructQuery(
-                        chunkQueryString, RDFService.ModelSerializationFormat.NTRIPLE);
-                temp.removeAll();
-                temp.add(RDFServiceUtils.parseModel(
-                        in, RDFService.ModelSerializationFormat.NTRIPLE));
-            } catch (RDFServiceException e) {
-                throw new RuntimeException(e);
-            }
-	    }
-        
-	}
-	
-=======
->>>>>>> 9f19f2c3
 	
 	/**
 	 * This is called when the application shuts down.
