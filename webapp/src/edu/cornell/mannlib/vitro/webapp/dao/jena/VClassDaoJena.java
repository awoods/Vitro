--- conflicted
+++ resolved
@@ -278,27 +278,6 @@
     }
 
     public List<String> getEquivalentClassURIs(String classURI) {
-<<<<<<< HEAD
-    	List<String> equivalentClassURIs = new ArrayList<String>();
-    	getOntModel().enterCriticalSection(Lock.READ);
-    	try {
-	    	OntClass ontClass = getOntClass(getOntModel(), classURI);
-	    	ClosableIterator equivalentOntClassIt = ontClass.listEquivalentClasses();
-	    	try {
-	    		for (Iterator eqOntClassIt = equivalentOntClassIt; eqOntClassIt.hasNext(); ) {
-	    			OntClass eqClass = (OntClass) eqOntClassIt.next();
-	    			equivalentClassURIs.add(getClassURIStr(eqClass));
-	    		}
-	    	} finally {
-	    		equivalentOntClassIt.close();
-	    	}
-    	} catch (ProfileException pe) {
-    		// Current language profile does not support equivalent classes.
-    		// We'd prefer to return an empty list instead of throwing an exception
-    	} catch (Exception e) {
-            // we'll try this again using a different method that 
-    	    // doesn't try to convert to OntClass
-=======
         List<String> equivalentClassURIs = new ArrayList<String>();
         getOntModel().enterCriticalSection(Lock.READ);
         try {
@@ -318,23 +297,15 @@
         } catch (Exception e) {
             // we'll try this again using a different method that 
             // doesn't try to convert to OntClass
->>>>>>> 96b93a0f
             List<Resource> supList = this.listDirectObjectPropertyValues(
                     getOntModel().getResource(classURI), OWL.equivalentClass);
             for (Resource res : supList) {
                 equivalentClassURIs.add(getClassURIStr(res));
             }  
-<<<<<<< HEAD
-    	} finally {
-    		getOntModel().leaveCriticalSection();
-    	}
-    	return equivalentClassURIs;
-=======
         } finally {
             getOntModel().leaveCriticalSection();
         }
         return equivalentClassURIs;
->>>>>>> 96b93a0f
     }
 
     public void addSuperclass(VClass vclass, VClass superclass) {
@@ -483,20 +454,12 @@
         List<VClass> classes = new ArrayList<VClass>();
         getOntModel().enterCriticalSection(Lock.READ);
         try {
-<<<<<<< HEAD
-            ClosableIterator<OntClass> classIt = getOntModel().listClasses();
-            try {
-                while (classIt.hasNext()) {
-                    try {
-                        OntClass cls = classIt.next();
-=======
             ClosableIterator<Individual> classIt = getOntModel().listIndividuals(OWL.Class);
             try {
                 while (classIt.hasNext()) {
                     try {
                         Individual classInd = classIt.next();
                         OntClass cls = (OntClass) classInd.as(OntClass.class);
->>>>>>> 96b93a0f
                         if (!cls.isAnon() && !(NONUSER_NAMESPACES.contains(cls.getNameSpace()))) {
                             classes.add(new VClassJena(cls,getWebappDaoFactory()));
                         }
@@ -513,15 +476,9 @@
         Collections.sort(classes);
         return classes;
     }
-<<<<<<< HEAD
-    
-    private Iterator<OntClass> smarterListHierarchyRootClasses(OntModel ontModel) {
-    	return smarterListHierarchyRootClasses(ontModel, null);
-=======
 
     private Iterator<OntClass> smarterListHierarchyRootClasses(OntModel ontModel) {
         return smarterListHierarchyRootClasses(ontModel, null);
->>>>>>> 96b93a0f
     }
 
     /** 
@@ -530,47 +487,6 @@
      * We also avoid ClassCastExceptions deep in Jena-land by eschewing Jena's 
      * listSuperClasses() method.
      * @author bjl23
-<<<<<<< HEAD
-	 */
-    private Iterator<OntClass> smarterListHierarchyRootClasses(OntModel ontModel, String ontologyURI) {
-    	List<OntClass> rootClassList = new ArrayList<OntClass>();
-    	ClosableIterator ci = ontModel.listClasses();
-    	try {
-	    	for (ClosableIterator i = ci ; i.hasNext(); ) {
-	    		try {
-		    		OntClass ontClass = (OntClass) i.next();
-	    			boolean isRoot = true;
-	    			for (Iterator<RDFNode> j = ontClass.listPropertyValues(RDFS.subClassOf); j.hasNext(); ) {
-	    				Resource res = (Resource) j.next();
-	    				if (res.canAs(OntClass.class)) {
-		    				OntClass superClass = (OntClass) res.as(OntClass.class);
-		    				if (!superClass.isAnon() && 
-		    					((ontologyURI==null) || (ontologyURI.equals(superClass.getNameSpace()))) &&
-		    					!OWL.Thing.equals(superClass) && 
-		    					!superClass.equals(ontClass) && 
-		    					!( ontModel.contains(ontClass,OWL.equivalentClass,superClass) || 
-		    					  ontModel.contains(superClass,OWL.equivalentClass,ontClass) ) )  {	
-									if ( (superClass.getNameSpace() != null) 
-									        && (!(NONUSER_NAMESPACES.contains(
-									                superClass.getNameSpace()))) ) {
-			    				    	isRoot=false;
-			    				    	break;
-									}
-		    				}
-	    				}
-	    			}
-	    			if (isRoot) {
-	    				rootClassList.add(ontClass);
-	    			}
-	    		} catch (ClassCastException cce) {
-					log.error(cce);
-				}
-	    	}
-    	} finally {
-    		ci.close();
-    	}
-    	return rootClassList.iterator();
-=======
      */
     private Iterator<OntClass> smarterListHierarchyRootClasses(OntModel ontModel, String ontologyURI) {
         List<OntClass> rootClassList = new ArrayList<OntClass>();
@@ -612,7 +528,6 @@
             ci.close();
         }
         return rootClassList.iterator();
->>>>>>> 96b93a0f
     }
 
     public List<VClass> getRootClasses() {
@@ -623,13 +538,8 @@
         List<VClass> rootClasses = new ArrayList<VClass>();
         getOntModel().enterCriticalSection(Lock.READ);
         try {
-<<<<<<< HEAD
-        	Iterator<OntClass> rootIt = smarterListHierarchyRootClasses(
-        	        getOntModel(), ontologyURI);
-=======
             Iterator<OntClass> rootIt = smarterListHierarchyRootClasses(
                     getOntModel(), ontologyURI);
->>>>>>> 96b93a0f
             while (rootIt.hasNext()) {    
                 OntClass cls = rootIt.next();
                 if (!cls.isAnon() && cls.getNameSpace() != null 
@@ -947,11 +857,6 @@
                                             aboxModel.leaveCriticalSection();
                                         }
                                     }
-<<<<<<< HEAD
-                                } catch (ClassCastException cce) {
-                                    log.error(cce, cce);
-                                }
-=======
 
                                     if (includeUninstantiatedClasses || classIsInstantiated) {
                                         group.add(vcw);
@@ -959,7 +864,6 @@
                                 }
                             } catch (ClassCastException cce) {
                                 log.error(cce, cce);
->>>>>>> 96b93a0f
                             }
                         }
                     } finally {
