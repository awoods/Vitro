/* $This file is distributed under the terms of the license in /doc/license.txt$ */

package edu.cornell.mannlib.vitro.webapp.dao.jena;

import java.util.ArrayList;
import java.util.HashMap;
import java.util.List;
import java.util.Map;

import org.apache.commons.logging.Log;
import org.apache.commons.logging.LogFactory;

import com.hp.hpl.jena.ontology.OntModel;
import com.hp.hpl.jena.ontology.OntModelSpec;
import com.hp.hpl.jena.query.Dataset;
import com.hp.hpl.jena.query.QueryExecution;
import com.hp.hpl.jena.query.QueryExecutionFactory;
import com.hp.hpl.jena.query.QueryFactory;
import com.hp.hpl.jena.rdf.model.Model;
import com.hp.hpl.jena.rdf.model.ModelFactory;
import com.hp.hpl.jena.rdf.model.Property;
import com.hp.hpl.jena.rdf.model.Resource;
import com.hp.hpl.jena.rdf.model.Statement;
import com.hp.hpl.jena.shared.Lock;
import com.hp.hpl.jena.util.iterator.ClosableIterator;
import com.hp.hpl.jena.vocabulary.RDFS;

import edu.cornell.mannlib.vitro.webapp.beans.Individual;
import edu.cornell.mannlib.vitro.webapp.beans.ObjectProperty;
import edu.cornell.mannlib.vitro.webapp.beans.ObjectPropertyStatement;
import edu.cornell.mannlib.vitro.webapp.beans.ObjectPropertyStatementImpl;
import edu.cornell.mannlib.vitro.webapp.dao.ObjectPropertyStatementDao;
import edu.cornell.mannlib.vitro.webapp.dao.VitroVocabulary;
import edu.cornell.mannlib.vitro.webapp.dao.jena.IndividualSDB.IndividualNotFoundException;
import edu.cornell.mannlib.vitro.webapp.dao.jena.WebappDaoFactorySDB.SDBDatasetMode;

public class ObjectPropertyStatementDaoSDB extends
		ObjectPropertyStatementDaoJena implements ObjectPropertyStatementDao {

    private static final Log log = LogFactory.getLog(ObjectPropertyStatementDaoSDB.class);
    
	private DatasetWrapperFactory dwf;
	private SDBDatasetMode datasetMode;
	
	public ObjectPropertyStatementDaoSDB(
	            DatasetWrapperFactory dwf, 
	            SDBDatasetMode datasetMode,
	            WebappDaoFactoryJena wadf) {
		super (dwf, wadf);
		this.dwf = dwf;
		this.datasetMode = datasetMode;
	}
	
	@Override
    public Individual fillExistingObjectPropertyStatements(Individual entity) {
        if (entity.getURI() == null)
            return entity;
        else {
        	Map<String, ObjectProperty> uriToObjectProperty = new HashMap<String,ObjectProperty>();
        	String query = "CONSTRUCT { \n" +
        			       "   <" + entity.getURI() + "> ?p ?o . \n" +
//        			       "   ?o a ?oType . \n" +
//        			       "   ?o <" + RDFS.label.getURI() + "> ?oLabel .  \n" +
//        			       "   ?o <" + VitroVocabulary.MONIKER + "> ?oMoniker  \n" +
        			       "} WHERE { \n" +
        			       "   { <" + entity.getURI() + "> ?p ?o } \n" +
//        			       "   UNION { <" + entity.getURI() + "> ?p ?o . ?o a ?oType } \n" +
//        			       "   UNION { <" + entity.getURI() + "> ?p ?o . \n" +
//        			       "           ?o <" + RDFS.label.getURI() + "> ?oLabel } \n" +
//        			       "   UNION { <" + entity.getURI() + "> ?p ?o . \n " +
//        			       "           ?o <" + VitroVocabulary.MONIKER + "> ?oMoniker } \n" +
        			       "}";
        	long startTime = System.currentTimeMillis();
        	Model m = null;
        	DatasetWrapper w = dwf.getDatasetWrapper();
        	Dataset dataset = w.getDataset();
        	dataset.getLock().enterCriticalSection(Lock.READ);
        	QueryExecution qexec = null;
        	try {
        		qexec = QueryExecutionFactory.create(QueryFactory.create(query), dataset);
        		m = qexec.execConstruct();
        	} finally {
        	    if(qexec != null) qexec.close();
        		dataset.getLock().leaveCriticalSection();
        		w.close();
        	}
        	if (log.isDebugEnabled()) {
	        	log.debug("Time (ms) to query for related individuals: " + (System.currentTimeMillis() - startTime));
	        	if (System.currentTimeMillis() - startTime > 1000) {
	        		//log.debug(query);
	        		log.debug("Results size (statements): " + m.size());
	        	}
        	}
        	
        	OntModel ontModel = ModelFactory.createOntologyModel(OntModelSpec.OWL_MEM, m);
        	ontModel.enterCriticalSection(Lock.READ);
        	try {
	            Resource ind = ontModel.getResource(entity.getURI());
	            List<ObjectPropertyStatement> objPropertyStmtList = new ArrayList<ObjectPropertyStatement>();
	            ClosableIterator<Statement> propIt = ind.listProperties();
	            try {
	                while (propIt.hasNext()) {
	                    Statement st = (Statement) propIt.next();
	                    if (st.getObject().isResource() && !(NONUSER_NAMESPACES.contains(st.getPredicate().getNameSpace()))) {
	                        try {
	                            ObjectPropertyStatement objPropertyStmt = new ObjectPropertyStatementImpl();
	                            objPropertyStmt.setSubjectURI(entity.getURI());
	                            objPropertyStmt.setSubject(entity);
	                            objPropertyStmt.setObjectURI(((Resource)st.getObject()).getURI());
	                            
	                            objPropertyStmt.setPropertyURI(st.getPredicate().getURI());
                                Property prop = st.getPredicate();
                                if( uriToObjectProperty.containsKey(prop.getURI())){
                                	objPropertyStmt.setProperty(uriToObjectProperty.get(prop.getURI()));
                                }else{
                                	ObjectProperty p = getWebappDaoFactory().getObjectPropertyDao().getObjectPropertyByURI(prop.getURI());
                                	if( p != null ){
                                		uriToObjectProperty.put(prop.getURI(), p);
                                		objPropertyStmt.setProperty(uriToObjectProperty.get(prop.getURI()));
                                	}else{
                                		//if ObjectProperty not found in ontology, skip it
                                		continue;
                                	}
                                }                                

	                            if (objPropertyStmt.getObjectURI() != null) {
	                                //this might throw IndividualNotFoundException
	                            	try {
                                         Individual objInd = new IndividualSDB(
                                             objPropertyStmt.getObjectURI(), 
                                             this.dwf, 
                                             datasetMode,
                                             getWebappDaoFactory());
                                         objPropertyStmt.setObject(objInd);	
	                            	} catch (IndividualNotFoundException infe) {
	                            		 log.warn("Individual Not Found for uri: " + objPropertyStmt.getObjectURI());
	                            		 continue;
	                            	}                 
	                            }
	                            
	                            //only add statement to list if it has its values filled out
	                            if (    (objPropertyStmt.getSubjectURI() != null) 
	                                 && (objPropertyStmt.getPropertyURI() != null) 
	                                 && (objPropertyStmt.getObject() != null) ) {
	                                objPropertyStmtList.add(objPropertyStmt);                           
	                            } 
	                            
<<<<<<< HEAD
=======
	                        } catch (IndividualNotFoundException t) {
	                            log.debug(t,t);
	                            continue;
>>>>>>> 0b1fa8ab
	                        } catch (Throwable t){
	                            log.error(t,t);
                                continue;
	                        }
	                    }
	                }
	            } finally {
	                propIt.close();
	            }
	            entity.setObjectPropertyStatements(objPropertyStmtList);
        	} finally {
        		ontModel.leaveCriticalSection();
        	}
            return entity;
        }
    }
	
}<|MERGE_RESOLUTION|>--- conflicted
+++ resolved
@@ -125,17 +125,12 @@
 
 	                            if (objPropertyStmt.getObjectURI() != null) {
 	                                //this might throw IndividualNotFoundException
-	                            	try {
-                                         Individual objInd = new IndividualSDB(
-                                             objPropertyStmt.getObjectURI(), 
-                                             this.dwf, 
-                                             datasetMode,
-                                             getWebappDaoFactory());
-                                         objPropertyStmt.setObject(objInd);	
-	                            	} catch (IndividualNotFoundException infe) {
-	                            		 log.warn("Individual Not Found for uri: " + objPropertyStmt.getObjectURI());
-	                            		 continue;
-	                            	}                 
+                                    Individual objInd = new IndividualSDB(
+                                        objPropertyStmt.getObjectURI(), 
+                                        this.dwf, 
+                                        datasetMode,
+                                        getWebappDaoFactory());
+                                    objPropertyStmt.setObject(objInd);	                                
 	                            }
 	                            
 	                            //only add statement to list if it has its values filled out
@@ -145,12 +140,9 @@
 	                                objPropertyStmtList.add(objPropertyStmt);                           
 	                            } 
 	                            
-<<<<<<< HEAD
-=======
 	                        } catch (IndividualNotFoundException t) {
 	                            log.debug(t,t);
 	                            continue;
->>>>>>> 0b1fa8ab
 	                        } catch (Throwable t){
 	                            log.error(t,t);
                                 continue;
