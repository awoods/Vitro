/* $This file is distributed under the terms of the license in /doc/license.txt$ */

package edu.cornell.mannlib.vitro.webapp.dao;

import java.util.List;

public interface ApplicationDao {

	public boolean isFlag1Active();
	
	public boolean isFlag2Active();
	
	public List<String> getExternallyLinkedNamespaces();
	
<<<<<<< HEAD
=======
	public boolean isExternallyLinkedNamespace(String namespace);
	
>>>>>>> 6163b094
}<|MERGE_RESOLUTION|>--- conflicted
+++ resolved
@@ -12,9 +12,6 @@
 	
 	public List<String> getExternallyLinkedNamespaces();
 	
-<<<<<<< HEAD
-=======
 	public boolean isExternallyLinkedNamespace(String namespace);
 	
->>>>>>> 6163b094
 }