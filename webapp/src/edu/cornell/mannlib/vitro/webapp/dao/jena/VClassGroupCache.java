/* $This file is distributed under the terms of the license in /doc/license.txt$ */
package edu.cornell.mannlib.vitro.webapp.dao.jena;

import java.util.ArrayList;
import java.util.Collections;
import java.util.HashMap;
import java.util.HashSet;
import java.util.List;
import java.util.Map;
import java.util.Set;

import javax.servlet.ServletContext;
import javax.servlet.ServletContextEvent;
import javax.servlet.ServletContextListener;

import org.apache.commons.logging.Log;
import org.apache.commons.logging.LogFactory;

import com.hp.hpl.jena.ontology.Individual;
import com.hp.hpl.jena.ontology.OntModel;
import com.hp.hpl.jena.rdf.listeners.StatementListener;
import com.hp.hpl.jena.rdf.model.ResourceFactory;
import com.hp.hpl.jena.rdf.model.Statement;
import com.hp.hpl.jena.shared.Lock;
import com.hp.hpl.jena.vocabulary.OWL;
import com.hp.hpl.jena.vocabulary.RDF;
import com.hp.hpl.jena.vocabulary.RDFS;

import edu.cornell.mannlib.vitro.webapp.beans.VClass;
import edu.cornell.mannlib.vitro.webapp.beans.VClassGroup;
import edu.cornell.mannlib.vitro.webapp.dao.VClassGroupDao;
import edu.cornell.mannlib.vitro.webapp.dao.VitroVocabulary;
import edu.cornell.mannlib.vitro.webapp.dao.WebappDaoFactory;
import edu.cornell.mannlib.vitro.webapp.dao.filtering.WebappDaoFactoryFiltering;
import edu.cornell.mannlib.vitro.webapp.dao.filtering.filters.VitroFilterUtils;
import edu.cornell.mannlib.vitro.webapp.dao.filtering.filters.VitroFilters;
import edu.cornell.mannlib.vitro.webapp.servlet.setup.AbortStartup;

public class VClassGroupCache {
    private static final Log log = LogFactory.getLog(VClassGroupCache.class);

    private static final String ATTRIBUTE_NAME = "VClassGroupCache";

    private static final boolean ORDER_BY_DISPLAYRANK = true;
    private static final boolean INCLUDE_UNINSTANTIATED = true;
    private static final boolean INCLUDE_INDIVIDUAL_COUNT = true;

    /**
     * This is the cache of VClassGroups. It is a list of VClassGroups. If this
     * is null then the cache is not built.
     */
    private List<VClassGroup> _groupList;

    /**
     * Also keep track of the classes here, makes it easier to get the counts
     * and other information */
    private Map<String, VClass> VclassMap = new HashMap<String, VClass>();

    
    private final RebuildGroupCacheThread _cacheRebuildThread;
    
    /**
     * Need a pointer to the context to get DAOs and models.
     */
    private final ServletContext context;


    private VClassGroupCache(ServletContext context) {
        this.context = context;
        this._groupList = null;

        if (AbortStartup.isStartupAborted(context)) {
            _cacheRebuildThread = null;
            return;
        }

        /* Need to register for changes of rdf:type for individuals in abox 
         * and for changes of classgroups for classes. */         
        VClassGroupCacheChangeListener bccl = new VClassGroupCacheChangeListener();
        ModelContext.registerListenerForChanges(context, bccl);

        _cacheRebuildThread = new RebuildGroupCacheThread(this);
        _cacheRebuildThread.setDaemon(true);        
        _cacheRebuildThread.start();        
    }

    public synchronized VClassGroup getGroup(String vClassGroupURI) {
        if (vClassGroupURI == null || vClassGroupURI.isEmpty())
            return null;
        List<VClassGroup> cgList = getGroups();
        for (VClassGroup cg : cgList) {
            if (vClassGroupURI.equals(cg.getURI()))
                return cg;
        }
        return null;
    }

    public synchronized List<VClassGroup> getGroups() {
        if (_groupList == null){
            log.error("VClassGroup cache has not been created");
            return Collections.emptyList();
        }else{
            return _groupList;
        }
    }

    // Get specific VClass corresponding to Map
    public synchronized VClass getCachedVClass(String classUri) {
        if( VclassMap != null){
            if (VclassMap.containsKey(classUri)) {
                return VclassMap.get(classUri);
            }
            return null;
        }else{
            log.error("VClassGroup cache has not been created");
            return null;
        }
    }

    protected synchronized void setCache(List<VClassGroup> newGroups, Map<String,VClass> classMap){
        _groupList = newGroups;
        VclassMap = classMap;
    }
    
    public void requestCacheUpdate() {
        log.debug("requesting update");        
        _cacheRebuildThread.informOfQueueChange();
    }
    
    protected void requestStop() {
        if (_cacheRebuildThread != null) {
            _cacheRebuildThread.kill();
            try {
                _cacheRebuildThread.join();
            } catch (InterruptedException e) {
                log.warn("Waiting for the thread to die, but interrupted.", e);
            }
        }
    }

    protected VClassGroupDao getVCGDao() {
        WebappDaoFactory wdf = (WebappDaoFactory) context.getAttribute("webappDaoFactory");
        if (wdf == null) {
            log.error("Cannot get webappDaoFactory from context");
            return null;
        } else
            return wdf.getVClassGroupDao();
    }
    
    protected void doSynchronousRebuild(){
        _cacheRebuildThread.rebuildCache(this);        
    }
    
    /* **************** static utility methods ***************** */
    
    protected static List<VClassGroup> getGroups(VClassGroupDao vcgDao,
            boolean includeIndividualCount) {
        // Get all classgroups, each populated with a list of their member vclasses
        List<VClassGroup> groups = vcgDao.getPublicGroupsWithVClasses(
                ORDER_BY_DISPLAYRANK, INCLUDE_UNINSTANTIATED,
                includeIndividualCount);

        // remove classes that have been configured to be hidden from search results
        vcgDao.removeClassesHiddenFromSearch(groups);

        return groups;
    }

<<<<<<< HEAD
    protected synchronized void rebuildCacheForPortal(Portal portal, WebappDaoFactory wdFactory){
        VitroFilters vFilters = null;
        
        boolean singlePortalApplication = wdFactory.getPortalDao().getAllPortals().size() == 1;
        
        //        if ( singlePortalApplication ) {
            if ( vFilters == null ) 
                vFilters = VitroFilterUtils.getDisplayFilterByRoleLevel(RoleLevel.PUBLIC, wdFactory);
            //        } else if ( portal.isFlag1Filtering() ){
            //            PortalFlag pflag = new PortalFlag(portal.getPortalId());
            //            if( vFilters == null)
            //                vFilters = VitroFilterUtils.getFilterFromPortalFlag(pflag);
            //            else
            //                vFilters = vFilters.and( VitroFilterUtils.getFilterFromPortalFlag(pflag));
            //        }
        
        WebappDaoFactory filteringDaoFactory ;
        
        if( vFilters !=null ){
            filteringDaoFactory = new WebappDaoFactoryFiltering(wdFactory,vFilters);
        }else{
            filteringDaoFactory = wdFactory;
        }
        _groupListMap.remove(portal.getPortalId());
        //        if ( !singlePortalApplication ) {
        //  _groupListMap.put(portal.getPortalId(), 
        //          getGroups(filteringDaoFactory.getVClassGroupDao(),portal.getPortalId()));
        //        } else {
            List<VClassGroup> unfilteredGroups = getGroups(wdFactory.getVClassGroupDao(), portal.getPortalId(), INCLUDE_INDIVIDUAL_COUNT);
            List<VClassGroup> filteredGroups = getGroups(filteringDaoFactory.getVClassGroupDao(),portal.getPortalId(), !INCLUDE_INDIVIDUAL_COUNT);
            _groupListMap.put(portal.getPortalId(), removeFilteredOutGroupsAndClasses(unfilteredGroups, filteredGroups));
            // BJL23:  You may be wondering, why this extra method?  
            // Can't we just use the filtering DAO?
            // Yes, but using the filtered DAO involves an expensive method
            // called correctVClassCounts() that requires each individual
            // in a VClass to be retrieved and filtered.  This is fine in memory,
            // but awful when using a database.  We can't (yet) avoid all
            // this work when portal filtering is involved, but we can
            // short-circuit it when we have a single portal by using
            // the filtering DAO only to filter groups and classes,
            // and the unfiltered DAO to get the counts.
            //        }        
=======
    protected static Map<String,VClass> classMapForGroups( List<VClassGroup> groups){
        Map<String,VClass> newClassMap = new HashMap<String,VClass>();
        for (VClassGroup vcg : groups) {
            List<VClass> vclasses = vcg.getVitroClassList();
            for (VClass vclass : vclasses) {
                String classUri = vclass.getURI();
                if (!newClassMap.containsKey(classUri)) {
                    newClassMap.put(classUri, vclass);
                }
            }
        }
        return newClassMap;
>>>>>>> 0b1fa8ab
    }
    
    protected static List<VClassGroup> removeFilteredOutGroupsAndClasses(
            List<VClassGroup> unfilteredGroups, List<VClassGroup> filteredGroups) {
        List<VClassGroup> groups = new ArrayList<VClassGroup>();
        Set<String> allowedGroups = new HashSet<String>();
        Set<String> allowedVClasses = new HashSet<String>();
        for (VClassGroup group : filteredGroups) {
            if (group.getURI() != null) {
                allowedGroups.add(group.getURI());
            }
            for (VClass vcl : group) {
                if (vcl.getURI() != null) {
                    allowedVClasses.add(vcl.getURI());
                }
            }
        }
        for (VClassGroup group : unfilteredGroups) {
            if (allowedGroups.contains(group.getURI())) {
                groups.add(group);
            }
            List<VClass> tmp = new ArrayList<VClass>();
            for (VClass vcl : group) {
                if (allowedVClasses.contains(vcl.getURI())) {
                    tmp.add(vcl);
                }
            }
            group.setVitroClassList(tmp);
        }
        return groups;
    }

    protected static boolean isClassNameChange(Statement stmt, OntModel jenaOntModel) {
        // Check if the stmt is a rdfs:label change and that the
        // subject is an owl:Class.
        if( RDFS.label.equals( stmt.getPredicate() )) {                
            jenaOntModel.enterCriticalSection(Lock.READ);
            try{                                                  
                return jenaOntModel.contains(
                        ResourceFactory.createStatement(
                                ResourceFactory.createResource(stmt.getSubject().getURI()), 
                                RDF.type, 
                                OWL.Class));
            }finally{
                jenaOntModel.leaveCriticalSection();
            }
        }else{
            return false;
        }
    }
    
    /* ******************** RebuildGroupCacheThread **************** */
    
    protected class RebuildGroupCacheThread extends Thread {
        private final VClassGroupCache cache;
        private long queueChangeMillis = 0L;
        private long timeToBuildLastCache = 100L; //in msec 
        private boolean rebuildRequested = false;
        private volatile boolean die = false;

        RebuildGroupCacheThread(VClassGroupCache cache) {
            super("VClassGroupCache.RebuildGroupCacheThread");
            this.cache = cache;
        }

        public void run() {
            while (!die) {
                int delay;

                if ( !rebuildRequested ) {
                    log.debug("rebuildGroupCacheThread.run() -- queue empty, sleep");
                    delay = 1000 * 60;
                } else if ((System.currentTimeMillis() - queueChangeMillis ) < 500) {
                    log.debug("rebuildGroupCacheThread.run() -- delay start of rebuild");
                    delay = 500;
                } else {
                    log.debug("rebuildGroupCacheThread.run() -- starting rebuildCache()");                    
                    long start = System.currentTimeMillis();
                    
                    rebuildRequested = false;
                    rebuildCache( cache );
                    
                    timeToBuildLastCache = System.currentTimeMillis() - start;
                    log.debug("rebuildGroupCacheThread.run() -- rebuilt cache in " 
                            + timeToBuildLastCache + " msec");                    
                    delay = 0;
                }

                if (delay > 0) {
                    synchronized (this) {
                        try {
                            wait(delay);
                        } catch (InterruptedException e) {
                            log.warn("Waiting " + delay
                                    + " milliseconds, but interrupted.", e);
                        }
                    }
                }
            }
            log.debug("rebuildGroupCacheThread.run() -- die()");
        }

        protected void rebuildCache(VClassGroupCache cache) {            
            try {
                WebappDaoFactory wdFactory = (WebappDaoFactory) cache.context.getAttribute("webappDaoFactory");
                if (wdFactory == null) 
                    log.error("Unable to rebuild cache: could not get 'webappDaoFactory' from Servletcontext");                

                VitroFilters vFilters = VitroFilterUtils.getPublicFilter(context);
                WebappDaoFactory filteringDaoFactory = new WebappDaoFactoryFiltering(wdFactory, vFilters);

                // BJL23: You may be wondering, why this extra method?
                // Can't we just use the filtering DAO?
                // Yes, but using the filtered DAO involves an expensive method
                // called correctVClassCounts() that requires each individual
                // in a VClass to be retrieved and filtered. This is fine in memory,
                // but awful when using a database. We can't (yet) avoid all
                // this work when portal filtering is involved, but we can
                // short-circuit it when we have a single portal by using
                // the filtering DAO only to filter groups and classes,
                // and the unfiltered DAO to get the counts.
                List<VClassGroup> unfilteredGroups = getGroups(
                        wdFactory.getVClassGroupDao(), INCLUDE_INDIVIDUAL_COUNT);
                List<VClassGroup> filteredGroups = getGroups(
                        filteringDaoFactory.getVClassGroupDao(),
                        !INCLUDE_INDIVIDUAL_COUNT);
                List<VClassGroup> groups = removeFilteredOutGroupsAndClasses(
                        unfilteredGroups, filteredGroups);

                // Remove classes that have been configured to be hidden from search results.
                filteringDaoFactory.getVClassGroupDao()
                        .removeClassesHiddenFromSearch(groups);

                cache.setCache(groups, classMapForGroups(groups));                
            } catch (Exception ex) {
                log.error("could not rebuild cache", ex);
            }
        }
        
        synchronized void informOfQueueChange() {
            queueChangeMillis = System.currentTimeMillis();
            rebuildRequested = true;
            this.notifyAll();
        }

        synchronized void kill() {
            die = true;
            this.notifyAll();
        }
    }        

    /* ****************** Jena Model Change Listener***************************** */
    protected class VClassGroupCacheChangeListener extends StatementListener {        
        public void addedStatement(Statement stmt) {
            checkAndDoUpdate(stmt);
        }

        public void removedStatement(Statement stmt) {
            checkAndDoUpdate(stmt);
        }

        protected void checkAndDoUpdate(Statement stmt) {
            if (stmt == null)
                return;
            if (log.isDebugEnabled()) {
                log.debug("subject: " + stmt.getSubject().getURI());
                log.debug("predicate: " + stmt.getPredicate().getURI());
            }
            if (RDF.type.getURI().equals(stmt.getPredicate().getURI())) {
                requestCacheUpdate();
            } else if (VitroVocabulary.IN_CLASSGROUP.equals(stmt.getPredicate().getURI())) {
                requestCacheUpdate();
            } else if(VitroVocabulary.DISPLAY_RANK.equals(stmt.getPredicate().getURI())){
            	requestCacheUpdate();
            } else {
                OntModel jenaOntModel = ModelContext.getJenaOntModel(context);
                if( isClassNameChange(stmt, jenaOntModel) ) {            
                    requestCacheUpdate();
                }
            }
        }       
    }
    
    /* ******************** ServletContextListener **************** */
    public static class Setup implements ServletContextListener {
        @Override
        public void contextInitialized(ServletContextEvent sce) {            
            ServletContext servletContext = sce.getServletContext();
            VClassGroupCache vcgc = new VClassGroupCache(servletContext);
            servletContext.setAttribute(ATTRIBUTE_NAME,vcgc);
            log.info("Building initial VClassGroupCache");
            vcgc.doSynchronousRebuild();            
            log.info("VClassGroupCache added to context");            
        }

        @Override
        public void contextDestroyed(ServletContextEvent sce) {
            Object o = sce.getServletContext().getAttribute(ATTRIBUTE_NAME);
            if (o instanceof VClassGroupCache) {
                ((VClassGroupCache) o).requestStop();
            }
        }
    }

    
    /**
     * Use getVClassGroupCache(ServletContext) to get a VClassGroupCache.
     */
    public static VClassGroupCache getVClassGroupCache(ServletContext sc) {
        return (VClassGroupCache) sc.getAttribute(ATTRIBUTE_NAME);
    }

}<|MERGE_RESOLUTION|>--- conflicted
+++ resolved
@@ -166,50 +166,6 @@
         return groups;
     }
 
-<<<<<<< HEAD
-    protected synchronized void rebuildCacheForPortal(Portal portal, WebappDaoFactory wdFactory){
-        VitroFilters vFilters = null;
-        
-        boolean singlePortalApplication = wdFactory.getPortalDao().getAllPortals().size() == 1;
-        
-        //        if ( singlePortalApplication ) {
-            if ( vFilters == null ) 
-                vFilters = VitroFilterUtils.getDisplayFilterByRoleLevel(RoleLevel.PUBLIC, wdFactory);
-            //        } else if ( portal.isFlag1Filtering() ){
-            //            PortalFlag pflag = new PortalFlag(portal.getPortalId());
-            //            if( vFilters == null)
-            //                vFilters = VitroFilterUtils.getFilterFromPortalFlag(pflag);
-            //            else
-            //                vFilters = vFilters.and( VitroFilterUtils.getFilterFromPortalFlag(pflag));
-            //        }
-        
-        WebappDaoFactory filteringDaoFactory ;
-        
-        if( vFilters !=null ){
-            filteringDaoFactory = new WebappDaoFactoryFiltering(wdFactory,vFilters);
-        }else{
-            filteringDaoFactory = wdFactory;
-        }
-        _groupListMap.remove(portal.getPortalId());
-        //        if ( !singlePortalApplication ) {
-        //  _groupListMap.put(portal.getPortalId(), 
-        //          getGroups(filteringDaoFactory.getVClassGroupDao(),portal.getPortalId()));
-        //        } else {
-            List<VClassGroup> unfilteredGroups = getGroups(wdFactory.getVClassGroupDao(), portal.getPortalId(), INCLUDE_INDIVIDUAL_COUNT);
-            List<VClassGroup> filteredGroups = getGroups(filteringDaoFactory.getVClassGroupDao(),portal.getPortalId(), !INCLUDE_INDIVIDUAL_COUNT);
-            _groupListMap.put(portal.getPortalId(), removeFilteredOutGroupsAndClasses(unfilteredGroups, filteredGroups));
-            // BJL23:  You may be wondering, why this extra method?  
-            // Can't we just use the filtering DAO?
-            // Yes, but using the filtered DAO involves an expensive method
-            // called correctVClassCounts() that requires each individual
-            // in a VClass to be retrieved and filtered.  This is fine in memory,
-            // but awful when using a database.  We can't (yet) avoid all
-            // this work when portal filtering is involved, but we can
-            // short-circuit it when we have a single portal by using
-            // the filtering DAO only to filter groups and classes,
-            // and the unfiltered DAO to get the counts.
-            //        }        
-=======
     protected static Map<String,VClass> classMapForGroups( List<VClassGroup> groups){
         Map<String,VClass> newClassMap = new HashMap<String,VClass>();
         for (VClassGroup vcg : groups) {
@@ -222,7 +178,6 @@
             }
         }
         return newClassMap;
->>>>>>> 0b1fa8ab
     }
     
     protected static List<VClassGroup> removeFilteredOutGroupsAndClasses(
