/* $This file is distributed under the terms of the license in /doc/license.txt$ */

package edu.cornell.mannlib.vitro.webapp.dao;


public class VitroVocabulary {

	
    public static final String vitroURI = "http://vitro.mannlib.cornell.edu/ns/vitro/0.7#";
    
    public static final String VITRO_PUBLIC = "http://vitro.mannlib.cornell.edu/ns/vitro/public#";
    
    
    /** BJL23 2008-02-25:
     * This is a hack.  The classic Vitro code is heavily reliant on simple identifiers, and it will take some doing to completely
     * eliminate this.  Prior to version 0.7, identifiers were all integers; now they're URIs.
     * There are a lot of places we'd like to be able to use a bnode ID instead of a URI.  The following special string
     * indicates that the local name of a 'URI' should actually be treated as a bnode ID.
     */
    public static final String PSEUDO_BNODE_NS = "http://vitro.mannlib.cornell.edu/ns/bnode#"; 
    
    public static final String RDF = "http://www.w3.org/1999/02/22-rdf-syntax-ns#";
    public static final String RDFS = "http://www.w3.org/2000/01/rdf-schema#";
    public static final String RDF_TYPE = RDF+"type";
    public static final String LABEL = RDFS + "label";
    
    public static final String SUBCLASS_OF = RDFS+"subClassOf";

    public static final String OWL = "http://www.w3.org/2002/07/owl#";
    public static final String OWL_ONTOLOGY = OWL+"Ontology";
    public static final String OWL_THING = OWL+"Thing";
    
    public static final String AFN = "http://jena.hpl.hp.com/ARQ/function#";

    public static final String label = vitroURI + "label";
    
    // an OWL DL-compatible surrogate for rdf:value for use with boxing idiom
    public static final String value = vitroURI + "value";
    
<<<<<<< HEAD
    public static final String DISPLAY = "http://vitro.mannlib.cornell.edu/ontologies/display/1.1#";
=======
    public static final String DISPLAY = DisplayVocabulary.DISPLAY_NS;
>>>>>>> 6163b094

    // properties found on the beans

    public static final String DESCRIPTION = vitroURI+"description";
    public static final String DESCRIPTION_ANNOT = vitroURI + "descriptionAnnot";
    public static final String PUBLIC_DESCRIPTION_ANNOT = vitroURI + "publicDescriptionAnnot";
    public static final String SHORTDEF = vitroURI+"shortDef";
    public static final String EXAMPLE_ANNOT = vitroURI+"exampleAnnot";

    public static final String EXTERNALID = vitroURI+"externalId";
    public static final String DATAPROPERTY_ISEXTERNALID = vitroURI+"isExternalId";
        
    public static final String HIDDEN_FROM_DISPLAY_BELOW_ROLE_LEVEL_ANNOT = vitroURI+"hiddenFromDisplayBelowRoleLevelAnnot";
    
    //public static final String PROHIBITED_FROM_CREATE_BELOW_ROLE_LEVEL_ANNOT = vitroURI+"prohibitedFromCreateBelowRoleLevelAnnot";
    public static final String PROHIBITED_FROM_UPDATE_BELOW_ROLE_LEVEL_ANNOT = vitroURI+"prohibitedFromUpdateBelowRoleLevelAnnot";
    //public static final String PROHIBITED_FROM_DELETE_BELOW_ROLE_LEVEL_ANNOT = vitroURI+"prohibitedFromDeleteBelowRoleLevelAnnot";

    // roles
    public static final String PUBLIC = "http://vitro.mannlib.cornell.edu/ns/vitro/role#public";
    public static final String SELF = "http://vitro.mannlib.cornell.edu/ns/vitro/role#selfEditor";
    public static final String EDITOR = "http://vitro.mannlib.cornell.edu/ns/vitro/role#editor";
    public static final String CURATOR = "http://vitro.mannlib.cornell.edu/ns/vitro/role#curator";
    public static final String DB_ADMIN = "http://vitro.mannlib.cornell.edu/ns/vitro/role#dbAdmin";
    public static final String NOBODY = "http://vitro.mannlib.cornell.edu/ns/vitro/role#nobody";
    
    public static final String SEARCH_BOOST_ANNOT = vitroURI + "searchBoostAnnot";
    
    public static final String SUNRISE = vitroURI+"sunrise";
    public static final String SUNSET = vitroURI+"sunset";

    public static final String DEPENDENT_RESORUCE = "http://vivoweb.org/ontology/core#DependentResource";
    
    //////////////////////////////////////////


    public static final String CURATOR_NOTE = vitroURI+"curatorNote";

    public static final String MONIKER = vitroURI+"moniker";

    public static final String BLURB = vitroURI+"blurb";

    public static final String CLASSGROUP = vitroURI+"ClassGroup";
    public static final String IN_CLASSGROUP = vitroURI+"inClassGroup";

    public static final String MODTIME = vitroURI+"modTime";
    public static final String TIMEKEY = vitroURI+"timekey";

    public static final String DISPLAY_RANK = vitroURI+"displayRank";
    public static final String DISPLAY_RANK_ANNOT = vitroURI+"displayRankAnnot";
    public static final String DISPLAY_LIMIT = vitroURI+"displayLimitAnnot";

    public static final String CITATION = vitroURI+"citation";
    
    // ================== property related =================================

    public static final String PROPERTY_ENTITYSORTDIRECTION = vitroURI+"individualSortDirectionAnnot";
    public static final String PROPERTY_ENTITYSORTFIELD = vitroURI+"individualSortFieldAnnot";
    public static final String PROPERTY_OBJECTINDIVIDUALSORTPROPERTY = vitroURI+"objectIndividualSortProperty";
    public static final String PROPERTY_FULLPROPERTYNAMEANNOT = vitroURI+"fullPropertyNameAnnot";
    public static final String PROPERTY_CUSTOMSEARCHVIEWANNOT = vitroURI+"customSearchViewAnnot";
    //public static final String PROPERTY_SELFEDITPROHIBITEDANNOT = vitroURI+"selfEditProhibitedAnnot";
    //public static final String PROPERTY_CURATOREDITPROHIBITEDANNOT = vitroURI+"curatorEditProhibitedAnnot";
    public static final String PROPERTY_CUSTOMENTRYFORMANNOT = vitroURI+"customEntryFormAnnot";
    public static final String PROPERTY_CUSTOMDISPLAYVIEWANNOT = vitroURI+"customDisplayViewAnnot";
    public static final String PROPERTY_CUSTOMSHORTVIEWANNOT = vitroURI+"customShortViewAnnot";
    public static final String PROPERTY_CUSTOM_LIST_VIEW_ANNOT = vitroURI + "customListViewAnnot";
    public static final String PROPERTY_SELECTFROMEXISTINGANNOT = vitroURI+"selectFromExistingAnnot";
    public static final String PROPERTY_OFFERCREATENEWOPTIONANNOT = vitroURI+"offerCreateNewOptionAnnot";
    public static final String PROPERTY_INPROPERTYGROUPANNOT = vitroURI+"inPropertyGroupAnnot";
    public static final String PROPERTYGROUP = vitroURI + "PropertyGroup";
    public static final String MASKS_PROPERTY = vitroURI + "masksProperty";
    public static final String SKIP_EDIT_FORM = vitroURI + "skipEditForm";
    public static final String PROPERTY_STUBOBJECTPROPERTYANNOT = vitroURI + "stubObjectPropertyAnnot";
	public static final String PROPERTY_COLLATEBYSUBCLASSANNOT = vitroURI + "collateBySubclassAnnot";
	
    // ================== keyword related ==================================

    public static final String KEYWORD = vitroURI+"Keyword";
    public static final String KEYWORD_STEM = vitroURI+"keywordStem";
    public static final String KEYWORD_TYPE = vitroURI+"keywordType";
    public static final String KEYWORD_SOURCE = vitroURI+"keywordSource";
    public static final String KEYWORD_ORIGIN = vitroURI+"keywordOrigin";
    public static final String KEYWORD_COMMENTS = vitroURI+"keywordComment";
    public static final String KEYWORD_INDIVIDUALRELATION = vitroURI+"KeywordRelation";
    public static final String KEYWORD_INDIVIDUALRELATION_INVOLVESKEYWORD = vitroURI+"involvesKeyword";
    public static final String KEYWORD_INDIVIDUALRELATION_INVOLVESINDIVIDUAL = vitroURI+"involvesIndividual";
    public static final String KEYWORD_INDIVIDUALRELATION_MODE = vitroURI+"keywordMode";

    // ================== link related =====================================

    public static final String LINK = vitroURI+"Link";
    public static final String PRIMARY_LINK = vitroURI+"primaryLink";
    public static final String ADDITIONAL_LINK = vitroURI+"additionalLink";
    public static final String LINK_ANCHOR = vitroURI+"linkAnchor";
    public static final String LINK_URL = vitroURI+"linkURL";
    public static final String LINK_TYPE = vitroURI+"linkType";
    public static final String LINK_DISPLAYRANK_URL = vitroURI+"linkDisplayRank";

    // ================== Vitro Application vocabulary =====================

    public static final String APPLICATION = vitroURI + "Application";
    public static final String APPLICATION_FLAG1NAME = vitroURI+"flag1Name";
    public static final String APPLICATION_FLAG2NAME = vitroURI+"flag2Name";
    public static final String APPLICATION_FLAG3NAME = vitroURI+"flag3Name";
    public static final String APPLICATION_MINSHAREDPORTALID = vitroURI+"minSharedPortalId";
    public static final String APPLICATION_MAXSHAREDPORTALID = vitroURI+"maxSharedPortalId";
    public static final String APPLICATION_KEYWORDHEADING = vitroURI+"keywordHeading";
    public static final String APPLICATION_ROOTLOGOTYPEIMAGE = vitroURI+"rootLogotypeImage";
    public static final String APPLICATION_ONLYCURRENT = vitroURI+"onlyCurrent";
    public static final String APPLICATION_MAXPORTALID = vitroURI+"maxPortalId";

    // ================== Vitro Portal vocabulary ===========================

    public static final String PORTAL = vitroURI+"Portal";
    public static final String PORTAL_ROOTTAB = vitroURI+"rootTab";
    public static final String PORTAL_THEMEDIR = vitroURI+"themeDir";
    public static final String PORTAL_BANNERIMAGE = vitroURI+"bannerImage";
    public static final String PORTAL_FLAG2VALUES = vitroURI+"flag2Values";
    public static final String PORTAL_FLAG1VALUES = vitroURI+"flag1Values";
    public static final String PORTAL_CONTACTMAIL = vitroURI+"contactMail";
    public static final String PORTAL_CORRECTIONMAIL = vitroURI+"correctionMail";
    public static final String PORTAL_SHORTHAND = vitroURI+"shortHand";
    public static final String PORTAL_ABOUTTEXT = vitroURI+"aboutText";
    public static final String PORTAL_ACKNOWLEGETEXT = vitroURI+"acknowledgeText";
    public static final String PORTAL_BANNERWIDTH = vitroURI+"bannerWidth";
    public static final String PORTAL_BANNERHEIGHT = vitroURI+"bannerHeight";
    public static final String PORTAL_FLAG3VALUES = vitroURI+"flag3Values";
    public static final String PORTAL_FLAG2NUMERIC = vitroURI+"flag2Numeric";
    public static final String PORTAL_FLAG3NUMERIC = vitroURI+"flag3Numeric";
    public static final String PORTAL_COPYRIGHTURL = vitroURI+"copyrightURL";
    public static final String PORTAL_COPYRIGHTANCHOR = vitroURI+"copyrightAnchor";
    public static final String PORTAL_ROOTBREADCRUMBURL = vitroURI+"rootBreadCrumbURL";
    public static final String PORTAL_ROOTBREADCRUMBANCHOR = vitroURI+"rootBreadCrumbAnchor";
    public static final String PORTAL_LOGOTYPEIMAGE = vitroURI+"logotypeImage";
    public static final String PORTAL_LOGOTYPEHEIGHT = vitroURI+"logotypeHeight";
    public static final String PORTAL_LOGOTYPEWIDTH = vitroURI+"logotypeWidth";
    public static final String PORTAL_IMAGETHUMBWIDTH = vitroURI+"imageThumbWidth";
    // reusing displayRank property above
    public static final String PORTAL_FLAG1SEARCHFILTERING = vitroURI+"flag1SearchFiltering";
    public static final String PORTAL_FLAG2SEARCHFILTERING = vitroURI+"flag2SearchFiltering";
    public static final String PORTAL_FLAG3SEARCHFILTERING = vitroURI+"flag3SearchFiltering";
    public static final String PORTAL_URLPREFIX = vitroURI + "urlPrefix";
    public static final String PORTAL_FLAG1FILTERING = vitroURI+"flag1Filtering";

    // ================ Vitro Tab vocabulary ================================

    public static final String TAB = vitroURI+"Tab";
    public static final String TAB_AUTOLINKABLETAB = vitroURI+"AutoLinkableTab";
    public static final String TAB_MANUALLYLINKABLETAB = vitroURI+"ManuallyLinkableTab";
    public static final String TAB_MIXEDTAB = vitroURI+"MixedTab";
    public static final String TAB_PRIMARYTAB = vitroURI+"PrimaryTab";
    public static final String TAB_SUBCOLLECTIONCATEGORY = vitroURI+"SubcollectionCategory";
    public static final String TAB_SECONDARYTAB = vitroURI+"SecondaryTab";
    public static final String TAB_PRIMARYTABCONTENT = vitroURI+"PrimaryTabContent";
    public static final String TAB_SUBCOLLECTION = vitroURI+"Subcollection";
    public static final String TAB_SUBTABOF = vitroURI+"subTabOf";
    public static final String TAB_COLLECTION = vitroURI+"Collection";

    public static final String TAB_INDIVIDUALRELATION= vitroURI+"TabIndividualRelation";
    public static final String TAB_INDIVIDUALRELATION_INVOLVESINDIVIDUAL= vitroURI+"involvesIndividual";
    public static final String TAB_INDIVIDUALRELATION_INVOLVESTAB = vitroURI+"involvesTab";


    public static final String TAB_AUTOLINKEDTOTAB = vitroURI + "autoLinkedToTab"; // annotation on class
    public static final String TAB_TABTYPE = vitroURI+"tabType";
    public static final String TAB_STATUSID = vitroURI+"statusId";
    public static final String TAB_DAYLIMIT = vitroURI+"dayLimit";
    public static final String TAB_BODY = vitroURI+"tabBody";
    public static final String TAB_GALLERYROWS = vitroURI+"galleryRows";
    public static final String TAB_GALLERYCOLS = vitroURI+"galleryCols";
    public static final String TAB_MORETAG = vitroURI+"moreTag";
    public static final String TAB_IMAGEWIDTH = vitroURI+"imageWidth";
    public static final String TAB_PORTAL = vitroURI+"inPortal";
    public static final String TAB_ENTITYSORTFIELD = vitroURI+"individualSortField";
    public static final String TAB_ENTITYSORTDIRECTION = vitroURI+"individualSortDirection";
    public static final String TAB_ENTITYLINKMETHOD = vitroURI+"individualLinkMethod";
    public static final String TAB_RSSURL = vitroURI+"rssUrl";
    public static final String TAB_FLAG2SET = vitroURI+"flag2Set";
    public static final String TAB_FLAG3SET = vitroURI+"flag3Set";
    public static final String TAB_FLAG2MODE = vitroURI+"flag2Mode";
    public static final String TAB_FLAG3MODE = vitroURI+"flag3Mode";

    // =============== Vitro User vocabulary =================================

    public static final String USER = vitroURI+"User";
    public static final String USER_USERNAME = vitroURI+"username";
    public static final String USER_MD5PASSWORD = vitroURI+"md5password";
    public static final String USER_OLDPASSWORD = vitroURI+"oldpassword";
    public static final String USER_FIRSTTIME = vitroURI+"firstTime";
    public static final String USER_LOGINCOUNT = vitroURI+"loginCount";
    public static final String USER_ROLE = vitroURI+"roleURI";
    public static final String USER_LASTNAME = vitroURI+"lastName";
    public static final String USER_FIRSTNAME = vitroURI+"firstName";
    public static final String MAY_EDIT_AS = vitroURI+"mayEditAs";

    // =============== model auditing vocabulary =============================

    public static final String STATEMENT_EVENT = vitroURI+"StatementEvent";
    public static final String STATEMENT_ADDITION_EVENT = vitroURI+"StatementAdditionEvent";
    public static final String STATEMENT_REMOVAL_EVENT = vitroURI+"StatementRemovalEvent";
    public static final String STATEMENT_EVENT_STATEMENT = vitroURI+"involvesStatement";
    public static final String STATEMENT_EVENT_DATETIME = vitroURI+"statementEventDateTime";

    public static final String PART_OF_EDIT_EVENT = vitroURI+"partOfEditEvent";

    public static final String EDIT_EVENT = vitroURI+"EditEvent";
    public static final String EDIT_EVENT_AGENT = vitroURI+"editEventAgent";
    public static final String EDIT_EVENT_DATETIME = vitroURI+"editEventDateTime";

    public static final String INDIVIDUAL_EDIT_EVENT = vitroURI+"IndividualEditEvent";
    public static final String INDIVIDUAL_CREATION_EVENT = vitroURI+"IndividualCreationEvent";
    public static final String INDIVIDUAL_UPDATE_EVENT = vitroURI+"IndividualUpdateEvent";
    public static final String INDIVIDUAL_DELETION_EVENT = vitroURI+"IndividualDeletionEvent";
    public static final String EDITED_INDIVIDUAL = vitroURI+"editedIndividual";

    public static final String LOGIN_EVENT = vitroURI + "LoginEvent";
    public static final String LOGIN_DATETIME = vitroURI + "loggedInAt";
    public static final String LOGIN_AGENT = vitroURI + "loggedInAgent";
    
    // =============== file vocabulary ========================================
    
    public static final String VITRO_FEDORA = "http://vitro.mannlib.cornell.edu/ns/fedora/0.1#";
    public static final String FILE_CLASS = VITRO_FEDORA + "File";
    public static final String FILE_NAME = VITRO_FEDORA + "fileName";
    public static final String FEDORA_PID = VITRO_FEDORA + "fedoraPid";
    public static final String CONTENT_TYPE = VITRO_FEDORA + "contentType";
    public static final String FILE_SIZE = VITRO_FEDORA + "fileSize";    
    public static final String HAS_FILE = VITRO_FEDORA + "hasFile";
    public static final String MD5_CHECKSUM = VITRO_FEDORA + "md5checksum";
    
    public static final String FILE_LOCATION = vitroURI  + "fileLocation";
    public static final String FILE_SAVED_NAME = vitroURI + "FileSavedName";
    
    // =============== namespace vocabulary ===================================
    
    public static final String NAMESPACE = vitroURI + "Namespace";
    public static final String NAMESPACE_PREFIX_MAPPING = vitroURI + "NamespacePrefixMapping";
    public static final String NAMESPACE_HASPREFIXMAPPING = vitroURI + "hasPrefixMapping";
    public static final String NAMESPACE_NAMESPACEURI = vitroURI + "namespaceURI";
    public static final String NAMESPACE_PREFIX = vitroURI + "namespacePrefix";
    public static final String NAMESPACE_ISCURRENTPREFIXMAPPING = vitroURI + "isCurrentPrefixMapping";
    
    public static final String ONTOLOGY_PREFIX_ANNOT = vitroURI + "ontologyPrefixAnnot";
  
    // =============== file storage vocabulary ================================
    
    public static final String FS_FILE_CLASS = VITRO_PUBLIC + "File";
    public static final String FS_BYTESTREAM_CLASS = VITRO_PUBLIC + "FileByteStream";
    
    public static final String FS_FILENAME = VITRO_PUBLIC + "filename";
    public static final String FS_MIME_TYPE = VITRO_PUBLIC + "mimeType";
    public static final String FS_ATTRIBUTION = VITRO_PUBLIC + "attribution";
    public static final String FS_DOWNLOAD_LOCATION = VITRO_PUBLIC + "downloadLocation";
    public static final String FS_THUMBNAIL_IMAGE = VITRO_PUBLIC + "thumbnailImage";
    public static final String FS_ALIAS_URL = VITRO_PUBLIC + "directDownloadUrl";

    public static final String IND_MAIN_IMAGE = VITRO_PUBLIC + "mainImage";
    public static final String IND_IMAGE = VITRO_PUBLIC + "image";

    // =============== Date Time with Precision vocabulary ===============
    private static final String DATETIME_NS = "http://vivoweb.org/ontology/core#";
    
    protected  static final String[] PRECISIONS = {
        DATETIME_NS+"noPrecision", // this individual doesn't actually exist in the ontology
        DATETIME_NS+"yearPrecision",
        DATETIME_NS+"yearMonthPrecision",
        DATETIME_NS+"yearMonthDayPrecision",
        DATETIME_NS+"yearMonthDayHourPrecision",
        DATETIME_NS+"yearMonthDayHourMinutePrecision",
        DATETIME_NS+"yearMonthDayTimePrecision"};

    //The Precision.ordinal method is used so do 
    //not change the order of these enums.
    public enum Precision {
        NONE(PRECISIONS[0]),
        YEAR(PRECISIONS[1]),
        MONTH(PRECISIONS[2]),
        DAY(PRECISIONS[3]),
        HOUR(PRECISIONS[4]),
        MINUTE(PRECISIONS[5]),
        SECOND(PRECISIONS[6]);        
        
        private final String URI;
        Precision(String uri){
            URI=uri;
        }
        public String uri(){return URI;}
    }
}<|MERGE_RESOLUTION|>--- conflicted
+++ resolved
@@ -37,11 +37,7 @@
     // an OWL DL-compatible surrogate for rdf:value for use with boxing idiom
     public static final String value = vitroURI + "value";
     
-<<<<<<< HEAD
-    public static final String DISPLAY = "http://vitro.mannlib.cornell.edu/ontologies/display/1.1#";
-=======
     public static final String DISPLAY = DisplayVocabulary.DISPLAY_NS;
->>>>>>> 6163b094
 
     // properties found on the beans
 
