--- conflicted
+++ resolved
@@ -458,19 +458,6 @@
     }
     
     /**
-<<<<<<< HEAD
-     * Method for using special model for webapp dao factory, such as display model.  
-     * The goal here is to modify this WebappDaoFactory so that it is using the
-     * specialModel, specialTboxModel and the specialDisplayModel for individual 
-     * editing. 
-     * 
-     * DAOs related to the application configuration, user accounts, and namespaces
-     * should remain unchanged.
-     */    
-    public void setSpecialDataModel(OntModel specialModel, OntModel specialTboxModel, OntModel specialDisplayModel) {
-        if( specialModel == null )
-            throw new IllegalStateException( "specialModel must not be null");
-=======
      * Method for using a special model, such as the display model, with the 
      * WebappDaoFactory.  The goal here is to modify this WebappDaoFactory so 
      * that it is using specialModel, specialTboxModel and specialDisplayModel 
@@ -484,20 +471,10 @@
                                     OntModel specialDisplayModel) {
         if( specialModel == null )
             throw new IllegalStateException("specialModel must not be null");
->>>>>>> 6663421b
         
     	//Can we get the "original" models here from somewhere?
     	OntModelSelector originalSelector = this.getOntModelSelector();
     	
-<<<<<<< HEAD
-    	//Set up model selector for this special WDF
-    	//The selector is used by the object property DAO, therefore should be set up even though we 
-    	//use the new webapp dao factory object to generate portions to overwrite the regular webapp dao factory
-    	
-    	//The WDF expects the full model in the OntModelSelect that has 
-    	//both the ABox and TBox.  This is used to run SPARQL queries against.    	
-    	OntModel unionModel = ModelFactory.createOntologyModel(OntModelSpec.OWL_MEM);
-=======
     	// Set up model selector for this special WDF
     	// The selector is used by the object property DAO, therefore should be
     	// set up even though we use the new webapp dao factory object to 
@@ -507,14 +484,10 @@
     	//both the ABox and TBox.  This is used to run SPARQL queries against.    	
     	OntModel unionModel = ModelFactory.createOntologyModel(
     			OntModelSpec.OWL_MEM);
->>>>>>> 6663421b
         unionModel.addSubModel(specialModel);
         
     	OntModelSelectorImpl specialSelector = new OntModelSelectorImpl();
     	specialSelector.setFullModel(unionModel);
-<<<<<<< HEAD
-    	specialSelector.setApplicationMetadataModel(specialModel);    	
-=======
     	// Keeping original application metadata model and adding special model.
     	// Adding both  allows us to prevent errors in  ApplicationDao which may 
     	// depend on a specific individual from the regular application metadata 
@@ -526,7 +499,6 @@
     	newApplicationModel.add(specialModel);
     	newApplicationModel.add(originalSelector.getApplicationMetadataModel());
     	specialSelector.setApplicationMetadataModel(newApplicationModel);    	
->>>>>>> 6663421b
     	
     	if(specialDisplayModel != null) {
     		specialSelector.setDisplayModel(specialDisplayModel);
