/* $This file is distributed under the terms of the license in /doc/license.txt$ */

package edu.cornell.mannlib.vitro.webapp.dao.jena;

<<<<<<< HEAD
=======
import com.hp.hpl.jena.ontology.AnnotationProperty;
import com.hp.hpl.jena.ontology.OntClass;
>>>>>>> 41850cec
import com.hp.hpl.jena.query.Dataset;
import com.hp.hpl.jena.query.Query;
import com.hp.hpl.jena.query.QueryExecution;
import com.hp.hpl.jena.query.QueryExecutionFactory;
import com.hp.hpl.jena.query.QueryFactory;
import com.hp.hpl.jena.query.ResultSet;
import com.hp.hpl.jena.query.Syntax;
import com.hp.hpl.jena.rdf.model.Literal;
import com.hp.hpl.jena.rdf.model.Model;
import com.hp.hpl.jena.rdf.model.Property;
import com.hp.hpl.jena.rdf.model.Resource;
import com.hp.hpl.jena.rdf.model.ResourceFactory;
import com.hp.hpl.jena.rdf.model.Statement;
import com.hp.hpl.jena.rdf.model.StmtIterator;
import com.hp.hpl.jena.shared.Lock;
import com.hp.hpl.jena.util.iterator.ClosableIterator;
import com.hp.hpl.jena.vocabulary.RDF;

import edu.cornell.mannlib.vitro.webapp.beans.VClass;
import edu.cornell.mannlib.vitro.webapp.beans.VClassGroup;
import edu.cornell.mannlib.vitro.webapp.dao.VitroVocabulary;
import edu.cornell.mannlib.vitro.webapp.dao.jena.WebappDaoFactorySDB.SDBDatasetMode;

public class VClassDaoSDB extends VClassDaoJena {

	private DatasetWrapperFactory dwf;
	private SDBDatasetMode datasetMode;
	
    public VClassDaoSDB(DatasetWrapperFactory datasetWrapperFactory, 
                        SDBDatasetMode datasetMode,
                        WebappDaoFactoryJena wadf) {
        super(wadf);
        this.dwf = datasetWrapperFactory;
        this.datasetMode = datasetMode;
    }
    
    protected DatasetWrapper getDatasetWrapper() {
    	return dwf.getDatasetWrapper();
    }
    
    @Deprecated
    public void addVClassesToGroup(VClassGroup group, boolean includeUninstantiatedClasses, boolean getIndividualCount) {
        
        if (getIndividualCount) {
            group.setIndividualCount( getClassGroupInstanceCount(group));
        } 
        
        getOntModel().enterCriticalSection(Lock.READ);
        try {
            if ((group != null) && (group.getURI() != null)) {                                
                Resource groupRes = ResourceFactory.createResource(group.getURI());
                Property inClassGroup = ResourceFactory.createProperty(VitroVocabulary.IN_CLASSGROUP);
                if (inClassGroup != null) {
                    StmtIterator annotIt = getOntModel().listStatements((Resource)null,inClassGroup, groupRes);
                    try {
                        while (annotIt.hasNext()) {
                            try {
<<<<<<< HEAD
                                Statement annot = (Statement) annotIt.nextStatement();
                                Resource cls = (Resource) annot.getSubject();
                                VClass vcw = (VClass) getVClassByURI(cls.getURI());
=======
                                Statement annot = (Statement) annotIt.next();
                                Resource cls = annot.getSubject();
                                VClass vcw = getVClassByURI(cls.getURI());
>>>>>>> 41850cec
                                if (vcw != null) {
                                    boolean classIsInstantiated = false;
                                    if (getIndividualCount) {                                                                            
                                    	int count = 0;                                    	
                                	    String[] graphVars = { "?g" };
                                		String countQueryStr = "SELECT COUNT(DISTINCT ?s) WHERE \n" +
                                		                       "{ GRAPH ?g { ?s a <" + cls.getURI() + "> } \n" +
                                		                       WebappDaoFactorySDB.getFilterBlock(graphVars, datasetMode) +
                                		                       "} \n";
                                		Query countQuery = QueryFactory.create(countQueryStr, Syntax.syntaxARQ);
                                		DatasetWrapper w = getDatasetWrapper();
                                		Dataset dataset = w.getDataset();
                                		dataset.getLock().enterCriticalSection(Lock.READ);                                    		
                                		try {
                                    		QueryExecution qe = QueryExecutionFactory.create(countQuery, dataset);
                                    		ResultSet rs = qe.execSelect();
                                    		count = Integer.parseInt(((Literal) rs.nextSolution().get(".1")).getLexicalForm());
                                		} finally {
                                		    dataset.getLock().leaveCriticalSection();
                                		    w.close();
                                		}
                                    	vcw.setEntityCount(count);
                                    	classIsInstantiated = (count > 0);
                                    } else if (includeUninstantiatedClasses == false) {
                                        // Note: to support SDB models, may want to do this with 
                                        // SPARQL and LIMIT 1 if SDB can take advantage of it
                                    	Model aboxModel = getOntModelSelector().getABoxModel();
                                    	aboxModel.enterCriticalSection(Lock.READ);
                                    	try {
	                                        StmtIterator countIt = aboxModel.listStatements(null,RDF.type,cls);
	                                        try {
	                                            if (countIt.hasNext()) {
	                                            	classIsInstantiated = true;
	                                            }
	                                        } finally {
	                                            countIt.close();
	                                        }
                                    	} finally {
                                    		aboxModel.leaveCriticalSection();
                                    	}
                                    }
                                    
                                    if (includeUninstantiatedClasses || classIsInstantiated) {
                                        group.add(vcw);
                                    }
                                }
                            } catch (ClassCastException cce) {
                                log.error(cce, cce);
                            }
                        }
                    } finally {
                        annotIt.close();
                    }
                }
            }
            java.util.Collections.sort(group.getVitroClassList());
        } finally {
            getOntModel().leaveCriticalSection();
        }
    }
        
//    protected void addIndividualCountToGroups( List<VClassGroup> cgList ){
//        for( VClassGroup cg : cgList){           
//            cg.setIndividualCount(getClassGroupInstanceCount(cg));
//        }        
//    }
    
    @Override
    int getClassGroupInstanceCount(VClassGroup vcg){
        int count = 0;               
        try {
            String queryText =              
                "SELECT COUNT( DISTINCT ?instance ) WHERE { \n" +
                "      ?class <"+VitroVocabulary.IN_CLASSGROUP+"> <"+vcg.getURI() +"> .\n" +                
                "      ?instance a ?class .  \n" +
                "} \n" ;
            
            Query countQuery = QueryFactory.create(queryText, Syntax.syntaxARQ);
            DatasetWrapper w = getDatasetWrapper();
            Dataset dataset = w.getDataset();
            dataset.getLock().enterCriticalSection(Lock.READ);
            try {
                QueryExecution qe = QueryExecutionFactory.create(countQuery, dataset);
                ResultSet rs = qe.execSelect();
                count = Integer.parseInt(((Literal) rs.nextSolution().get(".1")).getLexicalForm());
            } finally {
                dataset.getLock().leaveCriticalSection();
                w.close();
            }
        }catch(Exception ex){
            log.error("error in getClassGroupInstanceCount()", ex);
        }    
        
        return count;
    }

    
}<|MERGE_RESOLUTION|>--- conflicted
+++ resolved
@@ -2,11 +2,9 @@
 
 package edu.cornell.mannlib.vitro.webapp.dao.jena;
 
-<<<<<<< HEAD
-=======
+
 import com.hp.hpl.jena.ontology.AnnotationProperty;
 import com.hp.hpl.jena.ontology.OntClass;
->>>>>>> 41850cec
 import com.hp.hpl.jena.query.Dataset;
 import com.hp.hpl.jena.query.Query;
 import com.hp.hpl.jena.query.QueryExecution;
@@ -64,15 +62,9 @@
                     try {
                         while (annotIt.hasNext()) {
                             try {
-<<<<<<< HEAD
-                                Statement annot = (Statement) annotIt.nextStatement();
-                                Resource cls = (Resource) annot.getSubject();
-                                VClass vcw = (VClass) getVClassByURI(cls.getURI());
-=======
                                 Statement annot = (Statement) annotIt.next();
                                 Resource cls = annot.getSubject();
                                 VClass vcw = getVClassByURI(cls.getURI());
->>>>>>> 41850cec
                                 if (vcw != null) {
                                     boolean classIsInstantiated = false;
                                     if (getIndividualCount) {                                                                            
