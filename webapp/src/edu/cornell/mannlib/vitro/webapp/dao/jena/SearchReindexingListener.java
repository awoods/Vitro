--- conflicted
+++ resolved
@@ -5,25 +5,16 @@
 import java.util.HashSet;
 import java.util.List;
 import java.util.Set;
-<<<<<<< HEAD
-
-import javax.servlet.ServletContext;
-=======
->>>>>>> 2bf80e35
 
 import org.apache.commons.logging.Log;
 import org.apache.commons.logging.LogFactory;
 
-<<<<<<< HEAD
-import com.hp.hpl.jena.ontology.OntModel;
-=======
->>>>>>> 2bf80e35
 import com.hp.hpl.jena.rdf.model.Model;
 import com.hp.hpl.jena.rdf.model.ModelChangedListener;
 import com.hp.hpl.jena.rdf.model.Resource;
 import com.hp.hpl.jena.rdf.model.Statement;
 import com.hp.hpl.jena.rdf.model.StmtIterator;
-import com.hp.hpl.jena.vocabulary.RDF;
+import com.hp.hpl.jena.shared.Lock;
 
 import edu.cornell.mannlib.vitro.webapp.dao.jena.event.EditEvent;
 import edu.cornell.mannlib.vitro.webapp.search.indexing.IndexBuilder;
@@ -41,90 +32,6 @@
 		this.indexBuilder = indexBuilder;		
 	}	
 
-<<<<<<< HEAD
-public class SearchReindexingListener implements ModelChangedListener {			
-	private ServletContext context;		
-	private HashSet<String> changedUris;	
-	
-	public SearchReindexingListener(OntModel ontModel, ServletContext sc) {		
-		this.context = sc;
-		this.changedUris = new HashSet<String>();		
-	}	
-
-	public void notifyEvent(Model arg0, Object arg1) {
-		if ( (arg1 instanceof EditEvent) ){
-			EditEvent editEvent = (EditEvent)arg1;
-			if( editEvent.getBegin() ){
-				
-			}else{ // editEvent is the end of an edit
-				log.debug("doing search index build");
-				IndexBuilder builder = (IndexBuilder) context.getAttribute(IndexBuilder.class.getName());
-				if( builder != null ){
-					for( String uri: getAndClearChangedUris()){
-						builder.addToChangedUris(uri);
-					}				
-					new Thread(builder).start();
-				}else{
-					log.debug("Could not get IndexBuilder from servlet context, cannot create index for full text seraching.");
-					getAndClearChangedUris(); //clear list of changes because they cannot be indexed.
-				}								
-			}		
-		} 
-	}
-	
-	private boolean isNormalPredicate(Property p) {		
-		if( p == null ) return false;
-		
-		/* currently the only predicate that is filtered out is rdf:type.
-		 * It may be useful to improve this so that it may be configured 
-		 * at run time.*/
-		if( RDF.type.equals( p ))
-			return false;
-		else 
-			return true;
-	}
-
-	private synchronized Set<String> getAndClearChangedUris(){
-		log.debug("getting and clearing changed URIs.");
-		
-		Set<String> out = changedUris;
-		changedUris = new HashSet<String>();
-		return out;
-	}
-	
-	private synchronized void addChange(Statement stmt){
-		if( stmt == null ) return;
-		if( stmt.getSubject().isURIResource() ){			
-			changedUris.add( stmt.getSubject().getURI());
-			log.debug(stmt.getSubject().getURI());
-		}
-				
-		if( stmt.getObject().isURIResource() && isNormalPredicate( stmt.getPredicate() ) ){
-			changedUris.add( ((Resource) stmt.getObject().as(Resource.class)).getURI() );
-			log.debug(((Resource) stmt.getObject().as(Resource.class)).getURI());
-		}	
-	}
-	
-	public void addedStatement(Statement stmt) {
-		addChange(stmt);
-	}
-
-	public void addedStatements(Statement[] arg0) {
-		for(Statement stmt : arg0)
-			addChange(stmt);
-	}
-	
-	public void addedStatements(List arg0) {		
-		for(Statement stmt : (List<Statement>)arg0)
-			addChange(stmt);
-	}
-	
-	public void addedStatements(StmtIterator arg0) {
-		if( arg0 != null ){
-			while( arg0.hasNext() ){
-				addChange(arg0.nextStatement());
-			}
-=======
 	private synchronized void addChange(Statement stmt){
 		if( stmt == null ) return;
 		if( stmt.getSubject().isURIResource() ){			
@@ -196,46 +103,9 @@
 			}
 		}finally{
 			arg0.close();
->>>>>>> 2bf80e35
 		}
 		requestAsyncIndexUpdate();		
 	}
-<<<<<<< HEAD
-	
-	public void addedStatements(Model arg0) {
-		if( arg0 != null)
-			addedStatements(arg0.listStatements());
-	}
-
-	public void removedStatement(Statement stmt){
-		addChange(stmt);
-	}
-	
-	public void removedStatements(Statement[] arg0) {
-		for(Statement stmt : arg0)
-			addChange(stmt);
-	}
-	
-	public void removedStatements(List arg0) {		
-		for(Statement stmt : (List<Statement>)arg0)
-			addChange(stmt);
-	}
-	
-	public void removedStatements(StmtIterator arg0) {
-		if( arg0 != null ){
-			while( arg0.hasNext() ){
-				addChange(arg0.nextStatement());
-			}
-		}
-	}
-	
-	public void removedStatements(Model arg0) {
-		if( arg0 != null)
-			removedStatements(arg0.listStatements());
-	}
-	
-	private static final Log log = LogFactory.getLog(SearchReindexingListener.class.getName());
-=======
 
 	@Override
 	public void addedStatements(Model m) {
@@ -276,5 +146,4 @@
 		//same as add
 		this.addedStatements(arg0);
 	}
->>>>>>> 2bf80e35
 }