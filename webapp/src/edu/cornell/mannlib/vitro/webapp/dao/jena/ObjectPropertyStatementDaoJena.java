/* $This file is distributed under the terms of the license in /doc/license.txt$ */

package edu.cornell.mannlib.vitro.webapp.dao.jena;

import java.util.ArrayList;
import java.util.Collections;
import java.util.HashMap;
import java.util.LinkedHashMap;
import java.util.List;
import java.util.Map;
import java.util.Set;

import org.apache.commons.lang.StringUtils;
import org.apache.commons.logging.Log;
import org.apache.commons.logging.LogFactory;

import com.hp.hpl.jena.ontology.OntModel;
import com.hp.hpl.jena.query.Dataset;
import com.hp.hpl.jena.query.Query;
import com.hp.hpl.jena.query.QueryExecution;
import com.hp.hpl.jena.query.QueryExecutionFactory;
import com.hp.hpl.jena.query.QueryFactory;
import com.hp.hpl.jena.query.QuerySolution;
import com.hp.hpl.jena.query.QuerySolutionMap;
import com.hp.hpl.jena.query.ResultSet;
import com.hp.hpl.jena.query.Syntax;
import com.hp.hpl.jena.rdf.model.Model;
import com.hp.hpl.jena.rdf.model.ModelFactory;
import com.hp.hpl.jena.rdf.model.Property;
import com.hp.hpl.jena.rdf.model.RDFNode;
import com.hp.hpl.jena.rdf.model.Resource;
import com.hp.hpl.jena.rdf.model.ResourceFactory;
import com.hp.hpl.jena.rdf.model.Statement;
import com.hp.hpl.jena.rdf.model.StmtIterator;
import com.hp.hpl.jena.shared.Lock;
import com.hp.hpl.jena.util.iterator.ClosableIterator;

import edu.cornell.mannlib.vitro.webapp.beans.Individual;
import edu.cornell.mannlib.vitro.webapp.beans.ObjectProperty;
import edu.cornell.mannlib.vitro.webapp.beans.ObjectPropertyStatement;
import edu.cornell.mannlib.vitro.webapp.beans.ObjectPropertyStatementImpl;
import edu.cornell.mannlib.vitro.webapp.dao.ObjectPropertyStatementDao;
import edu.cornell.mannlib.vitro.webapp.dao.VitroVocabulary;
import edu.cornell.mannlib.vitro.webapp.dao.jena.event.IndividualUpdateEvent;

public class ObjectPropertyStatementDaoJena extends JenaBaseDao implements ObjectPropertyStatementDao {

    private static final Log log = LogFactory.getLog(ObjectPropertyStatementDaoJena.class);
    
    private DatasetWrapperFactory dwf;
    
    public ObjectPropertyStatementDaoJena(DatasetWrapperFactory dwf,
                                          WebappDaoFactoryJena wadf) {
        super(wadf);
        this.dwf = dwf;
    }

    @Override
    public void deleteObjectPropertyStatement(ObjectPropertyStatement objPropertyStmt) {
    	deleteObjectPropertyStatement(objPropertyStmt, getOntModelSelector().getABoxModel());
    }

    public void deleteObjectPropertyStatement(ObjectPropertyStatement objPropertyStmt, OntModel ontModel) {
        ontModel.enterCriticalSection(Lock.WRITE);
        getOntModel().getBaseModel().notifyEvent(new IndividualUpdateEvent(getWebappDaoFactory().getUserURI(),true,objPropertyStmt.getSubjectURI()));
        try {
            Resource s = ontModel.getResource(objPropertyStmt.getSubjectURI());
            com.hp.hpl.jena.rdf.model.Property p = ontModel.getProperty(objPropertyStmt.getPropertyURI());
            Resource o = ontModel.getResource(objPropertyStmt.getObjectURI());
            if ((s != null) && (p != null) && (o != null)) {
                ontModel.remove(s,p,o);
            }
            List<Statement> dependentResources = DependentResourceDeleteJena.getDependentResourceDeleteList(o, ontModel);
            ontModel.remove(dependentResources);
        } finally {
        	getOntModel().getBaseModel().notifyEvent(new IndividualUpdateEvent(getWebappDaoFactory().getUserURI(),false,objPropertyStmt.getSubjectURI()));
            ontModel.leaveCriticalSection();
        }
    }

    @Override
    public Individual fillExistingObjectPropertyStatements(Individual entity) {
        if (entity.getURI() == null)
            return entity;
        else {
        	Map<String, ObjectProperty> uriToObjectProperty = new HashMap<String,ObjectProperty>();
        	
        	ObjectPropertyDaoJena opDaoJena = new ObjectPropertyDaoJena(dwf, getWebappDaoFactory());
        	
        	OntModel ontModel = getOntModelSelector().getABoxModel();
        	ontModel.enterCriticalSection(Lock.READ);
        	try {
	            Resource ind = ontModel.getResource(entity.getURI());
	            List<ObjectPropertyStatement> objPropertyStmtList = new ArrayList<ObjectPropertyStatement>();
	            ClosableIterator<Statement> propIt = ind.listProperties();
	            try {
	                while (propIt.hasNext()) {
	                    Statement st = (Statement) propIt.next();
	                    
	                    if (st.getObject().isResource() && !(NONUSER_NAMESPACES.contains(st.getPredicate().getNameSpace()))) {
	                        try {
	                            ObjectPropertyStatement objPropertyStmt = new ObjectPropertyStatementImpl();
	                            objPropertyStmt.setSubjectURI(entity.getURI());
	                            objPropertyStmt.setSubject(entity);
	                            try {
	                                objPropertyStmt.setObjectURI(((Resource)st.getObject()).getURI());
	                            } catch (Throwable t) {
	                                t.printStackTrace();
	                            }
	                            objPropertyStmt.setPropertyURI(st.getPredicate().getURI());
	                            try {
	                                Property prop = st.getPredicate();
	                                if( uriToObjectProperty.containsKey(prop.getURI())){
	                                	objPropertyStmt.setProperty(uriToObjectProperty.get(prop.getURI()));
	                                }else{
	                                	ObjectProperty p = opDaoJena.propertyFromOntProperty(getOntModel().getObjectProperty(prop.getURI()));
	                                	if( p != null ){
	                                		uriToObjectProperty.put(prop.getURI(), p);
	                                		objPropertyStmt.setProperty(uriToObjectProperty.get(prop.getURI()));
	                                	}else{
	                                		//if ObjectProperty not found in ontology, skip it
	                                		continue;
	                                	}
	                                }                                
	                            } catch (Throwable g) {
	                                //do not add statement to list
	                            	log.debug("exception while trying to get object property for statement list, statement skipped.", g);
	                            	continue;                                                                
	                            }
	                            if (objPropertyStmt.getObjectURI() != null) {
	                                Individual objInd = getWebappDaoFactory().getIndividualDao().getIndividualByURI(objPropertyStmt.getObjectURI());
	                                objPropertyStmt.setObject(objInd);
	                            }
	
	                            //add object property statement to list for Individual
	                            if ((objPropertyStmt.getSubjectURI() != null) && (objPropertyStmt.getPropertyURI() != null) && (objPropertyStmt.getObject() != null)){
	                                objPropertyStmtList.add(objPropertyStmt);                           
	                            } 
	                        } catch (Throwable t) {
	                            t.printStackTrace();
	                        }
	                    }
	                }
	            } finally {
	                propIt.close();
	            }
	            entity.setObjectPropertyStatements(objPropertyStmtList);
        	} finally {
        		ontModel.leaveCriticalSection();
        	}
            return entity;
        }
    }
    
    private int NO_LIMIT = -1;
    
    @Override
    public List<ObjectPropertyStatement> getObjectPropertyStatements (ObjectProperty objectProperty) {
    	return getObjectPropertyStatements(objectProperty, NO_LIMIT, NO_LIMIT);
    }
    
    @Override
    public List<ObjectPropertyStatement> getObjectPropertyStatements (ObjectProperty objectProperty, int startIndex, int endIndex) {
    	getOntModel().enterCriticalSection(Lock.READ);
    	List<ObjectPropertyStatement> opss = new ArrayList<ObjectPropertyStatement>();
    	try {
    		Property prop = ResourceFactory.createProperty(objectProperty.getURI());
    		ClosableIterator<Statement> opsIt = getOntModel().listStatements(null,prop,(Resource)null);
    		try {
    			int count = 0;
    			while ( (opsIt.hasNext()) && ((endIndex<0) || (count<endIndex)) ) {
    				Statement stmt = (Statement) opsIt.next();
    				if (stmt.getObject().isResource()) {
	    				++count;
	    				if (startIndex<0 || startIndex<=count) {
	    					Resource objRes = (Resource) stmt.getObject();
	    					if (!objRes.isAnon()) {
			    				ObjectPropertyStatement ops = new ObjectPropertyStatementImpl();
			    				ops.setSubjectURI(stmt.getSubject().getURI());
			    				ops.setPropertyURI(objectProperty.getURI());		
			    				ops.setObjectURI(objRes.getURI());
			    				opss.add(ops);
	    					}
	    				}
    				}
    			}
    		} finally {
    			opsIt.close();
    		}
    	} finally {
    		getOntModel().leaveCriticalSection();
    	}
    	return opss;
    }

	@Override
	public List<ObjectPropertyStatement> getObjectPropertyStatements(
			ObjectPropertyStatement objPropertyStmt) {
		List<ObjectPropertyStatement> opss = new ArrayList<ObjectPropertyStatement>();

		getOntModel().enterCriticalSection(Lock.READ);
		try {
			String subjectUri = objPropertyStmt.getSubjectURI();
			String propertyUri = objPropertyStmt.getPropertyURI();
			String objectUri = objPropertyStmt.getObjectURI();

			Resource subject = (subjectUri == null) ? null : ResourceFactory.createResource(subjectUri);
			Property property = (propertyUri == null) ? null : ResourceFactory
					.createProperty(propertyUri);
			Resource object = (objectUri == null) ? null : ResourceFactory.createResource(objectUri);
			StmtIterator opsIt = getOntModel().listStatements(subject, property, object);
			try {
				while (opsIt.hasNext()) {
					Statement stmt = opsIt.next();
					if (stmt.getObject().isResource()) {
						Resource objRes = (Resource) stmt.getObject();
						if (!objRes.isAnon()) {
							ObjectPropertyStatement ops = new ObjectPropertyStatementImpl();
							ops.setSubjectURI(stmt.getSubject().getURI());
							ops.setPropertyURI(stmt.getPredicate().getURI());
							ops.setObjectURI(objRes.getURI());
							opss.add(ops);
						}
					}
				}
			} finally {
				opsIt.close();
			}
		} finally {
			getOntModel().leaveCriticalSection();
		}
		return opss;
	}

    @Override
	public int insertNewObjectPropertyStatement(ObjectPropertyStatement objPropertyStmt) {
    	return insertNewObjectPropertyStatement(objPropertyStmt, getOntModelSelector().getABoxModel());
    }

    public int insertNewObjectPropertyStatement(ObjectPropertyStatement objPropertyStmt, OntModel ontModel) {
        ontModel.enterCriticalSection(Lock.WRITE);
        getOntModel().getBaseModel().notifyEvent(new IndividualUpdateEvent(getWebappDaoFactory().getUserURI(),true,objPropertyStmt.getSubjectURI()));
        try {
            Resource s = ontModel.getResource(objPropertyStmt.getSubjectURI());
            com.hp.hpl.jena.rdf.model.Property p = ontModel.getProperty(objPropertyStmt.getPropertyURI());
            Resource o = ontModel.getResource(objPropertyStmt.getObjectURI());
            if ((s != null) && (p != null) && (o != null)) {
                ontModel.add(s,p,o);
            }
        } finally {
        	getOntModel().getBaseModel().notifyEvent(new IndividualUpdateEvent(getWebappDaoFactory().getUserURI(),false,objPropertyStmt.getSubjectURI()));
            ontModel.leaveCriticalSection();
        }
        return 0;
    }

    /*
     * SPARQL-based method for getting values related to a single object property.
     * We cannot return a List<ObjectPropertyStatement> here, the way the corresponding method of
     * DataPropertyStatementDaoJena returns a List<DataPropertyStatement>. We need to accomodate
     * custom queries that could request any data in addition to just the object of the statement.
     * However, we do need to get the object of the statement so that we have it to create editing links.
     */
    
    @Override 
    public List<Map<String, String>> getObjectPropertyStatementsForIndividualByProperty(
            String subjectUri, 
            String propertyUri, 
<<<<<<< HEAD
            String objectKey,
            String queryString) {
        
        return getObjectPropertyStatementsForIndividualByProperty(
                subjectUri, propertyUri, objectKey, null);
=======
            String objectKey, String queryString) {
        
        return getObjectPropertyStatementsForIndividualByProperty(
                subjectUri, propertyUri, objectKey, objectKey, null);
>>>>>>> 0b1fa8ab
        
    }
    
    @Override
    public List<Map<String, String>> getObjectPropertyStatementsForIndividualByProperty(
            String subjectUri, 
            String propertyUri, 
<<<<<<< HEAD
            String objectKey,
            String queryString, 
            Set<String> constructQueryStrings ) {  
=======
            String objectKey, 
            String queryString, Set<String> constructQueryStrings ) {  
>>>>>>> 0b1fa8ab
        
        Model constructedModel = constructModelForSelectQueries(
                subjectUri, propertyUri, constructQueryStrings);
        
        log.debug("Query string for object property " + propertyUri + ": " + queryString);
        
        Query query = null;
        try {
            query = QueryFactory.create(queryString, Syntax.syntaxARQ);
        } catch(Throwable th){
            log.error("Could not create SPARQL query for query string. " + th.getMessage());
            log.error(queryString);
            return Collections.emptyList();
        } 
        
        QuerySolutionMap initialBindings = new QuerySolutionMap();
        initialBindings.add("subject", ResourceFactory.createResource(subjectUri));
        initialBindings.add("property", ResourceFactory.createResource(propertyUri));

        // Run the SPARQL query to get the properties
        List<Map<String, String>> list = new ArrayList<Map<String, String>>();
        DatasetWrapper w = dwf.getDatasetWrapper();
        Dataset dataset = w.getDataset();
        dataset.getLock().enterCriticalSection(Lock.READ);
        QueryExecution qexec = null;
        try {

            qexec = (constructedModel == null) 
                    ? QueryExecutionFactory.create(
                            query, dataset, initialBindings)
                    : QueryExecutionFactory.create(
                            query, constructedModel, initialBindings);
            
            ResultSet results = qexec.execSelect();

            while (results.hasNext()) {
                QuerySolution soln = results.nextSolution();
                RDFNode node = soln.get(objectKey);
<<<<<<< HEAD
                if (node.isLiteral()) {
                    continue;
                }
                list.add(QueryUtils.querySolutionToStringValueMap(soln));
=======
                if (node.isURIResource()) {
                    list.add(QueryUtils.querySolutionToStringValueMap(soln));
                }
>>>>>>> 0b1fa8ab
            }
            
        } finally {
            dataset.getLock().leaveCriticalSection();
            w.close();
            if (qexec != null) {
                qexec.close();
            }
        }
        return list;
    }
 
    private Model constructModelForSelectQueries(String subjectUri,
                                                 String propertyUri,
                                                 Set<String> constructQueries) {
        
        if (constructQueries == null) {
            return null;
        }
        
        Model constructedModel = ModelFactory.createDefaultModel();
        
        for (String queryString : constructQueries) {
         
            log.debug("CONSTRUCT query string for object property " + 
                    propertyUri + ": " + queryString);
            
            Query query = null;
            try {
                query = QueryFactory.create(queryString, Syntax.syntaxARQ);
            } catch(Throwable th){
                log.error("Could not create CONSTRUCT SPARQL query for query " +
                          "string. " + th.getMessage());
                log.error(queryString);
                return constructedModel;
            } 
        
            QuerySolutionMap initialBindings = new QuerySolutionMap();
            initialBindings.add(
                    "subject", ResourceFactory.createResource(subjectUri));
            initialBindings.add(
                    "property", ResourceFactory.createResource(propertyUri));
        
            DatasetWrapper w = dwf.getDatasetWrapper();
            Dataset dataset = w.getDataset();
            dataset.getLock().enterCriticalSection(Lock.READ);
            try {           
                
                QueryExecution qe = QueryExecutionFactory.create(
                        query, dataset, initialBindings);
                try {
                    qe.execConstruct(constructedModel);
                } finally {
                    qe.close();
                }
                      
            } finally {
                dataset.getLock().leaveCriticalSection();
                w.close();
            }
        }
        
        return constructedModel;
        
    }
    
    protected static final String MOST_SPECIFIC_TYPE_QUERY = ""
        + "PREFIX rdfs: <" + VitroVocabulary.RDFS + "> \n"
        + "PREFIX vitro: <" + VitroVocabulary.vitroURI + "> \n"
        + "SELECT DISTINCT ?label ?type WHERE { \n"
        + "    ?subject vitro:mostSpecificType ?type . \n"
        + "    ?type rdfs:label ?label . \n"
        + "    ?type vitro:inClassGroup ?classGroup . \n"
        + "    ?classGroup a ?ClassGroup \n"
        + "} ORDER BY ?label ";

    @Override
    /** 
     * Finds all mostSpecificTypes of an individual that are members of a classgroup.
     * Returns a list of type labels.
     * **/
    public Map<String, String> getMostSpecificTypesInClassgroupsForIndividual(String subjectUri) {
        
        String queryString = QueryUtils.subUriForQueryVar(MOST_SPECIFIC_TYPE_QUERY, "subject", subjectUri);
        
        log.debug("Query string for vitro:mostSpecificType : " + queryString);
        
        Query query = null;
        try {
            query = QueryFactory.create(queryString, Syntax.syntaxARQ);
        } catch(Throwable th){
            log.error("Could not create SPARQL query for query string. " + th.getMessage());
            log.error(queryString);
            return Collections.emptyMap();
        }        
        
        Map<String, String> types = new LinkedHashMap<String, String>();
        DatasetWrapper w = dwf.getDatasetWrapper();
        Dataset dataset = w.getDataset();
        dataset.getLock().enterCriticalSection(Lock.READ);
        QueryExecution qexec = null;
        try {
            
            qexec = QueryExecutionFactory.create(query, dataset);
            ResultSet results = qexec.execSelect();
            while (results.hasNext()) {
                QuerySolution soln = results.nextSolution();       

                RDFNode typeNode = soln.get("type");
                String type = null;
                if (typeNode.isURIResource()) {
                     type = typeNode.asResource().getURI();
                }
                
                RDFNode labelNode = soln.get("label");
                String label = null;
                if (labelNode.isLiteral()) {
                    label = labelNode.asLiteral().getLexicalForm();
                }
                
                if (StringUtils.isNotBlank(type) && StringUtils.isNotBlank(label)) {
                    types.put(type, label);
                }
            }
            
        } finally {
            dataset.getLock().leaveCriticalSection();
            if (qexec != null) {
                qexec.close();
            }
            w.close();
        }
        
        return types;        
    }
}<|MERGE_RESOLUTION|>--- conflicted
+++ resolved
@@ -266,18 +266,10 @@
     public List<Map<String, String>> getObjectPropertyStatementsForIndividualByProperty(
             String subjectUri, 
             String propertyUri, 
-<<<<<<< HEAD
-            String objectKey,
-            String queryString) {
-        
-        return getObjectPropertyStatementsForIndividualByProperty(
-                subjectUri, propertyUri, objectKey, null);
-=======
             String objectKey, String queryString) {
         
         return getObjectPropertyStatementsForIndividualByProperty(
                 subjectUri, propertyUri, objectKey, objectKey, null);
->>>>>>> 0b1fa8ab
         
     }
     
@@ -285,14 +277,8 @@
     public List<Map<String, String>> getObjectPropertyStatementsForIndividualByProperty(
             String subjectUri, 
             String propertyUri, 
-<<<<<<< HEAD
-            String objectKey,
-            String queryString, 
-            Set<String> constructQueryStrings ) {  
-=======
             String objectKey, 
             String queryString, Set<String> constructQueryStrings ) {  
->>>>>>> 0b1fa8ab
         
         Model constructedModel = constructModelForSelectQueries(
                 subjectUri, propertyUri, constructQueryStrings);
@@ -331,16 +317,9 @@
             while (results.hasNext()) {
                 QuerySolution soln = results.nextSolution();
                 RDFNode node = soln.get(objectKey);
-<<<<<<< HEAD
-                if (node.isLiteral()) {
-                    continue;
-                }
-                list.add(QueryUtils.querySolutionToStringValueMap(soln));
-=======
                 if (node.isURIResource()) {
                     list.add(QueryUtils.querySolutionToStringValueMap(soln));
                 }
->>>>>>> 0b1fa8ab
             }
             
         } finally {
