--- conflicted
+++ resolved
@@ -116,11 +116,7 @@
         return getPublicGroupsWithVClasses(displayOrder, true);
     }
 
-<<<<<<< HEAD
-    public List getPublicGroupsWithVClasses(boolean displayOrder, boolean includeUninstantiatedClasses) {
-=======
     public List<VClassGroup> getPublicGroupsWithVClasses(boolean displayOrder, boolean includeUninstantiatedClasses) {
->>>>>>> 6163b094
         return getPublicGroupsWithVClasses(displayOrder, includeUninstantiatedClasses, false);
     }
 
