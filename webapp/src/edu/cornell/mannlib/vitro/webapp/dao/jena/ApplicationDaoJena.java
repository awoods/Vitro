--- conflicted
+++ resolved
@@ -6,12 +6,6 @@
 import java.util.List;
 
 import com.hp.hpl.jena.ontology.OntModel;
-<<<<<<< HEAD
-import com.hp.hpl.jena.rdf.model.Literal;
-import com.hp.hpl.jena.rdf.model.NodeIterator;
-import com.hp.hpl.jena.rdf.model.Property;
-import com.hp.hpl.jena.rdf.model.RDFNode;
-=======
 import com.hp.hpl.jena.rdf.listeners.StatementListener;
 import com.hp.hpl.jena.rdf.model.Literal;
 import com.hp.hpl.jena.rdf.model.ModelChangedListener;
@@ -20,7 +14,6 @@
 import com.hp.hpl.jena.rdf.model.RDFNode;
 import com.hp.hpl.jena.rdf.model.ResourceFactory;
 import com.hp.hpl.jena.rdf.model.Statement;
->>>>>>> 6163b094
 
 import edu.cornell.mannlib.vitro.webapp.beans.Portal;
 import edu.cornell.mannlib.vitro.webapp.dao.ApplicationDao;
@@ -34,10 +27,7 @@
     
 	Integer portalCount = null;
 	List<String> externallyLinkedNamespaces = null;
-<<<<<<< HEAD
-=======
     ModelChangedListener modelChangedListener = null;
->>>>>>> 6163b094
 	
     public ApplicationDaoJena(WebappDaoFactoryJena wadf) {
         super(wadf);
@@ -69,15 +59,6 @@
 		return (getFlag2ValueMap().isEmpty()) ? false : true;
 	}
 
-<<<<<<< HEAD
-
-    public List<String> getExternallyLinkedNamespaces() {
-        if (externallyLinkedNamespaces == null) {            
-            externallyLinkedNamespaces = new ArrayList<String>();
-            OntModel ontModel = getOntModelSelector().getDisplayModel();
-            Property linkedNamespaceProp = ontModel.getProperty(VitroVocabulary.DISPLAY + "linkedNamespace");
-            NodeIterator nodes = ontModel.listObjectsOfProperty(linkedNamespaceProp);
-=======
 	private static final boolean CLEAR_CACHE = true;
 	
 	public synchronized List<String> getExternallyLinkedNamespaces() {
@@ -89,7 +70,6 @@
             externallyLinkedNamespaces = new ArrayList<String>();
             OntModel ontModel = getOntModelSelector().getDisplayModel();
             NodeIterator nodes = ontModel.listObjectsOfProperty(LINKED_NAMESPACE_PROP);
->>>>>>> 6163b094
             while (nodes.hasNext()) {
                 RDFNode node = nodes.next();
                 if (node.isLiteral()) {
@@ -107,8 +87,6 @@
         return externallyLinkedNamespaces;
     }
     
-<<<<<<< HEAD
-=======
     public boolean isExternallyLinkedNamespace(String namespace) {
         List<String> namespaces = getExternallyLinkedNamespaces();
         return namespaces.contains(namespace);
@@ -139,5 +117,4 @@
         
     }
     
->>>>>>> 6163b094
 }