<<<<<<< HEAD
package edu.ucsf.vitro.opensocial;

import java.sql.Connection;
import java.sql.ResultSet;
import java.sql.SQLException;
import java.sql.Statement;
import java.util.ArrayList;
import java.util.HashMap;
import java.util.List;
import java.util.Map;

import org.apache.commons.dbcp.BasicDataSource;

public class GadgetSpec {
	private int appId = 0;
	private String name;
	private String openSocialGadgetURL;
	private List<String> channels = new ArrayList<String>();
	private Map<String, GadgetViewRequirements> viewRequirements = new HashMap<String, GadgetViewRequirements>();
	boolean enabled;
	private boolean unknownGadget = false;

	public GadgetSpec(int appId, String name, String openSocialGadgetURL,
			List<String> channels, BasicDataSource ds, boolean enabled, boolean unknownGadget)
			throws SQLException {
		this.appId = appId;
		this.name = name;
		this.openSocialGadgetURL = openSocialGadgetURL;
		this.channels.addAll(channels);
		this.enabled = enabled;
		this.unknownGadget = unknownGadget;

		// Load gadgets from the DB first
		if (!unknownGadget) {
			Connection conn = null;
			Statement stmt = null;
			ResultSet rset = null;

			try {
				String sqlCommand = "select page, viewer_req, owner_req, view, chromeId, opt_params, display_order from orng_app_views where appId = "
						+ appId;
				conn = ds.getConnection();
				stmt = conn.createStatement();
				rset = stmt.executeQuery(sqlCommand);
				while (rset.next()) {
					viewRequirements.put(
							rset.getString(1),
							new GadgetViewRequirements(rset.getString(1), rset
									.getString(2), rset.getString(3), rset
									.getString(4), rset.getString(5), rset
									.getString(6), rset.getInt(7)));
				}
			} finally {
				try {
					rset.close();
				} catch (Exception e) {
				}
				try {
					stmt.close();
				} catch (Exception e) {
				}
				try {
					conn.close();
				} catch (Exception e) {
				}
			}
		}
	}

	public int getAppId() {
		return appId;
	}

	public String getName() {
		return name;
	}

	public String getGadgetURL() {
		return openSocialGadgetURL;
	}

	public List<String> getChannels() {
		return channels;
	}

	public boolean listensTo(String channel) { // if an unknownd gadget just say yes,
												// we don't care about
												// performance in this situation
		return unknownGadget || channels.contains(channel);
	}

	public GadgetViewRequirements getGadgetViewRequirements(String page) {
		if (viewRequirements.containsKey(page)) {
			return viewRequirements.get(page);
		}
		return null;
	}

	public boolean show(String viewerId, String ownerId, String page,
			BasicDataSource ds) throws SQLException {
		boolean show = true;
		// if there are no view requirements, go ahead and show it. We are
		// likely testing out a new gadget
		// if there are some, turn it off unless this page is
		if (viewRequirements.size() > 0) {
			show = false;
		}

		if (viewRequirements.containsKey(page)) {
			show = true;
			GadgetViewRequirements req = getGadgetViewRequirements(page);
			if ('U' == req.getViewerReq() && viewerId == null) {
				show = false;
			} else if ('R' == req.getViewerReq()) {
				show &= isRegisteredTo(viewerId, ds);
			}
			if ('R' == req.getOwnerReq()) {
				show &= isRegisteredTo(ownerId, ds);
			} else if ('S' == req.getOwnerReq()) {
				show &= (viewerId == ownerId);
			}
		}
		return show;
	}

	public boolean isRegisteredTo(String personId, BasicDataSource ds)
			throws SQLException {
		int count = 0;

		Connection conn = null;
		Statement stmt = null;
		ResultSet rset = null;

		try {
			String sqlCommand = "select count(*) from orng_app_registry where appId = "
					+ getAppId() + " and personId = '" + personId + "';";
			conn = ds.getConnection();
			stmt = conn.createStatement();
			rset = stmt.executeQuery(sqlCommand);
			while (rset.next()) {
				count = rset.getInt(1);
			}
		} finally {
			try {
				rset.close();
			} catch (Exception e) {
			}
			try {
				stmt.close();
			} catch (Exception e) {
			}
			try {
				conn.close();
			} catch (Exception e) {
			}
		}

		return (count == 1);
	}

	public boolean fromSandbox() {
		return unknownGadget;
	}

	public boolean isEnabled() {
		return enabled;
	}
	
	// who sees it? Return the viewerReq for the ProfileDetails page
	public char getVisibleScope() {
		GadgetViewRequirements req = getGadgetViewRequirements("/display");
		return req != null ? req.getViewerReq() : ' ';
	}
	
	public String toString() {
		return "" + this.appId + ":" + this.name + ":" + this.openSocialGadgetURL;
	}

}
=======
package edu.ucsf.vitro.opensocial;

import java.sql.Connection;
import java.sql.ResultSet;
import java.sql.SQLException;
import java.sql.Statement;
import java.util.ArrayList;
import java.util.HashMap;
import java.util.List;
import java.util.Map;

import org.apache.commons.dbcp.BasicDataSource;

public class GadgetSpec {
	private int appId = 0;
	private String name;
	private String openSocialGadgetURL;
	private List<String> channels = new ArrayList<String>();
	private Map<String, GadgetViewRequirements> viewRequirements = new HashMap<String, GadgetViewRequirements>();
	boolean enabled;
	private boolean unknownGadget = false;

	public GadgetSpec(int appId, String name, String openSocialGadgetURL,
			List<String> channels, BasicDataSource ds, boolean enabled, boolean unknownGadget)
			throws SQLException {
		this.appId = appId;
		this.name = name;
		this.openSocialGadgetURL = openSocialGadgetURL;
		this.channels.addAll(channels);
		this.enabled = enabled;
		this.unknownGadget = unknownGadget;

		// Load gadgets from the DB first
		if (!unknownGadget) {
			Connection conn = null;
			Statement stmt = null;
			ResultSet rset = null;

			try {
				String sqlCommand = "select page, viewer_req, owner_req, view, chromeId, opt_params, display_order from orng_app_views where appId = "
						+ appId;
				conn = ds.getConnection();
				stmt = conn.createStatement();
				rset = stmt.executeQuery(sqlCommand);
				while (rset.next()) {
					viewRequirements.put(
							rset.getString(1),
							new GadgetViewRequirements(rset.getString(1), rset
									.getString(2), rset.getString(3), rset
									.getString(4), rset.getString(5), rset
									.getString(6), rset.getInt(7)));
				}
			} finally {
				try {
					rset.close();
				} catch (Exception e) {
				}
				try {
					stmt.close();
				} catch (Exception e) {
				}
				try {
					conn.close();
				} catch (Exception e) {
				}
			}
		}
	}

	public int getAppId() {
		return appId;
	}

	public String getName() {
		return name;
	}

	public String getGadgetURL() {
		return openSocialGadgetURL;
	}

	public List<String> getChannels() {
		return channels;
	}

	public boolean listensTo(String channel) { // if an unknownd gadget just say yes,
												// we don't care about
												// performance in this situation
		return unknownGadget || channels.contains(channel);
	}

	public GadgetViewRequirements getGadgetViewRequirements(String page) {
		if (viewRequirements.containsKey(page)) {
			return viewRequirements.get(page);
		}
		return null;
	}

	public boolean show(String viewerId, String ownerId, String page,
			BasicDataSource ds) throws SQLException {
		boolean show = true;
		// if there are no view requirements, go ahead and show it. We are
		// likely testing out a new gadget
		// if there are some, turn it off unless this page is
		if (viewRequirements.size() > 0) {
			show = false;
		}

		if (viewRequirements.containsKey(page)) {
			show = true;
			GadgetViewRequirements req = getGadgetViewRequirements(page);
			if ('U' == req.getViewerReq() && viewerId == null) {
				show = false;
			} else if ('R' == req.getViewerReq()) {
				show &= isRegisteredTo(viewerId, ds);
			}
			if ('R' == req.getOwnerReq()) {
				show &= isRegisteredTo(ownerId, ds);
			} else if ('S' == req.getOwnerReq()) {
				show &= (viewerId == ownerId);
			}
		}
		return show;
	}

	public boolean isRegisteredTo(String personId, BasicDataSource ds)
			throws SQLException {
		int count = 0;

		Connection conn = null;
		Statement stmt = null;
		ResultSet rset = null;

		try {
			String sqlCommand = "select count(*) from orng_app_registry where appId = "
					+ getAppId() + " and personId = '" + personId + "';";
			conn = ds.getConnection();
			stmt = conn.createStatement();
			rset = stmt.executeQuery(sqlCommand);
			while (rset.next()) {
				count = rset.getInt(1);
			}
		} finally {
			try {
				rset.close();
			} catch (Exception e) {
			}
			try {
				stmt.close();
			} catch (Exception e) {
			}
			try {
				conn.close();
			} catch (Exception e) {
			}
		}

		return (count == 1);
	}

	public boolean fromSandbox() {
		return unknownGadget;
	}

	public boolean isEnabled() {
		return enabled;
	}
	
	// who sees it? Return the viewerReq for the ProfileDetails page
	public char getVisibleScope() {
		GadgetViewRequirements req = getGadgetViewRequirements("/display");
		return req != null ? req.getViewerReq() : ' ';
	}
	
	public String toString() {
		return "" + this.appId + ":" + this.name + ":" + this.openSocialGadgetURL;
	}

}
>>>>>>> 9f19f2c3
<|MERGE_RESOLUTION|>--- conflicted
+++ resolved
@@ -1,4 +1,3 @@
-<<<<<<< HEAD
 package edu.ucsf.vitro.opensocial;
 
 import java.sql.Connection;
@@ -177,185 +176,4 @@
 		return "" + this.appId + ":" + this.name + ":" + this.openSocialGadgetURL;
 	}
 
-}
-=======
-package edu.ucsf.vitro.opensocial;
-
-import java.sql.Connection;
-import java.sql.ResultSet;
-import java.sql.SQLException;
-import java.sql.Statement;
-import java.util.ArrayList;
-import java.util.HashMap;
-import java.util.List;
-import java.util.Map;
-
-import org.apache.commons.dbcp.BasicDataSource;
-
-public class GadgetSpec {
-	private int appId = 0;
-	private String name;
-	private String openSocialGadgetURL;
-	private List<String> channels = new ArrayList<String>();
-	private Map<String, GadgetViewRequirements> viewRequirements = new HashMap<String, GadgetViewRequirements>();
-	boolean enabled;
-	private boolean unknownGadget = false;
-
-	public GadgetSpec(int appId, String name, String openSocialGadgetURL,
-			List<String> channels, BasicDataSource ds, boolean enabled, boolean unknownGadget)
-			throws SQLException {
-		this.appId = appId;
-		this.name = name;
-		this.openSocialGadgetURL = openSocialGadgetURL;
-		this.channels.addAll(channels);
-		this.enabled = enabled;
-		this.unknownGadget = unknownGadget;
-
-		// Load gadgets from the DB first
-		if (!unknownGadget) {
-			Connection conn = null;
-			Statement stmt = null;
-			ResultSet rset = null;
-
-			try {
-				String sqlCommand = "select page, viewer_req, owner_req, view, chromeId, opt_params, display_order from orng_app_views where appId = "
-						+ appId;
-				conn = ds.getConnection();
-				stmt = conn.createStatement();
-				rset = stmt.executeQuery(sqlCommand);
-				while (rset.next()) {
-					viewRequirements.put(
-							rset.getString(1),
-							new GadgetViewRequirements(rset.getString(1), rset
-									.getString(2), rset.getString(3), rset
-									.getString(4), rset.getString(5), rset
-									.getString(6), rset.getInt(7)));
-				}
-			} finally {
-				try {
-					rset.close();
-				} catch (Exception e) {
-				}
-				try {
-					stmt.close();
-				} catch (Exception e) {
-				}
-				try {
-					conn.close();
-				} catch (Exception e) {
-				}
-			}
-		}
-	}
-
-	public int getAppId() {
-		return appId;
-	}
-
-	public String getName() {
-		return name;
-	}
-
-	public String getGadgetURL() {
-		return openSocialGadgetURL;
-	}
-
-	public List<String> getChannels() {
-		return channels;
-	}
-
-	public boolean listensTo(String channel) { // if an unknownd gadget just say yes,
-												// we don't care about
-												// performance in this situation
-		return unknownGadget || channels.contains(channel);
-	}
-
-	public GadgetViewRequirements getGadgetViewRequirements(String page) {
-		if (viewRequirements.containsKey(page)) {
-			return viewRequirements.get(page);
-		}
-		return null;
-	}
-
-	public boolean show(String viewerId, String ownerId, String page,
-			BasicDataSource ds) throws SQLException {
-		boolean show = true;
-		// if there are no view requirements, go ahead and show it. We are
-		// likely testing out a new gadget
-		// if there are some, turn it off unless this page is
-		if (viewRequirements.size() > 0) {
-			show = false;
-		}
-
-		if (viewRequirements.containsKey(page)) {
-			show = true;
-			GadgetViewRequirements req = getGadgetViewRequirements(page);
-			if ('U' == req.getViewerReq() && viewerId == null) {
-				show = false;
-			} else if ('R' == req.getViewerReq()) {
-				show &= isRegisteredTo(viewerId, ds);
-			}
-			if ('R' == req.getOwnerReq()) {
-				show &= isRegisteredTo(ownerId, ds);
-			} else if ('S' == req.getOwnerReq()) {
-				show &= (viewerId == ownerId);
-			}
-		}
-		return show;
-	}
-
-	public boolean isRegisteredTo(String personId, BasicDataSource ds)
-			throws SQLException {
-		int count = 0;
-
-		Connection conn = null;
-		Statement stmt = null;
-		ResultSet rset = null;
-
-		try {
-			String sqlCommand = "select count(*) from orng_app_registry where appId = "
-					+ getAppId() + " and personId = '" + personId + "';";
-			conn = ds.getConnection();
-			stmt = conn.createStatement();
-			rset = stmt.executeQuery(sqlCommand);
-			while (rset.next()) {
-				count = rset.getInt(1);
-			}
-		} finally {
-			try {
-				rset.close();
-			} catch (Exception e) {
-			}
-			try {
-				stmt.close();
-			} catch (Exception e) {
-			}
-			try {
-				conn.close();
-			} catch (Exception e) {
-			}
-		}
-
-		return (count == 1);
-	}
-
-	public boolean fromSandbox() {
-		return unknownGadget;
-	}
-
-	public boolean isEnabled() {
-		return enabled;
-	}
-	
-	// who sees it? Return the viewerReq for the ProfileDetails page
-	public char getVisibleScope() {
-		GadgetViewRequirements req = getGadgetViewRequirements("/display");
-		return req != null ? req.getViewerReq() : ' ';
-	}
-	
-	public String toString() {
-		return "" + this.appId + ":" + this.name + ":" + this.openSocialGadgetURL;
-	}
-
-}
->>>>>>> 9f19f2c3
+}