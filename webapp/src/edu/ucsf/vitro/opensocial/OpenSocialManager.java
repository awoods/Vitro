<<<<<<< HEAD
package edu.ucsf.vitro.opensocial;

import java.io.IOException;
import java.net.Socket;
import java.net.URLEncoder;
import java.sql.Connection;
import java.sql.ResultSet;
import java.sql.SQLException;
import java.sql.Statement;
import java.util.ArrayList;
import java.util.Arrays;
import java.util.Collection;
import java.util.Collections;
import java.util.HashMap;
import java.util.List;
import java.util.Map;

import org.apache.commons.dbcp.BasicDataSource;
import org.apache.commons.logging.Log;
import org.apache.commons.logging.LogFactory;
import org.json.JSONException;
import org.json.JSONObject;

import edu.cornell.mannlib.vedit.beans.LoginStatusBean;
import edu.cornell.mannlib.vitro.webapp.auth.identifier.RequestIdentifiers;
import edu.cornell.mannlib.vitro.webapp.auth.identifier.common.HasProfile;
import edu.cornell.mannlib.vitro.webapp.beans.Individual;
import edu.cornell.mannlib.vitro.webapp.beans.UserAccount;
import edu.cornell.mannlib.vitro.webapp.config.ConfigurationProperties;
import edu.cornell.mannlib.vitro.webapp.controller.VitroRequest;
import edu.cornell.mannlib.vitro.webapp.controller.individual.IndividualRequestAnalysisContextImpl;
import edu.cornell.mannlib.vitro.webapp.controller.individual.IndividualRequestAnalyzer;
import edu.cornell.mannlib.vitro.webapp.controller.individual.IndividualRequestInfo;

public class OpenSocialManager {
	public static final String SHINDIG_URL_PROP = "OpenSocial.shindigURL";
	
	public static final String OPENSOCIAL_DEBUG = "OPENSOCIAL_DEBUG";
	public static final String OPENSOCIAL_NOCACHE = "OPENSOCIAL_NOCACHE";
	public static final String OPENSOCIAL_GADGETS = "OPENSOCIAL_GADGETS";

	public static final String JSON_PERSONID_CHANNEL = "JSONPersonIds";
	public static final String JSON_PMID_CHANNEL = "JSONPubMedIds";
	public static final String TAG_NAME = "openSocial";

	private static final String DEFAULT_DRIVER = "com.mysql.jdbc.Driver";
	
    private static final Log log = LogFactory.getLog(OpenSocialManager.class);	

	// for performance
	private static Map<String, GadgetSpec> gadgetCache;
	
	private List<PreparedGadget> gadgets = new ArrayList<PreparedGadget>();
	private Map<String, String> pubsubdata = new HashMap<String, String>();
	private String viewerId = null;
	private String ownerId = null;
	private boolean isDebug = false;
	private boolean noCache = false;
	private String pageName;
	private ConfigurationProperties configuration;

	private BasicDataSource dataSource;

	public OpenSocialManager(VitroRequest vreq, String pageName) throws SQLException, IOException {
		this(vreq, pageName, false);
	}
	
	public OpenSocialManager(VitroRequest vreq, String pageName, boolean editMode) throws SQLException, IOException {
		this.isDebug = vreq.getSession() != null
				&& Boolean.TRUE.equals(vreq.getSession().getAttribute(OPENSOCIAL_DEBUG));
		this.noCache = vreq.getSession() != null
				&& Boolean.TRUE.equals(vreq.getSession().getAttribute(OPENSOCIAL_NOCACHE));
		this.pageName = pageName;

		configuration = ConfigurationProperties.getBean(vreq.getSession()
				.getServletContext());

		if (configuration.getProperty(SHINDIG_URL_PROP) == null) {
			// do nothing
			return;
		}

		// Analyze the request to figure out whose page we are viewing.
		this.ownerId = figureOwnerId(vreq);

		// If we are authorized to edit on behalf of the page owner,
		// set the viewer ID to be the owner ID, so it looks like we are the page owner.
		if (editMode) {
			this.viewerId = ownerId;
		}
		else {
			// If we have a profile page, use that URI. Otherwise, use the URI of the logged-in user account, if any.
			UserAccount viewer = LoginStatusBean.getCurrentUser(vreq);
			Collection<String> profileUris = HasProfile.getProfileUris(RequestIdentifiers.getIdBundleForRequest(vreq));
			if (!profileUris.isEmpty()) {
				this.viewerId = profileUris.iterator().next();
			} else if (viewer != null) {
				this.viewerId = viewer.getUri();
			} else {
				this.viewerId = null;
			}
		}
		
		String requestAppId = vreq.getParameter("appId");

		dataSource = new BasicDataSource();
		dataSource.setDriverClassName(DEFAULT_DRIVER);
		dataSource.setUsername(configuration
				.getProperty("VitroConnection.DataSource.username"));
		dataSource.setPassword(configuration
				.getProperty("VitroConnection.DataSource.password"));
		dataSource.setUrl(configuration
				.getProperty("VitroConnection.DataSource.url"));

		// Load gadgets from the DB first
		Map<String, GadgetSpec> allDBGadgets = getAllDBGadgets(!noCache);

		// Add sandbox gadgets if they are present
		if (vreq.getSession() != null && vreq.getSession().getAttribute(OPENSOCIAL_GADGETS) != null) {		
			gadgets = getSandboxGadgets(vreq, allDBGadgets, requestAppId);
		}
		else { 		
			// if no manual one were added, use the ones from the DB
			for (GadgetSpec gadgetSpec : allDBGadgets.values()) {
				// only add ones that are visible in this context!
				int moduleId = 0;
				if (
						(
								(requestAppId == null && gadgetSpec.isEnabled()) || 
								(requestAppId != null && gadgetSpec.getAppId() ==  Integer.parseInt(requestAppId))
						) && 
						gadgetSpec.show(viewerId, ownerId, pageName, dataSource)
						) {
					String securityToken = socketSendReceive(viewerId, ownerId, "" + gadgetSpec.getAppId());
					gadgets.add(new PreparedGadget(gadgetSpec, this, moduleId++, securityToken));
				}
			}
		}

		// sort the gadgets
		Collections.sort(gadgets);
	}
	
	public static void clearCache() {
		gadgetCache = null;
	}

	private String figureOwnerId(VitroRequest vreq) {
		IndividualRequestAnalyzer requestAnalyzer = new IndividualRequestAnalyzer(vreq,
				new IndividualRequestAnalysisContextImpl(vreq));
		IndividualRequestInfo requestInfo = requestAnalyzer.analyze();
		Individual owner = requestInfo.getIndividual();
		return owner != null ? owner.getURI() : null;
	}
	
	private String getGadgetFileNameFromURL(String url) {
		String[] urlbits = url.split("/");
		return urlbits[urlbits.length - 1];
	}

	public boolean isDebug() {
		return isDebug;
	}

	public boolean noCache() {
		return noCache;
	}

	public String getOwnerId() {
		return ownerId;
	}

	public boolean hasGadgetListeningTo(String channel) {
		for (PreparedGadget gadget : getVisibleGadgets()) {
			if (gadget.getGadgetSpec().listensTo(channel)) {
				return true;
			}
		}
		return false;
	}

	public static List<String> getOpenSocialId(List<Individual> individuals) {
		List<String> personIds = new ArrayList<String>();
		for (Individual ind : individuals) {
			personIds.add(ind.getURI());
		}
		return personIds;
	}

	// JSON Helper Functions
	public static String buildJSONPersonIds(List<String> personIds,
			String message) throws JSONException {
		JSONObject json = new JSONObject();
		json.put("message", message);
		json.put("personIds", personIds);
		return json.toString();
	}
	
	public static String buildJSONPersonIds(String personId, String message) throws JSONException {
		List<String> personIds = new ArrayList<String>();
		personIds.add(personId);
		return buildJSONPersonIds(personIds, message);
	}

	public static String buildJSONPersonIds(Individual ind, String message) throws JSONException {
		List<String> personIds = new ArrayList<String>();
		personIds.add(ind.getURI());
		return buildJSONPersonIds(personIds, message);
	}

	public void setPubsubData(String key, String value) {
		if (pubsubdata.containsKey(key)) {
			pubsubdata.remove(key);
		}
		if (value != null && !value.isEmpty()) {
			pubsubdata.put(key, value);
		}
	}

	public Map<String, String> getPubsubData() {
		return pubsubdata;
	}

	public void removePubsubGadgetsWithoutData() {
		// if any visible gadgets depend on pubsub data that isn't present,
		// throw them out
		List<PreparedGadget> removedGadgets = new ArrayList<PreparedGadget>();
		for (PreparedGadget gadget : gadgets) {
			for (String channel : gadget.getGadgetSpec().getChannels()) {
				if (!pubsubdata.containsKey(channel)) {
					removedGadgets.add(gadget);
					break;
				}
			}
		}
		for (PreparedGadget gadget : removedGadgets) {
			gadgets.remove(gadget);
		}
	}

	public void removeGadget(String name) {
		// if any visible gadgets depend on pubsub data that isn't present,
		// throw them out
		PreparedGadget gadgetToRemove = null;
		for (PreparedGadget gadget : gadgets) {
			if (name.equals(gadget.getName())) {
				gadgetToRemove = gadget;
				break;
			}
		}
		gadgets.remove(gadgetToRemove);
	}

	public String getPageName() {
		return pageName;
	}

	public String getIdToUrlMapJavascript() {
		String retval = "var idToUrlMap = {";
		for (PreparedGadget gadget : gadgets) {
			// retval += gadget.GetAppId() + ":'" + gadget.GetGadgetURL() +
			// "', ";
			retval += "'remote_iframe_" + gadget.getAppId() + "':'"
					+ gadget.getGadgetURL() + "', ";
		}
		return retval.substring(0, retval.length() - 2) + "};";
	}

	public boolean isVisible() {
		// always have turned on for ProfileDetails.aspx because we want to
		// generate the "profile was viewed" in Javascript (bot proof)
		// regardless of any gadgets being visible, and we need this to be True
		// for the shindig javascript libraries to load
		return (configuration.getProperty(SHINDIG_URL_PROP) != null
				&& (getVisibleGadgets().size() > 0) || getPageName().equals(
				"/display"));
	}

	public List<PreparedGadget> getVisibleGadgets() {
		return gadgets;
	}

	public void postActivity(int userId, String title) throws SQLException {
		postActivity(userId, title, null, null, null);
	}

	public void postActivity(int userId, String title, String body) throws SQLException {
		postActivity(userId, title, body, null, null);
	}

	public void postActivity(int userId, String title, String body,
			String xtraId1Type, String xtraId1Value) throws SQLException {
		Connection conn = null;
		Statement stmt = null;
		String sqlCommand = "INSERT INTO orng_activity (userId, activity, xtraId1Type, xtraId1Value) VALUES ('"
				+ userId +  "','<activity xmlns=\"http://ns.opensocial.org/2008/opensocial\"><postedTime>"
				+ System.currentTimeMillis() + "</postedTime><title>" + title + "</title>" 
				+ (body != null ? "<body>" + body + "</body>" : "") + "</activity>','"
				+ xtraId1Type + "','" + xtraId1Value + "');";		
		try {
			conn = dataSource.getConnection();
			stmt = conn.createStatement();
			stmt.executeUpdate(sqlCommand);
		} finally {
			try {
				stmt.close();
			} catch (Exception e) {
			}
			try {
				conn.close();
			} catch (Exception e) {
			}
		}
			
	}

	private String socketSendReceive(String viewer, String owner, String gadget)
			throws IOException {
		// These keys need to match what you see in
		// edu.ucsf.orng.shindig.service.SecureTokenGeneratorService in
		// Shindig
		String[] tokenService = configuration.getProperty(
				"OpenSocial.tokenService").split(":");
		String request = "c=default" + (viewer != null ? "&v=" + URLEncoder.encode(viewer, "UTF-8") : "") + 
				(owner != null ? "&o=" + URLEncoder.encode(owner, "UTF-8") : "") + "&g=" + gadget + "\r\n";

		// Create a socket connection with the specified server and port.
		Socket s = new Socket(tokenService[0],
				Integer.parseInt(tokenService[1]));

		// Send request to the server.
		s.getOutputStream().write(request.getBytes());

		// Receive the encoded content.
		int bytes = 0;
		String page = "";
		byte[] bytesReceived = new byte[256];

		// The following will block until the page is transmitted.
		while ((bytes = s.getInputStream().read(bytesReceived)) > 0) {
			page += new String(bytesReceived, 0, bytes);
		};

		return page;
	}
	
	public String getContainerJavascriptSrc() {
		return configuration.getProperty(SHINDIG_URL_PROP)
				+ "/gadgets/js/core:dynamic-height:osapi:pubsub:rpc:views:rdf:shindig-container.js?c=1"
				+ (isDebug ? "&debug=1" : "");
	}

	public String getGadgetJavascript() {
		String lineSeparator = System.getProperty("line.separator");
		String gadgetScriptText = "var my = {};" + lineSeparator
				+ "my.gadgetSpec = function(appId, name, url, secureToken, view, chrome_id, opt_params, visible_scope) {"
				+ lineSeparator + "this.appId = appId;" + lineSeparator
				+ "this.name = name;" + lineSeparator + "this.url = url;"
				+ lineSeparator + "this.secureToken = secureToken;"
				+ lineSeparator + "this.view = view || 'default';"
				+ lineSeparator + "this.chrome_id = chrome_id;" 
				+ lineSeparator + "this.opt_params = opt_params;" + lineSeparator
				+ "this.visible_scope = visible_scope;" + lineSeparator + "};"
				+ lineSeparator + "my.pubsubData = {};" + lineSeparator;
		for (String key : getPubsubData().keySet()) {
			gadgetScriptText += "my.pubsubData['" + key + "'] = '"
					+ getPubsubData().get(key) + "';" + lineSeparator;
		}
		gadgetScriptText += "my.openSocialURL = '"
				+ configuration.getProperty(SHINDIG_URL_PROP) + "';"
				+ lineSeparator + "my.debug = " + (isDebug() ? "1" : "0") + ";"
				+ lineSeparator + "my.noCache = " + (noCache() ? "1" : "0")
				+ ";" + lineSeparator + "my.gadgets = [";
		for (PreparedGadget gadget : getVisibleGadgets()) {
			gadgetScriptText += "new my.gadgetSpec(" + gadget.getAppId() + ",'"
					+ gadget.getName() + "','" + gadget.getGadgetURL() + "','"
					+ gadget.getSecurityToken() + "','" + gadget.getView()
					+ "','" + gadget.getChromeId() + "'," + gadget.getOptParams() + ",'"
					+ gadget.getGadgetSpec().getVisibleScope() + "'), ";
		}
		gadgetScriptText = gadgetScriptText.substring(0,
				gadgetScriptText.length() - 2)
				+ "];"
				+ lineSeparator;

		return gadgetScriptText;
	}
	
	Map<String, GadgetSpec> getAllDBGadgets(boolean useCache) throws SQLException 
	{
		// great place to add cache
        // check cache first
		Map<String, GadgetSpec> allDBGadgets = useCache ? gadgetCache : null;		
		if (allDBGadgets == null) {
			allDBGadgets = new HashMap<String, GadgetSpec>();
			Connection conn = null;
			Statement stmt = null;
			ResultSet rset = null;
			try {
	
				String sqlCommand = "select appId, name, url, channels, enabled from orng_apps";
	
				conn = dataSource.getConnection();
				stmt = conn.createStatement();
				rset = stmt.executeQuery(sqlCommand);
	
				while (rset.next()) {
					String channelsStr = rset.getString(4);
					List<String> channels = Arrays.asList(channelsStr != null && channelsStr.length() > 0 ? channelsStr.split(" ") : new String[0]);
					GadgetSpec spec = new GadgetSpec(rset.getInt(1),
							rset.getString(2), rset.getString(3), channels, dataSource, rset.getBoolean(5), false);
					String gadgetFileName = getGadgetFileNameFromURL(rset.getString(3));
	
					allDBGadgets.put(gadgetFileName, spec);
				}
			} 
			finally {
				try {
					rset.close();
				} catch (Exception e) {
				}
				try {
					stmt.close();
				} catch (Exception e) {
				}
				try {
					conn.close();
				} catch (Exception e) {
				}
			}
			if (useCache) {
				gadgetCache = allDBGadgets;
			}
		}

		return allDBGadgets;
	}
	
	private List<PreparedGadget> getSandboxGadgets(VitroRequest vreq, Map<String, GadgetSpec> allDBGadgets, String requestAppId) throws SQLException, IOException {
		List<PreparedGadget> sandboxGadgets = new ArrayList<PreparedGadget>();
		// Note that this block of code only gets executed after someone fills in the 
		// gadget/sandbox form!
		String openSocialGadgetURLS = (String) vreq.getSession()
				.getAttribute(OPENSOCIAL_GADGETS);
		String[] urls = openSocialGadgetURLS.split(System.getProperty("line.separator"));
		for (String openSocialGadgetURL : urls) {
			openSocialGadgetURL = openSocialGadgetURL.trim();
			if (openSocialGadgetURL.length() == 0)
				continue;
			int appId = 0; // if URL matches one in the DB, use DB provided
							// appId, otherwise generate one
			String gadgetFileName = getGadgetFileNameFromURL(openSocialGadgetURL);
			String name = gadgetFileName;
			List<String> channels = new ArrayList<String>();
			boolean unknownGadget = true;
			if (allDBGadgets.containsKey(gadgetFileName)) {
				appId = allDBGadgets.get(gadgetFileName).getAppId();
				name = allDBGadgets.get(gadgetFileName).getName();
				channels = allDBGadgets.get(gadgetFileName).getChannels();
				unknownGadget = false;
			} else {
				log.warn("Could not find " + gadgetFileName + " in " + allDBGadgets.keySet());
				appId = Math.abs(openSocialGadgetURL.hashCode());
			}
			// if they asked for a specific one, only let it in
			if (requestAppId != null && Integer.parseInt(requestAppId) != appId) {
				continue;
			}
			GadgetSpec gadget = new GadgetSpec(appId, name,
					openSocialGadgetURL, channels, dataSource, true, unknownGadget);
			// only add ones that are visible in this context!
			int moduleId = 0;
			if (unknownGadget
					|| gadget.show(viewerId, ownerId, pageName, dataSource)) {
				String securityToken = socketSendReceive(viewerId, ownerId,
						"" + gadget.getAppId());
				sandboxGadgets.add(new PreparedGadget(gadget, this, moduleId++,
						securityToken));
			}
		}
		return sandboxGadgets;
		
	}
}
=======
package edu.ucsf.vitro.opensocial;

import java.io.IOException;
import java.net.Socket;
import java.net.URLEncoder;
import java.sql.Connection;
import java.sql.ResultSet;
import java.sql.SQLException;
import java.sql.Statement;
import java.util.ArrayList;
import java.util.Arrays;
import java.util.Collection;
import java.util.Collections;
import java.util.HashMap;
import java.util.List;
import java.util.Map;

import org.apache.commons.dbcp.BasicDataSource;
import org.apache.commons.logging.Log;
import org.apache.commons.logging.LogFactory;
import org.json.JSONException;
import org.json.JSONObject;

import edu.cornell.mannlib.vedit.beans.LoginStatusBean;
import edu.cornell.mannlib.vitro.webapp.auth.identifier.RequestIdentifiers;
import edu.cornell.mannlib.vitro.webapp.auth.identifier.common.HasProfile;
import edu.cornell.mannlib.vitro.webapp.beans.Individual;
import edu.cornell.mannlib.vitro.webapp.beans.UserAccount;
import edu.cornell.mannlib.vitro.webapp.config.ConfigurationProperties;
import edu.cornell.mannlib.vitro.webapp.controller.VitroRequest;
import edu.cornell.mannlib.vitro.webapp.controller.individual.IndividualRequestAnalysisContextImpl;
import edu.cornell.mannlib.vitro.webapp.controller.individual.IndividualRequestAnalyzer;
import edu.cornell.mannlib.vitro.webapp.controller.individual.IndividualRequestInfo;

public class OpenSocialManager {
	public static final String SHINDIG_URL_PROP = "OpenSocial.shindigURL";
	
	public static final String OPENSOCIAL_DEBUG = "OPENSOCIAL_DEBUG";
	public static final String OPENSOCIAL_NOCACHE = "OPENSOCIAL_NOCACHE";
	public static final String OPENSOCIAL_GADGETS = "OPENSOCIAL_GADGETS";

	public static final String JSON_PERSONID_CHANNEL = "JSONPersonIds";
	public static final String JSON_PMID_CHANNEL = "JSONPubMedIds";
	public static final String TAG_NAME = "openSocial";

	private static final String DEFAULT_DRIVER = "com.mysql.jdbc.Driver";
	
    private static final Log log = LogFactory.getLog(OpenSocialManager.class);	

	// for performance
	private static Map<String, GadgetSpec> gadgetCache;
	
	private List<PreparedGadget> gadgets = new ArrayList<PreparedGadget>();
	private Map<String, String> pubsubdata = new HashMap<String, String>();
	private String viewerId = null;
	private String ownerId = null;
	private boolean isDebug = false;
	private boolean noCache = false;
	private String pageName;
	private ConfigurationProperties configuration;

	private BasicDataSource dataSource;

	public OpenSocialManager(VitroRequest vreq, String pageName) throws SQLException, IOException {
		this(vreq, pageName, false);
	}
	
	public OpenSocialManager(VitroRequest vreq, String pageName, boolean editMode) throws SQLException, IOException {
		this.isDebug = vreq.getSession() != null
				&& Boolean.TRUE.equals(vreq.getSession().getAttribute(OPENSOCIAL_DEBUG));
		this.noCache = vreq.getSession() != null
				&& Boolean.TRUE.equals(vreq.getSession().getAttribute(OPENSOCIAL_NOCACHE));
		this.pageName = pageName;

		configuration = ConfigurationProperties.getBean(vreq.getSession()
				.getServletContext());

		if (configuration.getProperty(SHINDIG_URL_PROP) == null) {
			// do nothing
			return;
		}

		// Analyze the request to figure out whose page we are viewing.
		this.ownerId = figureOwnerId(vreq);

		// If we are authorized to edit on behalf of the page owner,
		// set the viewer ID to be the owner ID, so it looks like we are the page owner.
		if (editMode) {
			this.viewerId = ownerId;
		}
		else {
			// If we have a profile page, use that URI. Otherwise, use the URI of the logged-in user account, if any.
			UserAccount viewer = LoginStatusBean.getCurrentUser(vreq);
			Collection<String> profileUris = HasProfile.getProfileUris(RequestIdentifiers.getIdBundleForRequest(vreq));
			if (!profileUris.isEmpty()) {
				this.viewerId = profileUris.iterator().next();
			} else if (viewer != null) {
				this.viewerId = viewer.getUri();
			} else {
				this.viewerId = null;
			}
		}
		
		String requestAppId = vreq.getParameter("appId");

		dataSource = new BasicDataSource();
		dataSource.setDriverClassName(DEFAULT_DRIVER);
		dataSource.setUsername(configuration
				.getProperty("VitroConnection.DataSource.username"));
		dataSource.setPassword(configuration
				.getProperty("VitroConnection.DataSource.password"));
		dataSource.setUrl(configuration
				.getProperty("VitroConnection.DataSource.url"));

		// Load gadgets from the DB first
		Map<String, GadgetSpec> allDBGadgets = getAllDBGadgets(!noCache);

		// Add sandbox gadgets if they are present
		if (vreq.getSession() != null && vreq.getSession().getAttribute(OPENSOCIAL_GADGETS) != null) {		
			gadgets = getSandboxGadgets(vreq, allDBGadgets, requestAppId);
		}
		else { 		
			// if no manual one were added, use the ones from the DB
			for (GadgetSpec gadgetSpec : allDBGadgets.values()) {
				// only add ones that are visible in this context!
				int moduleId = 0;
				if (
						(
								(requestAppId == null && gadgetSpec.isEnabled()) || 
								(requestAppId != null && gadgetSpec.getAppId() ==  Integer.parseInt(requestAppId))
						) && 
						gadgetSpec.show(viewerId, ownerId, pageName, dataSource)
						) {
					String securityToken = socketSendReceive(viewerId, ownerId, "" + gadgetSpec.getAppId());
					gadgets.add(new PreparedGadget(gadgetSpec, this, moduleId++, securityToken));
				}
			}
		}

		// sort the gadgets
		Collections.sort(gadgets);
	}
	
	public static void clearCache() {
		gadgetCache = null;
	}

	private String figureOwnerId(VitroRequest vreq) {
		IndividualRequestAnalyzer requestAnalyzer = new IndividualRequestAnalyzer(vreq,
				new IndividualRequestAnalysisContextImpl(vreq));
		IndividualRequestInfo requestInfo = requestAnalyzer.analyze();
		Individual owner = requestInfo.getIndividual();
		return owner != null ? owner.getURI() : null;
	}
	
	private String getGadgetFileNameFromURL(String url) {
		String[] urlbits = url.split("/");
		return urlbits[urlbits.length - 1];
	}

	public boolean isDebug() {
		return isDebug;
	}

	public boolean noCache() {
		return noCache;
	}

	public String getOwnerId() {
		return ownerId;
	}

	public boolean hasGadgetListeningTo(String channel) {
		for (PreparedGadget gadget : getVisibleGadgets()) {
			if (gadget.getGadgetSpec().listensTo(channel)) {
				return true;
			}
		}
		return false;
	}

	public static List<String> getOpenSocialId(List<Individual> individuals) {
		List<String> personIds = new ArrayList<String>();
		for (Individual ind : individuals) {
			personIds.add(ind.getURI());
		}
		return personIds;
	}

	// JSON Helper Functions
	public static String buildJSONPersonIds(List<String> personIds,
			String message) throws JSONException {
		JSONObject json = new JSONObject();
		json.put("message", message);
		json.put("personIds", personIds);
		return json.toString();
	}
	
	public static String buildJSONPersonIds(String personId, String message) throws JSONException {
		List<String> personIds = new ArrayList<String>();
		personIds.add(personId);
		return buildJSONPersonIds(personIds, message);
	}

	public static String buildJSONPersonIds(Individual ind, String message) throws JSONException {
		List<String> personIds = new ArrayList<String>();
		personIds.add(ind.getURI());
		return buildJSONPersonIds(personIds, message);
	}

	public void setPubsubData(String key, String value) {
		if (pubsubdata.containsKey(key)) {
			pubsubdata.remove(key);
		}
		if (value != null && !value.isEmpty()) {
			pubsubdata.put(key, value);
		}
	}

	public Map<String, String> getPubsubData() {
		return pubsubdata;
	}

	public void removePubsubGadgetsWithoutData() {
		// if any visible gadgets depend on pubsub data that isn't present,
		// throw them out
		List<PreparedGadget> removedGadgets = new ArrayList<PreparedGadget>();
		for (PreparedGadget gadget : gadgets) {
			for (String channel : gadget.getGadgetSpec().getChannels()) {
				if (!pubsubdata.containsKey(channel)) {
					removedGadgets.add(gadget);
					break;
				}
			}
		}
		for (PreparedGadget gadget : removedGadgets) {
			gadgets.remove(gadget);
		}
	}

	public void removeGadget(String name) {
		// if any visible gadgets depend on pubsub data that isn't present,
		// throw them out
		PreparedGadget gadgetToRemove = null;
		for (PreparedGadget gadget : gadgets) {
			if (name.equals(gadget.getName())) {
				gadgetToRemove = gadget;
				break;
			}
		}
		gadgets.remove(gadgetToRemove);
	}

	public String getPageName() {
		return pageName;
	}

	public String getIdToUrlMapJavascript() {
		String retval = "var idToUrlMap = {";
		for (PreparedGadget gadget : gadgets) {
			// retval += gadget.GetAppId() + ":'" + gadget.GetGadgetURL() +
			// "', ";
			retval += "'remote_iframe_" + gadget.getAppId() + "':'"
					+ gadget.getGadgetURL() + "', ";
		}
		return retval.substring(0, retval.length() - 2) + "};";
	}

	public boolean isVisible() {
		// always have turned on for ProfileDetails.aspx because we want to
		// generate the "profile was viewed" in Javascript (bot proof)
		// regardless of any gadgets being visible, and we need this to be True
		// for the shindig javascript libraries to load
		return (configuration.getProperty(SHINDIG_URL_PROP) != null
				&& (getVisibleGadgets().size() > 0) || getPageName().equals(
				"/display"));
	}

	public List<PreparedGadget> getVisibleGadgets() {
		return gadgets;
	}

	public void postActivity(int userId, String title) throws SQLException {
		postActivity(userId, title, null, null, null);
	}

	public void postActivity(int userId, String title, String body) throws SQLException {
		postActivity(userId, title, body, null, null);
	}

	public void postActivity(int userId, String title, String body,
			String xtraId1Type, String xtraId1Value) throws SQLException {
		Connection conn = null;
		Statement stmt = null;
		String sqlCommand = "INSERT INTO orng_activity (userId, activity, xtraId1Type, xtraId1Value) VALUES ('"
				+ userId +  "','<activity xmlns=\"http://ns.opensocial.org/2008/opensocial\"><postedTime>"
				+ System.currentTimeMillis() + "</postedTime><title>" + title + "</title>" 
				+ (body != null ? "<body>" + body + "</body>" : "") + "</activity>','"
				+ xtraId1Type + "','" + xtraId1Value + "');";		
		try {
			conn = dataSource.getConnection();
			stmt = conn.createStatement();
			stmt.executeUpdate(sqlCommand);
		} finally {
			try {
				stmt.close();
			} catch (Exception e) {
			}
			try {
				conn.close();
			} catch (Exception e) {
			}
		}
			
	}

	private String socketSendReceive(String viewer, String owner, String gadget)
			throws IOException {
		// These keys need to match what you see in
		// edu.ucsf.orng.shindig.service.SecureTokenGeneratorService in
		// Shindig
		String[] tokenService = configuration.getProperty(
				"OpenSocial.tokenService").split(":");
		String request = "c=default" + (viewer != null ? "&v=" + URLEncoder.encode(viewer, "UTF-8") : "") + 
				(owner != null ? "&o=" + URLEncoder.encode(owner, "UTF-8") : "") + "&g=" + gadget + "\r\n";

		// Create a socket connection with the specified server and port.
		Socket s = new Socket(tokenService[0],
				Integer.parseInt(tokenService[1]));

		// Send request to the server.
		s.getOutputStream().write(request.getBytes());

		// Receive the encoded content.
		int bytes = 0;
		String page = "";
		byte[] bytesReceived = new byte[256];

		// The following will block until the page is transmitted.
		while ((bytes = s.getInputStream().read(bytesReceived)) > 0) {
			page += new String(bytesReceived, 0, bytes);
		};

		return page;
	}
	
	public String getContainerJavascriptSrc() {
		return configuration.getProperty(SHINDIG_URL_PROP)
				+ "/gadgets/js/core:dynamic-height:osapi:pubsub:rpc:views:rdf:shindig-container.js?c=1"
				+ (isDebug ? "&debug=1" : "");
	}

	public String getGadgetJavascript() {
		String lineSeparator = System.getProperty("line.separator");
		String gadgetScriptText = "var my = {};" + lineSeparator
				+ "my.gadgetSpec = function(appId, name, url, secureToken, view, chrome_id, opt_params, visible_scope) {"
				+ lineSeparator + "this.appId = appId;" + lineSeparator
				+ "this.name = name;" + lineSeparator + "this.url = url;"
				+ lineSeparator + "this.secureToken = secureToken;"
				+ lineSeparator + "this.view = view || 'default';"
				+ lineSeparator + "this.chrome_id = chrome_id;" 
				+ lineSeparator + "this.opt_params = opt_params;" + lineSeparator
				+ "this.visible_scope = visible_scope;" + lineSeparator + "};"
				+ lineSeparator + "my.pubsubData = {};" + lineSeparator;
		for (String key : getPubsubData().keySet()) {
			gadgetScriptText += "my.pubsubData['" + key + "'] = '"
					+ getPubsubData().get(key) + "';" + lineSeparator;
		}
		gadgetScriptText += "my.openSocialURL = '"
				+ configuration.getProperty(SHINDIG_URL_PROP) + "';"
				+ lineSeparator + "my.debug = " + (isDebug() ? "1" : "0") + ";"
				+ lineSeparator + "my.noCache = " + (noCache() ? "1" : "0")
				+ ";" + lineSeparator + "my.gadgets = [";
		for (PreparedGadget gadget : getVisibleGadgets()) {
			gadgetScriptText += "new my.gadgetSpec(" + gadget.getAppId() + ",'"
					+ gadget.getName() + "','" + gadget.getGadgetURL() + "','"
					+ gadget.getSecurityToken() + "','" + gadget.getView()
					+ "','" + gadget.getChromeId() + "'," + gadget.getOptParams() + ",'"
					+ gadget.getGadgetSpec().getVisibleScope() + "'), ";
		}
		gadgetScriptText = gadgetScriptText.substring(0,
				gadgetScriptText.length() - 2)
				+ "];"
				+ lineSeparator;

		return gadgetScriptText;
	}
	
	Map<String, GadgetSpec> getAllDBGadgets(boolean useCache) throws SQLException 
	{
		// great place to add cache
        // check cache first
		Map<String, GadgetSpec> allDBGadgets = useCache ? gadgetCache : null;		
		if (allDBGadgets == null) {
			allDBGadgets = new HashMap<String, GadgetSpec>();
			Connection conn = null;
			Statement stmt = null;
			ResultSet rset = null;
			try {
	
				String sqlCommand = "select appId, name, url, channels, enabled from orng_apps";
	
				conn = dataSource.getConnection();
				stmt = conn.createStatement();
				rset = stmt.executeQuery(sqlCommand);
	
				while (rset.next()) {
					String channelsStr = rset.getString(4);
					List<String> channels = Arrays.asList(channelsStr != null && channelsStr.length() > 0 ? channelsStr.split(" ") : new String[0]);
					GadgetSpec spec = new GadgetSpec(rset.getInt(1),
							rset.getString(2), rset.getString(3), channels, dataSource, rset.getBoolean(5), false);
					String gadgetFileName = getGadgetFileNameFromURL(rset.getString(3));
	
					allDBGadgets.put(gadgetFileName, spec);
				}
			} 
			finally {
				try {
					rset.close();
				} catch (Exception e) {
				}
				try {
					stmt.close();
				} catch (Exception e) {
				}
				try {
					conn.close();
				} catch (Exception e) {
				}
			}
			if (useCache) {
				gadgetCache = allDBGadgets;
			}
		}

		return allDBGadgets;
	}
	
	private List<PreparedGadget> getSandboxGadgets(VitroRequest vreq, Map<String, GadgetSpec> allDBGadgets, String requestAppId) throws SQLException, IOException {
		List<PreparedGadget> sandboxGadgets = new ArrayList<PreparedGadget>();
		// Note that this block of code only gets executed after someone fills in the 
		// gadget/sandbox form!
		String openSocialGadgetURLS = (String) vreq.getSession()
				.getAttribute(OPENSOCIAL_GADGETS);
		String[] urls = openSocialGadgetURLS.split(System.getProperty("line.separator"));
		for (String openSocialGadgetURL : urls) {
			openSocialGadgetURL = openSocialGadgetURL.trim();
			if (openSocialGadgetURL.length() == 0)
				continue;
			int appId = 0; // if URL matches one in the DB, use DB provided
							// appId, otherwise generate one
			String gadgetFileName = getGadgetFileNameFromURL(openSocialGadgetURL);
			String name = gadgetFileName;
			List<String> channels = new ArrayList<String>();
			boolean unknownGadget = true;
			if (allDBGadgets.containsKey(gadgetFileName)) {
				appId = allDBGadgets.get(gadgetFileName).getAppId();
				name = allDBGadgets.get(gadgetFileName).getName();
				channels = allDBGadgets.get(gadgetFileName).getChannels();
				unknownGadget = false;
			} else {
				log.warn("Could not find " + gadgetFileName + " in " + allDBGadgets.keySet());
				appId = Math.abs(openSocialGadgetURL.hashCode());
			}
			// if they asked for a specific one, only let it in
			if (requestAppId != null && Integer.parseInt(requestAppId) != appId) {
				continue;
			}
			GadgetSpec gadget = new GadgetSpec(appId, name,
					openSocialGadgetURL, channels, dataSource, true, unknownGadget);
			// only add ones that are visible in this context!
			int moduleId = 0;
			if (unknownGadget
					|| gadget.show(viewerId, ownerId, pageName, dataSource)) {
				String securityToken = socketSendReceive(viewerId, ownerId,
						"" + gadget.getAppId());
				sandboxGadgets.add(new PreparedGadget(gadget, this, moduleId++,
						securityToken));
			}
		}
		return sandboxGadgets;
		
	}
}
>>>>>>> 9f19f2c3
<|MERGE_RESOLUTION|>--- conflicted
+++ resolved
@@ -1,4 +1,3 @@
-<<<<<<< HEAD
 package edu.ucsf.vitro.opensocial;
 
 import java.io.IOException;
@@ -482,490 +481,4 @@
 		return sandboxGadgets;
 		
 	}
-}
-=======
-package edu.ucsf.vitro.opensocial;
-
-import java.io.IOException;
-import java.net.Socket;
-import java.net.URLEncoder;
-import java.sql.Connection;
-import java.sql.ResultSet;
-import java.sql.SQLException;
-import java.sql.Statement;
-import java.util.ArrayList;
-import java.util.Arrays;
-import java.util.Collection;
-import java.util.Collections;
-import java.util.HashMap;
-import java.util.List;
-import java.util.Map;
-
-import org.apache.commons.dbcp.BasicDataSource;
-import org.apache.commons.logging.Log;
-import org.apache.commons.logging.LogFactory;
-import org.json.JSONException;
-import org.json.JSONObject;
-
-import edu.cornell.mannlib.vedit.beans.LoginStatusBean;
-import edu.cornell.mannlib.vitro.webapp.auth.identifier.RequestIdentifiers;
-import edu.cornell.mannlib.vitro.webapp.auth.identifier.common.HasProfile;
-import edu.cornell.mannlib.vitro.webapp.beans.Individual;
-import edu.cornell.mannlib.vitro.webapp.beans.UserAccount;
-import edu.cornell.mannlib.vitro.webapp.config.ConfigurationProperties;
-import edu.cornell.mannlib.vitro.webapp.controller.VitroRequest;
-import edu.cornell.mannlib.vitro.webapp.controller.individual.IndividualRequestAnalysisContextImpl;
-import edu.cornell.mannlib.vitro.webapp.controller.individual.IndividualRequestAnalyzer;
-import edu.cornell.mannlib.vitro.webapp.controller.individual.IndividualRequestInfo;
-
-public class OpenSocialManager {
-	public static final String SHINDIG_URL_PROP = "OpenSocial.shindigURL";
-	
-	public static final String OPENSOCIAL_DEBUG = "OPENSOCIAL_DEBUG";
-	public static final String OPENSOCIAL_NOCACHE = "OPENSOCIAL_NOCACHE";
-	public static final String OPENSOCIAL_GADGETS = "OPENSOCIAL_GADGETS";
-
-	public static final String JSON_PERSONID_CHANNEL = "JSONPersonIds";
-	public static final String JSON_PMID_CHANNEL = "JSONPubMedIds";
-	public static final String TAG_NAME = "openSocial";
-
-	private static final String DEFAULT_DRIVER = "com.mysql.jdbc.Driver";
-	
-    private static final Log log = LogFactory.getLog(OpenSocialManager.class);	
-
-	// for performance
-	private static Map<String, GadgetSpec> gadgetCache;
-	
-	private List<PreparedGadget> gadgets = new ArrayList<PreparedGadget>();
-	private Map<String, String> pubsubdata = new HashMap<String, String>();
-	private String viewerId = null;
-	private String ownerId = null;
-	private boolean isDebug = false;
-	private boolean noCache = false;
-	private String pageName;
-	private ConfigurationProperties configuration;
-
-	private BasicDataSource dataSource;
-
-	public OpenSocialManager(VitroRequest vreq, String pageName) throws SQLException, IOException {
-		this(vreq, pageName, false);
-	}
-	
-	public OpenSocialManager(VitroRequest vreq, String pageName, boolean editMode) throws SQLException, IOException {
-		this.isDebug = vreq.getSession() != null
-				&& Boolean.TRUE.equals(vreq.getSession().getAttribute(OPENSOCIAL_DEBUG));
-		this.noCache = vreq.getSession() != null
-				&& Boolean.TRUE.equals(vreq.getSession().getAttribute(OPENSOCIAL_NOCACHE));
-		this.pageName = pageName;
-
-		configuration = ConfigurationProperties.getBean(vreq.getSession()
-				.getServletContext());
-
-		if (configuration.getProperty(SHINDIG_URL_PROP) == null) {
-			// do nothing
-			return;
-		}
-
-		// Analyze the request to figure out whose page we are viewing.
-		this.ownerId = figureOwnerId(vreq);
-
-		// If we are authorized to edit on behalf of the page owner,
-		// set the viewer ID to be the owner ID, so it looks like we are the page owner.
-		if (editMode) {
-			this.viewerId = ownerId;
-		}
-		else {
-			// If we have a profile page, use that URI. Otherwise, use the URI of the logged-in user account, if any.
-			UserAccount viewer = LoginStatusBean.getCurrentUser(vreq);
-			Collection<String> profileUris = HasProfile.getProfileUris(RequestIdentifiers.getIdBundleForRequest(vreq));
-			if (!profileUris.isEmpty()) {
-				this.viewerId = profileUris.iterator().next();
-			} else if (viewer != null) {
-				this.viewerId = viewer.getUri();
-			} else {
-				this.viewerId = null;
-			}
-		}
-		
-		String requestAppId = vreq.getParameter("appId");
-
-		dataSource = new BasicDataSource();
-		dataSource.setDriverClassName(DEFAULT_DRIVER);
-		dataSource.setUsername(configuration
-				.getProperty("VitroConnection.DataSource.username"));
-		dataSource.setPassword(configuration
-				.getProperty("VitroConnection.DataSource.password"));
-		dataSource.setUrl(configuration
-				.getProperty("VitroConnection.DataSource.url"));
-
-		// Load gadgets from the DB first
-		Map<String, GadgetSpec> allDBGadgets = getAllDBGadgets(!noCache);
-
-		// Add sandbox gadgets if they are present
-		if (vreq.getSession() != null && vreq.getSession().getAttribute(OPENSOCIAL_GADGETS) != null) {		
-			gadgets = getSandboxGadgets(vreq, allDBGadgets, requestAppId);
-		}
-		else { 		
-			// if no manual one were added, use the ones from the DB
-			for (GadgetSpec gadgetSpec : allDBGadgets.values()) {
-				// only add ones that are visible in this context!
-				int moduleId = 0;
-				if (
-						(
-								(requestAppId == null && gadgetSpec.isEnabled()) || 
-								(requestAppId != null && gadgetSpec.getAppId() ==  Integer.parseInt(requestAppId))
-						) && 
-						gadgetSpec.show(viewerId, ownerId, pageName, dataSource)
-						) {
-					String securityToken = socketSendReceive(viewerId, ownerId, "" + gadgetSpec.getAppId());
-					gadgets.add(new PreparedGadget(gadgetSpec, this, moduleId++, securityToken));
-				}
-			}
-		}
-
-		// sort the gadgets
-		Collections.sort(gadgets);
-	}
-	
-	public static void clearCache() {
-		gadgetCache = null;
-	}
-
-	private String figureOwnerId(VitroRequest vreq) {
-		IndividualRequestAnalyzer requestAnalyzer = new IndividualRequestAnalyzer(vreq,
-				new IndividualRequestAnalysisContextImpl(vreq));
-		IndividualRequestInfo requestInfo = requestAnalyzer.analyze();
-		Individual owner = requestInfo.getIndividual();
-		return owner != null ? owner.getURI() : null;
-	}
-	
-	private String getGadgetFileNameFromURL(String url) {
-		String[] urlbits = url.split("/");
-		return urlbits[urlbits.length - 1];
-	}
-
-	public boolean isDebug() {
-		return isDebug;
-	}
-
-	public boolean noCache() {
-		return noCache;
-	}
-
-	public String getOwnerId() {
-		return ownerId;
-	}
-
-	public boolean hasGadgetListeningTo(String channel) {
-		for (PreparedGadget gadget : getVisibleGadgets()) {
-			if (gadget.getGadgetSpec().listensTo(channel)) {
-				return true;
-			}
-		}
-		return false;
-	}
-
-	public static List<String> getOpenSocialId(List<Individual> individuals) {
-		List<String> personIds = new ArrayList<String>();
-		for (Individual ind : individuals) {
-			personIds.add(ind.getURI());
-		}
-		return personIds;
-	}
-
-	// JSON Helper Functions
-	public static String buildJSONPersonIds(List<String> personIds,
-			String message) throws JSONException {
-		JSONObject json = new JSONObject();
-		json.put("message", message);
-		json.put("personIds", personIds);
-		return json.toString();
-	}
-	
-	public static String buildJSONPersonIds(String personId, String message) throws JSONException {
-		List<String> personIds = new ArrayList<String>();
-		personIds.add(personId);
-		return buildJSONPersonIds(personIds, message);
-	}
-
-	public static String buildJSONPersonIds(Individual ind, String message) throws JSONException {
-		List<String> personIds = new ArrayList<String>();
-		personIds.add(ind.getURI());
-		return buildJSONPersonIds(personIds, message);
-	}
-
-	public void setPubsubData(String key, String value) {
-		if (pubsubdata.containsKey(key)) {
-			pubsubdata.remove(key);
-		}
-		if (value != null && !value.isEmpty()) {
-			pubsubdata.put(key, value);
-		}
-	}
-
-	public Map<String, String> getPubsubData() {
-		return pubsubdata;
-	}
-
-	public void removePubsubGadgetsWithoutData() {
-		// if any visible gadgets depend on pubsub data that isn't present,
-		// throw them out
-		List<PreparedGadget> removedGadgets = new ArrayList<PreparedGadget>();
-		for (PreparedGadget gadget : gadgets) {
-			for (String channel : gadget.getGadgetSpec().getChannels()) {
-				if (!pubsubdata.containsKey(channel)) {
-					removedGadgets.add(gadget);
-					break;
-				}
-			}
-		}
-		for (PreparedGadget gadget : removedGadgets) {
-			gadgets.remove(gadget);
-		}
-	}
-
-	public void removeGadget(String name) {
-		// if any visible gadgets depend on pubsub data that isn't present,
-		// throw them out
-		PreparedGadget gadgetToRemove = null;
-		for (PreparedGadget gadget : gadgets) {
-			if (name.equals(gadget.getName())) {
-				gadgetToRemove = gadget;
-				break;
-			}
-		}
-		gadgets.remove(gadgetToRemove);
-	}
-
-	public String getPageName() {
-		return pageName;
-	}
-
-	public String getIdToUrlMapJavascript() {
-		String retval = "var idToUrlMap = {";
-		for (PreparedGadget gadget : gadgets) {
-			// retval += gadget.GetAppId() + ":'" + gadget.GetGadgetURL() +
-			// "', ";
-			retval += "'remote_iframe_" + gadget.getAppId() + "':'"
-					+ gadget.getGadgetURL() + "', ";
-		}
-		return retval.substring(0, retval.length() - 2) + "};";
-	}
-
-	public boolean isVisible() {
-		// always have turned on for ProfileDetails.aspx because we want to
-		// generate the "profile was viewed" in Javascript (bot proof)
-		// regardless of any gadgets being visible, and we need this to be True
-		// for the shindig javascript libraries to load
-		return (configuration.getProperty(SHINDIG_URL_PROP) != null
-				&& (getVisibleGadgets().size() > 0) || getPageName().equals(
-				"/display"));
-	}
-
-	public List<PreparedGadget> getVisibleGadgets() {
-		return gadgets;
-	}
-
-	public void postActivity(int userId, String title) throws SQLException {
-		postActivity(userId, title, null, null, null);
-	}
-
-	public void postActivity(int userId, String title, String body) throws SQLException {
-		postActivity(userId, title, body, null, null);
-	}
-
-	public void postActivity(int userId, String title, String body,
-			String xtraId1Type, String xtraId1Value) throws SQLException {
-		Connection conn = null;
-		Statement stmt = null;
-		String sqlCommand = "INSERT INTO orng_activity (userId, activity, xtraId1Type, xtraId1Value) VALUES ('"
-				+ userId +  "','<activity xmlns=\"http://ns.opensocial.org/2008/opensocial\"><postedTime>"
-				+ System.currentTimeMillis() + "</postedTime><title>" + title + "</title>" 
-				+ (body != null ? "<body>" + body + "</body>" : "") + "</activity>','"
-				+ xtraId1Type + "','" + xtraId1Value + "');";		
-		try {
-			conn = dataSource.getConnection();
-			stmt = conn.createStatement();
-			stmt.executeUpdate(sqlCommand);
-		} finally {
-			try {
-				stmt.close();
-			} catch (Exception e) {
-			}
-			try {
-				conn.close();
-			} catch (Exception e) {
-			}
-		}
-			
-	}
-
-	private String socketSendReceive(String viewer, String owner, String gadget)
-			throws IOException {
-		// These keys need to match what you see in
-		// edu.ucsf.orng.shindig.service.SecureTokenGeneratorService in
-		// Shindig
-		String[] tokenService = configuration.getProperty(
-				"OpenSocial.tokenService").split(":");
-		String request = "c=default" + (viewer != null ? "&v=" + URLEncoder.encode(viewer, "UTF-8") : "") + 
-				(owner != null ? "&o=" + URLEncoder.encode(owner, "UTF-8") : "") + "&g=" + gadget + "\r\n";
-
-		// Create a socket connection with the specified server and port.
-		Socket s = new Socket(tokenService[0],
-				Integer.parseInt(tokenService[1]));
-
-		// Send request to the server.
-		s.getOutputStream().write(request.getBytes());
-
-		// Receive the encoded content.
-		int bytes = 0;
-		String page = "";
-		byte[] bytesReceived = new byte[256];
-
-		// The following will block until the page is transmitted.
-		while ((bytes = s.getInputStream().read(bytesReceived)) > 0) {
-			page += new String(bytesReceived, 0, bytes);
-		};
-
-		return page;
-	}
-	
-	public String getContainerJavascriptSrc() {
-		return configuration.getProperty(SHINDIG_URL_PROP)
-				+ "/gadgets/js/core:dynamic-height:osapi:pubsub:rpc:views:rdf:shindig-container.js?c=1"
-				+ (isDebug ? "&debug=1" : "");
-	}
-
-	public String getGadgetJavascript() {
-		String lineSeparator = System.getProperty("line.separator");
-		String gadgetScriptText = "var my = {};" + lineSeparator
-				+ "my.gadgetSpec = function(appId, name, url, secureToken, view, chrome_id, opt_params, visible_scope) {"
-				+ lineSeparator + "this.appId = appId;" + lineSeparator
-				+ "this.name = name;" + lineSeparator + "this.url = url;"
-				+ lineSeparator + "this.secureToken = secureToken;"
-				+ lineSeparator + "this.view = view || 'default';"
-				+ lineSeparator + "this.chrome_id = chrome_id;" 
-				+ lineSeparator + "this.opt_params = opt_params;" + lineSeparator
-				+ "this.visible_scope = visible_scope;" + lineSeparator + "};"
-				+ lineSeparator + "my.pubsubData = {};" + lineSeparator;
-		for (String key : getPubsubData().keySet()) {
-			gadgetScriptText += "my.pubsubData['" + key + "'] = '"
-					+ getPubsubData().get(key) + "';" + lineSeparator;
-		}
-		gadgetScriptText += "my.openSocialURL = '"
-				+ configuration.getProperty(SHINDIG_URL_PROP) + "';"
-				+ lineSeparator + "my.debug = " + (isDebug() ? "1" : "0") + ";"
-				+ lineSeparator + "my.noCache = " + (noCache() ? "1" : "0")
-				+ ";" + lineSeparator + "my.gadgets = [";
-		for (PreparedGadget gadget : getVisibleGadgets()) {
-			gadgetScriptText += "new my.gadgetSpec(" + gadget.getAppId() + ",'"
-					+ gadget.getName() + "','" + gadget.getGadgetURL() + "','"
-					+ gadget.getSecurityToken() + "','" + gadget.getView()
-					+ "','" + gadget.getChromeId() + "'," + gadget.getOptParams() + ",'"
-					+ gadget.getGadgetSpec().getVisibleScope() + "'), ";
-		}
-		gadgetScriptText = gadgetScriptText.substring(0,
-				gadgetScriptText.length() - 2)
-				+ "];"
-				+ lineSeparator;
-
-		return gadgetScriptText;
-	}
-	
-	Map<String, GadgetSpec> getAllDBGadgets(boolean useCache) throws SQLException 
-	{
-		// great place to add cache
-        // check cache first
-		Map<String, GadgetSpec> allDBGadgets = useCache ? gadgetCache : null;		
-		if (allDBGadgets == null) {
-			allDBGadgets = new HashMap<String, GadgetSpec>();
-			Connection conn = null;
-			Statement stmt = null;
-			ResultSet rset = null;
-			try {
-	
-				String sqlCommand = "select appId, name, url, channels, enabled from orng_apps";
-	
-				conn = dataSource.getConnection();
-				stmt = conn.createStatement();
-				rset = stmt.executeQuery(sqlCommand);
-	
-				while (rset.next()) {
-					String channelsStr = rset.getString(4);
-					List<String> channels = Arrays.asList(channelsStr != null && channelsStr.length() > 0 ? channelsStr.split(" ") : new String[0]);
-					GadgetSpec spec = new GadgetSpec(rset.getInt(1),
-							rset.getString(2), rset.getString(3), channels, dataSource, rset.getBoolean(5), false);
-					String gadgetFileName = getGadgetFileNameFromURL(rset.getString(3));
-	
-					allDBGadgets.put(gadgetFileName, spec);
-				}
-			} 
-			finally {
-				try {
-					rset.close();
-				} catch (Exception e) {
-				}
-				try {
-					stmt.close();
-				} catch (Exception e) {
-				}
-				try {
-					conn.close();
-				} catch (Exception e) {
-				}
-			}
-			if (useCache) {
-				gadgetCache = allDBGadgets;
-			}
-		}
-
-		return allDBGadgets;
-	}
-	
-	private List<PreparedGadget> getSandboxGadgets(VitroRequest vreq, Map<String, GadgetSpec> allDBGadgets, String requestAppId) throws SQLException, IOException {
-		List<PreparedGadget> sandboxGadgets = new ArrayList<PreparedGadget>();
-		// Note that this block of code only gets executed after someone fills in the 
-		// gadget/sandbox form!
-		String openSocialGadgetURLS = (String) vreq.getSession()
-				.getAttribute(OPENSOCIAL_GADGETS);
-		String[] urls = openSocialGadgetURLS.split(System.getProperty("line.separator"));
-		for (String openSocialGadgetURL : urls) {
-			openSocialGadgetURL = openSocialGadgetURL.trim();
-			if (openSocialGadgetURL.length() == 0)
-				continue;
-			int appId = 0; // if URL matches one in the DB, use DB provided
-							// appId, otherwise generate one
-			String gadgetFileName = getGadgetFileNameFromURL(openSocialGadgetURL);
-			String name = gadgetFileName;
-			List<String> channels = new ArrayList<String>();
-			boolean unknownGadget = true;
-			if (allDBGadgets.containsKey(gadgetFileName)) {
-				appId = allDBGadgets.get(gadgetFileName).getAppId();
-				name = allDBGadgets.get(gadgetFileName).getName();
-				channels = allDBGadgets.get(gadgetFileName).getChannels();
-				unknownGadget = false;
-			} else {
-				log.warn("Could not find " + gadgetFileName + " in " + allDBGadgets.keySet());
-				appId = Math.abs(openSocialGadgetURL.hashCode());
-			}
-			// if they asked for a specific one, only let it in
-			if (requestAppId != null && Integer.parseInt(requestAppId) != appId) {
-				continue;
-			}
-			GadgetSpec gadget = new GadgetSpec(appId, name,
-					openSocialGadgetURL, channels, dataSource, true, unknownGadget);
-			// only add ones that are visible in this context!
-			int moduleId = 0;
-			if (unknownGadget
-					|| gadget.show(viewerId, ownerId, pageName, dataSource)) {
-				String securityToken = socketSendReceive(viewerId, ownerId,
-						"" + gadget.getAppId());
-				sandboxGadgets.add(new PreparedGadget(gadget, this, moduleId++,
-						securityToken));
-			}
-		}
-		return sandboxGadgets;
-		
-	}
-}
->>>>>>> 9f19f2c3
+}