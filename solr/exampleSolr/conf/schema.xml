--- conflicted
+++ resolved
@@ -1,4 +1,3 @@
-<<<<<<< HEAD
 <?xml version="1.0" encoding="UTF-8" ?>
 <!--
  Licensed to the Apache Software Foundation (ASF) under one or more
@@ -489,7 +488,8 @@
 <field name="nameLowercase" type="string" indexed="true" stored="true" multiValued="true"/>
 <field name="nameUnstemmed" type="text" indexed="true" stored="false" multiValued="true"/>
 <field name="nameStemmed" type="text" indexed="true" stored="false" multiValued="true"/>
-
+<field name="acNameUnstemmed" type="textUnstemmed" indexed="true" stored="false" multiValued="true"/>
+<field name="acNameStemmed" type="text" indexed="true" stored="false" multiValued="true"/>
 <field name="indexedTime" type="string" indexed="true" stored="true" multiValued="true"/>
 
 <field name="ALLTEXT" type="text" indexed="true" stored="false" multiValued="true"/>
@@ -608,609 +608,4 @@
  -->
 
 
-</schema>
-=======
-<?xml version="1.0" encoding="UTF-8" ?>
-<!--
- Licensed to the Apache Software Foundation (ASF) under one or more
- contributor license agreements.  See the NOTICE file distributed with
- this work for additional information regarding copyright ownership.
- The ASF licenses this file to You under the Apache License, Version 2.0
- (the "License"); you may not use this file except in compliance with
- the License.  You may obtain a copy of the License at
-
-     http://www.apache.org/licenses/LICENSE-2.0
-
- Unless required by applicable law or agreed to in writing, software
- distributed under the License is distributed on an "AS IS" BASIS,
- WITHOUT WARRANTIES OR CONDITIONS OF ANY KIND, either express or implied.
- See the License for the specific language governing permissions and
- limitations under the License.
--->
-
-<!--  
- This is the Solr schema file. This file should be named "schema.xml" and
- should be in the conf directory under the solr home
- (i.e. ./solr/conf/schema.xml by default) 
- or located where the classloader for the Solr webapp can find it.
-
- This example schema is the recommended starting point for users.
- It should be kept correct and concise, usable out-of-the-box.
-
- For more information, on how to customize this file, please see
- http://wiki.apache.org/solr/SchemaXml
-
- PERFORMANCE NOTE: this schema includes many optional features and should not
- be used for benchmarking.  To improve performance one could
-  - set stored="false" for all fields possible (esp large fields) when you
-    only need to search on the field but don't need to return the original
-    value.
-  - set indexed="false" if you don't need to search on the field, but only
-    return the field as a result of searching on other indexed fields.
-  - remove all unneeded copyField statements
-  - for best index size and searching performance, set "index" to false
-    for all general text fields, use copyField to copy them to the
-    catchall "text" field, and use that for searching.
-  - For maximum indexing performance, use the StreamingUpdateSolrServer
-    java client.
-  - Remember to run the JVM in server mode, and use a higher logging level
-    that avoids logging every request
--->
-
-<schema name="example" version="1.3">
-  <!-- attribute "name" is the name of this schema and is only used for display purposes.
-       Applications should change this to reflect the nature of the search collection.
-       version="1.2" is Solr's version number for the schema syntax and semantics.  It should
-       not normally be changed by applications.
-       1.0: multiValued attribute did not exist, all fields are multiValued by nature
-       1.1: multiValued attribute introduced, false by default 
-       1.2: omitTermFreqAndPositions attribute introduced, true by default except for text fields.
-       1.3: removed optional field compress feature
-     -->
-
-  <types>
-    <!-- field type definitions. The "name" attribute is
-       just a label to be used by field definitions.  The "class"
-       attribute and any other attributes determine the real
-       behavior of the fieldType.
-         Class names starting with "solr" refer to java classes in the
-       org.apache.solr.analysis package.
-    -->
-
-    <!-- The StrField type is not analyzed, but indexed/stored verbatim. -->
-    <fieldType name="string" class="solr.StrField" sortMissingLast="true" omitNorms="true"/>
-
-    <!-- boolean type: "true" or "false" -->
-    <fieldType name="boolean" class="solr.BoolField" sortMissingLast="true" omitNorms="true"/>
-    
-    <!--Binary data type. The data should be sent/retrieved in as Base64 encoded Strings -->
-    <fieldtype name="binary" class="solr.BinaryField"/>
-
-    <!-- The optional sortMissingLast and sortMissingFirst attributes are
-         currently supported on types that are sorted internally as strings.
-	       This includes "string","boolean","sint","slong","sfloat","sdouble","pdate"
-       - If sortMissingLast="true", then a sort on this field will cause documents
-         without the field to come after documents with the field,
-         regardless of the requested sort order (asc or desc).
-       - If sortMissingFirst="true", then a sort on this field will cause documents
-         without the field to come before documents with the field,
-         regardless of the requested sort order.
-       - If sortMissingLast="false" and sortMissingFirst="false" (the default),
-         then default lucene sorting will be used which places docs without the
-         field first in an ascending sort and last in a descending sort.
-    -->    
-
-    <!--
-      Default numeric field types. For faster range queries, consider the tint/tfloat/tlong/tdouble types.
-    -->
-    <fieldType name="int" class="solr.TrieIntField" precisionStep="0" omitNorms="true" positionIncrementGap="0"/>
-    <fieldType name="float" class="solr.TrieFloatField" precisionStep="0" omitNorms="true" positionIncrementGap="0"/>
-    <fieldType name="long" class="solr.TrieLongField" precisionStep="0" omitNorms="true" positionIncrementGap="0"/>
-    <fieldType name="double" class="solr.TrieDoubleField" precisionStep="0" omitNorms="true" positionIncrementGap="0"/>
-
-    <!--
-     Numeric field types that index each value at various levels of precision
-     to accelerate range queries when the number of values between the range
-     endpoints is large. See the javadoc for NumericRangeQuery for internal
-     implementation details.
-
-     Smaller precisionStep values (specified in bits) will lead to more tokens
-     indexed per value, slightly larger index size, and faster range queries.
-     A precisionStep of 0 disables indexing at different precision levels.
-    -->
-    <fieldType name="tint" class="solr.TrieIntField" precisionStep="8" omitNorms="true" positionIncrementGap="0"/>
-    <fieldType name="tfloat" class="solr.TrieFloatField" precisionStep="8" omitNorms="true" positionIncrementGap="0"/>
-    <fieldType name="tlong" class="solr.TrieLongField" precisionStep="8" omitNorms="true" positionIncrementGap="0"/>
-    <fieldType name="tdouble" class="solr.TrieDoubleField" precisionStep="8" omitNorms="true" positionIncrementGap="0"/>
-
-    <!-- The format for this date field is of the form 1995-12-31T23:59:59Z, and
-         is a more restricted form of the canonical representation of dateTime
-         http://www.w3.org/TR/xmlschema-2/#dateTime    
-         The trailing "Z" designates UTC time and is mandatory.
-         Optional fractional seconds are allowed: 1995-12-31T23:59:59.999Z
-         All other components are mandatory.
-
-         Expressions can also be used to denote calculations that should be
-         performed relative to "NOW" to determine the value, ie...
-
-               NOW/HOUR
-                  ... Round to the start of the current hour
-               NOW-1DAY
-                  ... Exactly 1 day prior to now
-               NOW/DAY+6MONTHS+3DAYS
-                  ... 6 months and 3 days in the future from the start of
-                      the current day
-                      
-         Consult the DateField javadocs for more information.
-
-         Note: For faster range queries, consider the tdate type
-      -->
-    <fieldType name="date" class="solr.TrieDateField" omitNorms="true" precisionStep="0" positionIncrementGap="0"/>
-
-    <!-- A Trie based date field for faster date range queries and date faceting. -->
-    <fieldType name="tdate" class="solr.TrieDateField" omitNorms="true" precisionStep="6" positionIncrementGap="0"/>
-
-
-    <!--
-      Note:
-      These should only be used for compatibility with existing indexes (created with older Solr versions)
-      or if "sortMissingFirst" or "sortMissingLast" functionality is needed. Use Trie based fields instead.
-
-      Plain numeric field types that store and index the text
-      value verbatim (and hence don't support range queries, since the
-      lexicographic ordering isn't equal to the numeric ordering)
-    -->
-    <fieldType name="pint" class="solr.IntField" omitNorms="true"/>
-    <fieldType name="plong" class="solr.LongField" omitNorms="true"/>
-    <fieldType name="pfloat" class="solr.FloatField" omitNorms="true"/>
-    <fieldType name="pdouble" class="solr.DoubleField" omitNorms="true"/>
-    <fieldType name="pdate" class="solr.DateField" sortMissingLast="true" omitNorms="true"/>
-
-
-    <!--
-      Note:
-      These should only be used for compatibility with existing indexes (created with older Solr versions)
-      or if "sortMissingFirst" or "sortMissingLast" functionality is needed. Use Trie based fields instead.
-
-      Numeric field types that manipulate the value into
-      a string value that isn't human-readable in its internal form,
-      but with a lexicographic ordering the same as the numeric ordering,
-      so that range queries work correctly.
-    -->
-    <fieldType name="sint" class="solr.SortableIntField" sortMissingLast="true" omitNorms="true"/>
-    <fieldType name="slong" class="solr.SortableLongField" sortMissingLast="true" omitNorms="true"/>
-    <fieldType name="sfloat" class="solr.SortableFloatField" sortMissingLast="true" omitNorms="true"/>
-    <fieldType name="sdouble" class="solr.SortableDoubleField" sortMissingLast="true" omitNorms="true"/>
-
-
-    <!-- The "RandomSortField" is not used to store or search any
-         data.  You can declare fields of this type it in your schema
-         to generate pseudo-random orderings of your docs for sorting 
-         purposes.  The ordering is generated based on the field name 
-         and the version of the index, As long as the index version
-         remains unchanged, and the same field name is reused,
-         the ordering of the docs will be consistent.  
-         If you want different psuedo-random orderings of documents,
-         for the same version of the index, use a dynamicField and
-         change the name
-     -->
-    <fieldType name="random" class="solr.RandomSortField" indexed="true" />
-
-    <!-- solr.TextField allows the specification of custom text analyzers
-         specified as a tokenizer and a list of token filters. Different
-         analyzers may be specified for indexing and querying.
-
-         The optional positionIncrementGap puts space between multiple fields of
-         this type on the same document, with the purpose of preventing false phrase
-         matching across fields.
-
-         For more info on customizing your analyzer chain, please see
-         http://wiki.apache.org/solr/AnalyzersTokenizersTokenFilters
-     -->
-
-    <!-- One can also specify an existing Analyzer class that has a
-         default constructor via the class attribute on the analyzer element
-    <fieldType name="text_greek" class="solr.TextField">
-      <analyzer class="org.apache.lucene.analysis.el.GreekAnalyzer"/>
-    </fieldType>
-    -->
-
-    <!-- A text field that only splits on whitespace for exact matching of words -->
-    <fieldType name="text_ws" class="solr.TextField" positionIncrementGap="100">
-      <analyzer>
-        <tokenizer class="solr.WhitespaceTokenizerFactory"/>
-      </analyzer>
-    </fieldType>
-
-    <!-- A text field that uses WordDelimiterFilter to enable splitting and matching of
-        words on case-change, alpha numeric boundaries, and non-alphanumeric chars,
-        so that a query of "wifi" or "wi fi" could match a document containing "Wi-Fi".
-        Synonyms and stopwords are customized by external files, and stemming is enabled.
-        The attribute autoGeneratePhraseQueries="true" (the default) causes words that get split to
-        form phrase queries. For example, WordDelimiterFilter splitting text:pdp-11 will cause the parser
-        to generate text:"pdp 11" rather than (text:PDP OR text:11).
-        NOTE: autoGeneratePhraseQueries="true" tends to not work well for non whitespace delimited languages.
-        -->
-    <fieldType name="text" class="solr.TextField" positionIncrementGap="100" autoGeneratePhraseQueries="true">
-      <analyzer type="index">
-        <tokenizer class="solr.WhitespaceTokenizerFactory"/>
-        <!-- in this example, we will only use synonyms at query time
-        <filter class="solr.SynonymFilterFactory" synonyms="index_synonyms.txt" ignoreCase="true" expand="false"/>
-        -->
-        <!-- Case insensitive stop word removal.
-          add enablePositionIncrements=true in both the index and query
-          analyzers to leave a 'gap' for more accurate phrase queries.
-        -->
-        <filter class="solr.StopFilterFactory"
-                ignoreCase="true"
-                words="stopwords.txt"
-                enablePositionIncrements="true"
-                />
-        <filter class="solr.WordDelimiterFilterFactory" generateWordParts="1" generateNumberParts="1" catenateWords="1" catenateNumbers="1" catenateAll="0" splitOnCaseChange="1"/>
-        <filter class="solr.LowerCaseFilterFactory"/>
-        <filter class="solr.KeywordMarkerFilterFactory" protected="protwords.txt"/>
-        <!-- <filter class="solr.PorterStemFilterFactory"/> -->
-        <filter class="solr.SnowballPorterFilterFactory" language="English" protected="protwords.txt"/>        
-      </analyzer>
-      <analyzer type="query">
-        <tokenizer class="solr.WhitespaceTokenizerFactory"/>
-        <filter class="solr.SynonymFilterFactory" synonyms="synonyms.txt" ignoreCase="true" expand="true"/>
-        <filter class="solr.StopFilterFactory"
-                ignoreCase="true"
-                words="stopwords.txt"
-                enablePositionIncrements="true"
-                />
-        <filter class="solr.WordDelimiterFilterFactory" generateWordParts="1" generateNumberParts="1" catenateWords="0" catenateNumbers="0" catenateAll="0" splitOnCaseChange="1"/>
-        <filter class="solr.LowerCaseFilterFactory"/>
-        <filter class="solr.KeywordMarkerFilterFactory" protected="protwords.txt"/>
-         <filter class="solr.SnowballPorterFilterFactory" language="English" protected="protwords.txt"/>
-      </analyzer>
-    </fieldType>
-
-    <!-- Like text, but without synonyms and stemming. Good for autocomplete matching of proper names, where we want to remove
-    stop words but not stem. -->
-    <fieldType name="textUnstemmed" class="solr.TextField" positionIncrementGap="100">
-      <analyzer>
-        <tokenizer class="solr.WhitespaceTokenizerFactory"/>
-        <filter class="solr.StopFilterFactory"
-          ignoreCase="true"
-          words="stopwords.txt"
-          enablePositionIncrements="true"
-        />
-        <filter class="solr.WordDelimiterFilterFactory" generateWordParts="1" generateNumberParts="1" catenateWords="0" catenateNumbers="0" catenateAll="0" splitOnCaseChange="1"/>
-        <filter class="solr.LowerCaseFilterFactory"/>
-      </analyzer>
-    </fieldType>
-    
-    <!-- Less flexible matching, but less false matches.  Probably not ideal for product names,
-         but may be good for SKUs.  Can insert dashes in the wrong place and still match. -->
-    <fieldType name="textTight" class="solr.TextField" positionIncrementGap="100" >
-      <analyzer>
-        <tokenizer class="solr.WhitespaceTokenizerFactory"/>
-        <filter class="solr.SynonymFilterFactory" synonyms="synonyms.txt" ignoreCase="true" expand="false"/>
-        <filter class="solr.StopFilterFactory" ignoreCase="true" words="stopwords.txt"/>
-        <filter class="solr.WordDelimiterFilterFactory" generateWordParts="0" generateNumberParts="0" catenateWords="1" catenateNumbers="1" catenateAll="0"/>
-        <filter class="solr.LowerCaseFilterFactory"/>
-        <filter class="solr.KeywordMarkerFilterFactory" protected="protwords.txt"/>
-        <filter class="solr.EnglishMinimalStemFilterFactory"/>
-        <!-- this filter can remove any duplicate tokens that appear at the same position - sometimes
-             possible with WordDelimiterFilter in conjuncton with stemming. -->
-        <filter class="solr.RemoveDuplicatesTokenFilterFactory"/>
-      </analyzer>
-    </fieldType>
-
-
-    <!-- A general unstemmed text field - good if one does not know the language of the field -->
-    <fieldType name="textgen" class="solr.TextField" positionIncrementGap="100">
-      <analyzer type="index">
-        <tokenizer class="solr.WhitespaceTokenizerFactory"/>
-        <filter class="solr.StopFilterFactory" ignoreCase="true" words="stopwords.txt" enablePositionIncrements="true" />
-        <filter class="solr.WordDelimiterFilterFactory" generateWordParts="1" generateNumberParts="1" catenateWords="1" catenateNumbers="1" catenateAll="0" splitOnCaseChange="0"/>
-        <filter class="solr.LowerCaseFilterFactory"/>
-      </analyzer>
-      <analyzer type="query">
-        <tokenizer class="solr.WhitespaceTokenizerFactory"/>
-        <filter class="solr.SynonymFilterFactory" synonyms="synonyms.txt" ignoreCase="true" expand="true"/>
-        <filter class="solr.StopFilterFactory"
-                ignoreCase="true"
-                words="stopwords.txt"
-                enablePositionIncrements="true"
-                />
-        <filter class="solr.WordDelimiterFilterFactory" generateWordParts="1" generateNumberParts="1" catenateWords="0" catenateNumbers="0" catenateAll="0" splitOnCaseChange="0"/>
-        <filter class="solr.LowerCaseFilterFactory"/>
-      </analyzer>
-    </fieldType>
-
-
-    <!-- A general unstemmed text field that indexes tokens normally and also
-         reversed (via ReversedWildcardFilterFactory), to enable more efficient 
-	 leading wildcard queries. -->
-    <fieldType name="text_rev" class="solr.TextField" positionIncrementGap="100">
-      <analyzer type="index">
-        <tokenizer class="solr.WhitespaceTokenizerFactory"/>
-        <filter class="solr.StopFilterFactory" ignoreCase="true" words="stopwords.txt" enablePositionIncrements="true" />
-        <filter class="solr.WordDelimiterFilterFactory" generateWordParts="1" generateNumberParts="1" catenateWords="1" catenateNumbers="1" catenateAll="0" splitOnCaseChange="0"/>
-        <filter class="solr.LowerCaseFilterFactory"/>
-        <filter class="solr.ReversedWildcardFilterFactory" withOriginal="true"
-           maxPosAsterisk="3" maxPosQuestion="2" maxFractionAsterisk="0.33"/>
-      </analyzer>
-      <analyzer type="query">
-        <tokenizer class="solr.WhitespaceTokenizerFactory"/>
-        <filter class="solr.SynonymFilterFactory" synonyms="synonyms.txt" ignoreCase="true" expand="true"/>
-        <filter class="solr.StopFilterFactory"
-                ignoreCase="true"
-                words="stopwords.txt"
-                enablePositionIncrements="true"
-                />
-        <filter class="solr.WordDelimiterFilterFactory" generateWordParts="1" generateNumberParts="1" catenateWords="0" catenateNumbers="0" catenateAll="0" splitOnCaseChange="0"/>
-        <filter class="solr.LowerCaseFilterFactory"/>
-      </analyzer>
-    </fieldType>
-
-    <!-- charFilter + WhitespaceTokenizer  -->
-    <!--
-    <fieldType name="textCharNorm" class="solr.TextField" positionIncrementGap="100" >
-      <analyzer>
-        <charFilter class="solr.MappingCharFilterFactory" mapping="mapping-ISOLatin1Accent.txt"/>
-        <tokenizer class="solr.WhitespaceTokenizerFactory"/>
-      </analyzer>
-    </fieldType>
-    -->
-
-    <!-- This is an example of using the KeywordTokenizer along
-         With various TokenFilterFactories to produce a sortable field
-         that does not include some properties of the source text
-      -->
-    <fieldType name="alphaOnlySort" class="solr.TextField" sortMissingLast="true" omitNorms="true">
-      <analyzer>
-        <!-- KeywordTokenizer does no actual tokenizing, so the entire
-             input string is preserved as a single token
-          -->
-        <tokenizer class="solr.KeywordTokenizerFactory"/>
-        <!-- The LowerCase TokenFilter does what you expect, which can be
-             when you want your sorting to be case insensitive
-          -->
-        <filter class="solr.LowerCaseFilterFactory" />
-        <!-- The TrimFilter removes any leading or trailing whitespace -->
-        <filter class="solr.TrimFilterFactory" />
-        <!-- The PatternReplaceFilter gives you the flexibility to use
-             Java Regular expression to replace any sequence of characters
-             matching a pattern with an arbitrary replacement string, 
-             which may include back references to portions of the original
-             string matched by the pattern.
-             
-             See the Java Regular Expression documentation for more
-             information on pattern and replacement string syntax.
-             
-             http://java.sun.com/j2se/1.5.0/docs/api/java/util/regex/package-summary.html
-          -->
-        <filter class="solr.PatternReplaceFilterFactory"
-                pattern="([^a-z])" replacement="" replace="all"
-        />
-      </analyzer>
-    </fieldType>
-    
-    <fieldtype name="phonetic" stored="false" indexed="true" class="solr.TextField" >
-      <analyzer>
-        <tokenizer class="solr.StandardTokenizerFactory"/>
-        <filter class="solr.DoubleMetaphoneFilterFactory" inject="false"/>
-      </analyzer>
-    </fieldtype>
-
-    <fieldtype name="payloads" stored="false" indexed="true" class="solr.TextField" >
-      <analyzer>
-        <tokenizer class="solr.WhitespaceTokenizerFactory"/>
-        <!--
-        The DelimitedPayloadTokenFilter can put payloads on tokens... for example,
-        a token of "foo|1.4"  would be indexed as "foo" with a payload of 1.4f
-        Attributes of the DelimitedPayloadTokenFilterFactory : 
-         "delimiter" - a one character delimiter. Default is | (pipe)
-	 "encoder" - how to encode the following value into a playload
-	    float -> org.apache.lucene.analysis.payloads.FloatEncoder,
-	    integer -> o.a.l.a.p.IntegerEncoder
-	    identity -> o.a.l.a.p.IdentityEncoder
-            Fully Qualified class name implementing PayloadEncoder, Encoder must have a no arg constructor.
-         -->
-        <filter class="solr.DelimitedPayloadTokenFilterFactory" encoder="float"/>
-      </analyzer>
-    </fieldtype>
-
-    <!-- lowercases the entire field value, keeping it as a single token.  -->
-    <fieldType name="lowercase" class="solr.TextField" positionIncrementGap="100">
-      <analyzer>
-        <tokenizer class="solr.KeywordTokenizerFactory"/>
-        <filter class="solr.LowerCaseFilterFactory" />
-      </analyzer>
-    </fieldType>
-
-    <fieldType name="text_path" class="solr.TextField" positionIncrementGap="100">
-      <analyzer>
-        <tokenizer class="solr.PathHierarchyTokenizerFactory"/>
-      </analyzer>
-    </fieldType>
-
-    <!-- since fields of this type are by default not stored or indexed,
-         any data added to them will be ignored outright.  --> 
-    <fieldtype name="ignored" stored="false" indexed="false" multiValued="true" class="solr.StrField" />
-
-    <!-- This point type indexes the coordinates as separate fields (subFields)
-      If subFieldType is defined, it references a type, and a dynamic field
-      definition is created matching *___<typename>.  Alternately, if 
-      subFieldSuffix is defined, that is used to create the subFields.
-      Example: if subFieldType="double", then the coordinates would be
-        indexed in fields myloc_0___double,myloc_1___double.
-      Example: if subFieldSuffix="_d" then the coordinates would be indexed
-        in fields myloc_0_d,myloc_1_d
-      The subFields are an implementation detail of the fieldType, and end
-      users normally should not need to know about them.
-     -->
-    <fieldType name="point" class="solr.PointType" dimension="2" subFieldSuffix="_d"/>
-
-    <!-- A specialized field for geospatial search. If indexed, this fieldType must not be multivalued. -->
-    <fieldType name="location" class="solr.LatLonType" subFieldSuffix="_coordinate"/>
-
-   <!--
-    A Geohash is a compact representation of a latitude longitude pair in a single field.
-    See http://wiki.apache.org/solr/SpatialSearch
-   -->
-    <fieldtype name="geohash" class="solr.GeoHashField"/>   
- 
- </types>
-
-
- <fields>
-   <!-- Valid attributes for fields:
-     name: mandatory - the name for the field
-     type: mandatory - the name of a previously defined type from the 
-       <types> section
-     indexed: true if this field should be indexed (searchable or sortable)
-     stored: true if this field should be retrievable
-     multiValued: true if this field may contain multiple values per document
-     omitNorms: (expert) set to true to omit the norms associated with
-       this field (this disables length normalization and index-time
-       boosting for the field, and saves some memory).  Only full-text
-       fields or fields that need an index-time boost need norms.
-     termVectors: [false] set to true to store the term vector for a
-       given field.
-       When using MoreLikeThis, fields used for similarity should be
-       stored for best performance.
-     termPositions: Store position information with the term vector.  
-       This will increase storage costs.
-     termOffsets: Store offset information with the term vector. This 
-       will increase storage costs.
-     default: a value that should be used if no value is specified
-       when adding a document.
-   -->
-
-    <!-- ****************************  Vitro Fields *************************** -->
-    
-    <field name="DocId" type="string" indexed="true" stored="true" required="true" /> 
-    
-    <field name="type" type="string" indexed="true" stored="true" omitNorms="true" multiValued="true"/>
-    <field name="classLocalName" type="text" indexed="true" stored="true" multiValued="true"/>
-    <field name="classLocalNameLowerCase" type="text" indexed="true" stored="false" multiValued="true"/>
-    <field name="classgroup" type="string" indexed="true" stored="true" multiValued="true"/>
-    <field name="PROHIBITED_FROM_TEXT_RESULTS" type="string" indexed="true" stored="false" multiValued="false"/>
-    <field name="URI" type="string" indexed="true" stored="true" multiValued="false" omitNorms="true"/>
-    <field name="nameRaw" type="string" indexed="false" stored="true" multiValued="true"/>
-    <!-- RY Not sure if we need to store nameLowercase. Is it ever displayed? -->
-    <field name="nameLowercase" type="lowercase" indexed="true" stored="true" multiValued="true"/>
-    <field name="acNameUnstemmed" type="textUnstemmed" indexed="true" stored="false" multiValued="true"/>
-    <field name="acNameStemmed" type="text" indexed="true" stored="false" multiValued="true"/>
-    <field name="indexedTime" type="string" indexed="true" stored="true" multiValued="true"/>
-    <field name="ALLTEXT" type="text" indexed="true" stored="false" multiValued="true"/>
-    <field name="ALLTEXTUNSTEMMED" type="textgen" indexed="true" stored="false" multiValued="true"/>
-    <field name="THUMBNAIL" type="string" indexed="true" stored="true"/>
-    
-    
-    <field name="moniker" type="ignored" />
-    <field name="modType" type="ignored"/>
-    <field name="JCLASS" type="ignored"/>
-
-   
-    <!-- ****************************  End Vitro Fields *************************** -->
-
-
-   <!-- catchall field, containing all other searchable text fields (implemented
-        via copyField further on in this schema  -->
-   <!-- Same as ALLTEXT
-        <field name="text" type="text" indexed="true" stored="false" multiValued="true"/> 
-     -->
-
-   <!-- catchall text field that indexes tokens both normally and in reverse for efficient
-        leading wildcard queries. -->
-   <field name="text_rev" type="text_rev" indexed="true" stored="false" multiValued="true"/>
-
-   <!-- Uncommenting the following will create a "timestamp" field using
-        a default value of "NOW" to indicate when each document was indexed.
-     -->
-   <field name="timestamp" type="date" indexed="true" stored="true" default="NOW" multiValued="false"/>
-   
-
-   <!-- Dynamic field definitions.  If a field name is not found, dynamicFields
-        will be used if the name matches any of the patterns.
-        RESTRICTION: the glob-like pattern in the name attribute must have
-        a "*" only at the start or the end.
-        EXAMPLE:  name="*_i" will match any field ending in _i (like myid_i, z_i)
-        Longer patterns will be matched first.  if equal size patterns
-        both match, the first appearing in the schema will be used.  -->
-   <dynamicField name="*_i"  type="int"    indexed="true"  stored="true"/>
-   <dynamicField name="*_s"  type="string"  indexed="true"  stored="true"/>
-   <dynamicField name="*_l"  type="long"   indexed="true"  stored="true"/>
-   <dynamicField name="*_t"  type="text"    indexed="true"  stored="true"/>
-   <dynamicField name="*_txt" type="text"    indexed="true"  stored="true" multiValued="true"/>
-   <dynamicField name="*_b"  type="boolean" indexed="true"  stored="true"/>
-   <dynamicField name="*_f"  type="float"  indexed="true"  stored="true"/>
-   <dynamicField name="*_d"  type="double" indexed="true"  stored="true"/>
-
-   <!-- Type used to index the lat and lon components for the "location" FieldType -->
-   <dynamicField name="*_coordinate"  type="tdouble" indexed="true"  stored="false"/>
-
-   <dynamicField name="*_dt" type="date"    indexed="true"  stored="true"/>
-   <dynamicField name="*_p"  type="location" indexed="true" stored="true"/>
-
-   <!-- some trie-coded dynamic fields for faster range queries -->
-   <dynamicField name="*_ti" type="tint"    indexed="true"  stored="true"/>
-   <dynamicField name="*_tl" type="tlong"   indexed="true"  stored="true"/>
-   <dynamicField name="*_tf" type="tfloat"  indexed="true"  stored="true"/>
-   <dynamicField name="*_td" type="tdouble" indexed="true"  stored="true"/>
-   <dynamicField name="*_tdt" type="tdate"  indexed="true"  stored="true"/>
-
-   <dynamicField name="*_pi"  type="pint"    indexed="true"  stored="true"/>
-
-   <dynamicField name="ignored_*" type="ignored" multiValued="true"/>
-   <dynamicField name="attr_*" type="textgen" indexed="true" stored="true" multiValued="true"/>
-
-   <dynamicField name="random_*" type="random" />
-
-   <!-- uncomment the following to ignore any fields that don't already match an existing 
-        field name or dynamic field, rather than reporting them as an error. 
-        alternately, change the type="ignored" to some other type e.g. "text" if you want 
-        unknown fields indexed and/or stored by default --> 
-   <!--dynamicField name="*" type="ignored" multiValued="true" /-->
-   
- </fields>
-
- <!-- Field to use to determine and enforce document uniqueness. 
-      Unless this field is marked with required="false", it will be a required field
-   -->
- <uniqueKey>DocId</uniqueKey>
-
- <!-- field for the QueryParser to use when an explicit fieldname is absent -->
- <defaultSearchField>ALLTEXT</defaultSearchField>
-
- <!-- SolrQueryParser configuration: defaultOperator="AND|OR" -->
- <solrQueryParser defaultOperator="AND"/>
-
-  <!-- copyField commands copy one field to another at the time a document
-        is added to the index.  It's used either to index the same field differently,
-        or to add multiple fields to the same field for easier/faster searching.  -->
-	
-   <!-- Above, multiple source fields are copied to the [text] field. 
-	  Another way to map multiple source fields to the same 
-	  destination field is to use the dynamic field syntax. 
-	  copyField also supports a maxChars to copy setting.  -->
-	   
-   <!-- <copyField source="*_t" dest="text" maxChars="3000"/> -->
-
-   <!-- copy name to alphaNameSort, a field designed for sorting by name -->
-   <!-- <copyField source="name" dest="alphaNameSort"/> -->
- 
-
- <!-- Similarity is the scoring routine for each document vs. a query.
-      A custom similarity may be specified here, but the default is fine
-      for most applications.  -->
- <!-- <similarity class="org.apache.lucene.search.DefaultSimilarity"/> -->
- <!-- ... OR ...
-      Specify a SimilarityFactory class name implementation
-      allowing parameters to be used.
- -->
- <!--
- <similarity class="com.example.solr.CustomSimilarityFactory">
-   <str name="paramkey">param value</str>
- </similarity>
- -->
-
-
-</schema>
->>>>>>> 4d1443a4
+</schema>