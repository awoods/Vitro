--- conflicted
+++ resolved
@@ -57,10 +57,6 @@
         str += "\nadditions:[";
         if( getAdditions() != null ) {
            StringWriter writer = new StringWriter();
-<<<<<<< HEAD
-           // UQAM-Bug Replacing N3-PP by N3 (N3-PP does not exist in Jena
-=======
->>>>>>> 42c69ef0
            getAdditions().write(writer, "N3");
            str += "\n" + writer.toString() + "\n";
         }
