/* $This file is distributed under the terms of the license in LICENSE$ */

package edu.cornell.mannlib.vitro.webapp.config;

import java.net.URI;
import java.net.URISyntaxException;
import java.io.IOException;
import java.util.List;
import java.util.Arrays;
import java.nio.file.Files;
import java.nio.file.Paths;
import java.nio.file.Path;
import java.util.stream.Collectors;

import javax.servlet.ServletContext;
import javax.servlet.ServletContextEvent;
import javax.servlet.ServletContextListener;

import org.apache.commons.lang3.StringUtils;
import org.apache.commons.logging.Log;
import org.apache.commons.logging.LogFactory;

import edu.cornell.mannlib.vitro.webapp.startup.StartupStatus;

/**
 * Test that gets run at servlet context startup to check for the existence and
 * validity of properties in the configuration.
 */
public class ConfigurationPropertiesSmokeTests implements
		ServletContextListener {
	private static final Log log = LogFactory
			.getLog(ConfigurationPropertiesSmokeTests.class);

	private static final String PROPERTY_DEFAULT_NAMESPACE = "Vitro.defaultNamespace";
	private static final String PROPERTY_LANGUAGE_SELECTABLE = "languages.selectableLocales";
	private static final String PROPERTY_LANGUAGE_FORCE = "languages.forceLocale";
	private static final String PROPERTY_LANGUAGE_FILTER = "RDFService.languageFilter";
<<<<<<< HEAD
	private static final String VIVO_BUNDLE_PREFIX = "vivo_all_";
	private static final String VITRO_BUNDLE_PREFIX = "all_";
=======
	private static final String PROPERTY_ARGON2_TIME = "argon2.time";
	private static final String PROPERTY_ARGON2_MEMORY = "argon2.memory";
	private static final String PROPERTY_ARGON2_PARALLELISM = "argon2.parallelism";
>>>>>>> 111c0a8e

	@Override
	public void contextInitialized(ServletContextEvent sce) {
		ServletContext ctx = sce.getServletContext();
		ConfigurationProperties props = ConfigurationProperties.getBean(ctx);
		StartupStatus ss = StartupStatus.getBean(ctx);

		checkDefaultNamespace(ctx, props, ss);
		checkMultipleRPFs(ctx, props, ss);
<<<<<<< HEAD
		checkLanguages(ctx, props, ss);
=======
		checkLanguages(props, ss);
		checkEncryptionParameters(props, ss);
>>>>>>> 111c0a8e
	}

	/**
	 * Confirm that the default namespace is specified and a syntactically valid
	 * URI. It should also end with "/individual/".
	 */
	private void checkDefaultNamespace(ServletContext ctx,
			ConfigurationProperties props, StartupStatus ss) {
		String ns = props.getProperty(PROPERTY_DEFAULT_NAMESPACE);
		if (ns == null || ns.isEmpty()) {
			ss.fatal(this, "runtime.properties does not contain a value for '"
					+ PROPERTY_DEFAULT_NAMESPACE + "'");
			return;
		}

		try {
			new URI(ns);
		} catch (URISyntaxException e) {
			ss.fatal(this,
					PROPERTY_DEFAULT_NAMESPACE + " '" + ns
							+ "' is not a valid URI. "
							+ (e.getMessage() != null ? e.getMessage() : ""));
			return;
		}

		String suffix = "/individual/";
		if (!ns.endsWith(suffix)) {
			ss.warning(this,
					"Default namespace does not match the expected form "
							+ "(does not end with '" + suffix + "'): '" + ns
							+ "'");
		}
	}

	/**
	 * Warn if runtime.properties exists in multiple locations
	 * or is located vivo.home instead of vivo.home/config
	 */
	private void checkMultipleRPFs(ServletContext ctx,
			ConfigurationProperties props, StartupStatus ss) {
		String rpfStatus = props.getProperty(ConfigurationPropertiesSetup.RP_MULTIPLE);

		if (rpfStatus.equals("both")) {
			ss.warning(this,
					"Deprecation warning: Files matching the name 'runtime.properties' "
							+ "were found in both vivo.home and vivo.home/config. Using "
							+ "the file in vivo.home. Future releases may require "
							+ "runtime.properties be placed in vivo.home/config.");
		}

		if (rpfStatus.equals("home")) {
			ss.warning(this,
					"Deprecation warning: runtime.properties was found in the "
							+ "vivo.home directory. The recommended directory for "
							+ "runtime.properties is now vivo.home/config. Future releases "
							+ "may require runtime.properties be placed in "
							+ "vivo.home/config.");
		}
	}

	/**
	 * Warn if we set up the languages incorrectly:
	 *
	 * Must build with a language in order to select languages. Can't select
	 * languages and force language. Shouldn't build with language unless
	 * language filtering is enabled.
	 */
	private void checkLanguages(ServletContext ctx, ConfigurationProperties props, StartupStatus ss) {
		String selectString = props.getProperty(PROPERTY_LANGUAGE_SELECTABLE);
		boolean selectableLanguages = StringUtils.isNotBlank(selectString);

		String forceString = props.getProperty(PROPERTY_LANGUAGE_FORCE);
		boolean forceLanguage = StringUtils.isNotBlank(forceString);

		String filterString = props.getProperty(PROPERTY_LANGUAGE_FILTER,
				"true");
		boolean languageFilter = Boolean.valueOf(filterString);
		String i18nDirPath = ctx.getRealPath("/i18n");

		if (i18nDirPath == null) {
			throw new IllegalStateException(
					"Application does not have an /i18n directory.");
		}

		List<String> i18nNames = null;

		i18nNames = geti18nNames(i18nDirPath);

		log.debug("i18nNames: " + i18nNames);

		if (i18nNames.isEmpty()) {
			ss.fatal(this, "The application found no files in '"
					+ i18nDirPath
					+ "' .");
		}
		else {
			ss.info(this, "Base language files loaded: " + i18nNames);
		}

		/* Make sure language files exist for values in the selectableLocales propery.
		   The prefixes of vitro and vivo are hard coded into the app,
		   so we can assume the bundle names must have the same file format */
		List<String> selectableLanguagesList = Arrays.asList(selectString.split("\\s*,\\s*"));
		for (String language : selectableLanguagesList) {
			String vivoBundle = VIVO_BUNDLE_PREFIX + language + ".properties";
			String vitroBundle = VITRO_BUNDLE_PREFIX + language + ".properties";
		    if (!i18nNames.contains(vivoBundle) && !i18nNames.contains(vitroBundle)) {
		      ss.warning(this, language + " was found in the value for "
							+ PROPERTY_LANGUAGE_SELECTABLE + " but no corresponding "
							+ "language file was found.");
		    }
		}

		if (selectableLanguages && forceLanguage) {
			ss.warning(this, String.format("Problem with Language setup - "
					+ "runtime.properties specifies a "
					+ "forced locale (%s = %s), and also a list of selectable "
					+ "languages (%s = %s). These options are incompatible.",
					PROPERTY_LANGUAGE_FORCE, forceString,
					PROPERTY_LANGUAGE_SELECTABLE, selectString));
		}

		if (selectableLanguages && !languageFilter) {
			ss.warning(this, String.format("Problem with Language setup - "
					+ "languages.selectableLocales in runtime.properties "
					+ "includes one or more additional "
					+ "languages (%s = %s), but runtime.properties has "
					+ "disabled language filtering (%s = %s). This will "
					+ "likely result in a mix of languages in the "
					+ "application.", PROPERTY_LANGUAGE_SELECTABLE, selectString,
					PROPERTY_LANGUAGE_FILTER, filterString));
		}
	}

<<<<<<< HEAD
	/** Create a list of the names of available language files. */
	private List<String> geti18nNames(String i18nBaseDirPath) {
		try {
			return Files.walk(Paths.get(i18nBaseDirPath))
					.filter(Files::isRegularFile)
					.map(Path::getFileName)
					.map(p -> {return p.toString();})
					.collect(Collectors.toList());
		} catch (IOException e) {
			throw new RuntimeException("Failed to find language files", e);
=======
	/**
	 * Fail if there are no config properties for the Argon2 encryption.
	 */
	private void checkEncryptionParameters(ConfigurationProperties props,
										   StartupStatus ss) {
		failIfNotPresent(props, ss, PROPERTY_ARGON2_TIME);
		failIfNotPresent(props, ss, PROPERTY_ARGON2_MEMORY);
		failIfNotPresent(props, ss, PROPERTY_ARGON2_PARALLELISM);
	}

	private void failIfNotPresent(ConfigurationProperties props,
								  StartupStatus ss, String name) {
		String value = props.getProperty(name);
		if (value == null || value.isEmpty()) {
			ss.fatal(this, "runtime.properties does not contain a value for '"
					+ name + "'");
			return;
>>>>>>> 111c0a8e
		}
	}

	@Override
	public void contextDestroyed(ServletContextEvent sce) {
		// nothing to do at shutdown
	}

}<|MERGE_RESOLUTION|>--- conflicted
+++ resolved
@@ -35,14 +35,11 @@
 	private static final String PROPERTY_LANGUAGE_SELECTABLE = "languages.selectableLocales";
 	private static final String PROPERTY_LANGUAGE_FORCE = "languages.forceLocale";
 	private static final String PROPERTY_LANGUAGE_FILTER = "RDFService.languageFilter";
-<<<<<<< HEAD
 	private static final String VIVO_BUNDLE_PREFIX = "vivo_all_";
 	private static final String VITRO_BUNDLE_PREFIX = "all_";
-=======
 	private static final String PROPERTY_ARGON2_TIME = "argon2.time";
 	private static final String PROPERTY_ARGON2_MEMORY = "argon2.memory";
 	private static final String PROPERTY_ARGON2_PARALLELISM = "argon2.parallelism";
->>>>>>> 111c0a8e
 
 	@Override
 	public void contextInitialized(ServletContextEvent sce) {
@@ -52,12 +49,9 @@
 
 		checkDefaultNamespace(ctx, props, ss);
 		checkMultipleRPFs(ctx, props, ss);
-<<<<<<< HEAD
 		checkLanguages(ctx, props, ss);
-=======
-		checkLanguages(props, ss);
 		checkEncryptionParameters(props, ss);
->>>>>>> 111c0a8e
+
 	}
 
 	/**
@@ -192,7 +186,6 @@
 		}
 	}
 
-<<<<<<< HEAD
 	/** Create a list of the names of available language files. */
 	private List<String> geti18nNames(String i18nBaseDirPath) {
 		try {
@@ -203,7 +196,9 @@
 					.collect(Collectors.toList());
 		} catch (IOException e) {
 			throw new RuntimeException("Failed to find language files", e);
-=======
+		}
+	}  
+
 	/**
 	 * Fail if there are no config properties for the Argon2 encryption.
 	 */
@@ -221,7 +216,7 @@
 			ss.fatal(this, "runtime.properties does not contain a value for '"
 					+ name + "'");
 			return;
->>>>>>> 111c0a8e
+
 		}
 	}
 
